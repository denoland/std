--- conflicted
+++ resolved
@@ -23,16 +23,10 @@
  * ```
  *
  * @tags allow-read
-<<<<<<< HEAD
- *
- * @param path The path to the directory.
- * @returns An async iterable of `DirEntry` elements.
-=======
  * @category File System
  *
  * @param path The path to the directory to read.
  * @returns An async iterable of {@linkcode DirEntry}.
->>>>>>> 61f9fd39
  */
 export async function* readDir(path: string | URL): AsyncIterable<DirEntry> {
   if (isDeno) {
