--- conflicted
+++ resolved
@@ -2,11 +2,8 @@
 export * from "./empty_dir.ts";
 export * from "./ensure_dir.ts";
 export * from "./ensure_file.ts";
-<<<<<<< HEAD
 export * from "./ensure_link.ts";
-=======
 export * from "./ensure_symlink.ts";
->>>>>>> d2a558fc
 export * from "./exists.ts";
 export * from "./glob.ts";
 export * from "./globrex.ts";
