--- conflicted
+++ resolved
@@ -5,17 +5,8 @@
 import { SEP_PATTERN } from "../path/separator.ts";
 import { walk, walkSync } from "./walk.ts";
 import { assert } from "../assert/assert.ts";
-<<<<<<< HEAD
 import { createWalkEntry, createWalkEntrySync, WalkEntry } from "./_util.ts";
-=======
-import {
-  createWalkEntry,
-  createWalkEntrySync,
-  toPathString,
-  WalkEntry,
-} from "./_util.ts";
 export type { GlobOptions };
->>>>>>> 7e0c9deb
 
 const isWindows = Deno.build.os === "windows";
 
