<<<<<<< HEAD
import { IA, print } from '@/constants.ts'
import { log } from '@utils'

export const api = {
  search: {
    type: 'object',
    description: 'Search for agents that can complete the job',
    properties: {
      query: {
        type: 'string',
        description:
          'The highly descriptive natural language search query saying what the agent you want should be capable of doing.  Will return a ranked array of results, where each result will have a path to the agent file, the name of the agent, and a reason why it was selected, and optionally an avatar representing the agent.',
      },
    },
    additionalProperties: false,
  },
}
interface SearchArgs {
  query: string
}
interface SearchResult {
  path: string
  name: string
  reason: string
  imageUrl?: string
=======
import {
  agentConfigSchema,
  agentSchema,
  Functions,
  getThreadPath,
  print,
  reasoning,
  ToApiType,
} from '@/constants.ts'
import { Debug } from '@utils'
import { z } from 'zod'
import * as files from './files.ts'
import { loadAgent, loadString } from '@/isolates/utils/load-agent.ts'
const log = Debug('AI:agents')

export const parameters = {
  search: z.object({ reasoning, query: z.string() }).describe(
    'The highly descriptive natural language search query saying what the agent you want should be capable of doing.  Will return a ranked array of results, where each result will have a path to the agent file, the name of the agent, and a reason why it was selected, and optionally an avatar representing the agent.',
  ),
  switch: z.object({
    reasoning,
    path: z.string().describe('The path to the agent file to switch to'),
    rewrittenPrompt: z.string().optional().describe(
      'The rewritten prompt to use, if rewriting the prompt would be beneficial to the clarity of the conversation',
    ),
    swallowPrompt: z.boolean().optional().describe(
      'Whether to call the agent after switching, or to swallow the prompt that caused the switch and await the next prompt.  Use this if there is no meaningful message to send to the agent yet, for example if the user simply asked to switch to the agent - there would be no point executing the agent just with this method.',
    ),
    alsoConsidered: z.array(
      z.object({
        path: z.string().describe('path to the agent file that was considered'),
        reason: z.string().describe(
          'reason why this agent was considered but rejected',
        ),
      }),
    ).max(3).optional(),
  }).describe(
    'Called with step by step reasoning how the selected path was decided upon, and the path to the new agent to call',
  ),
  write: files.parameters.write.describe(
    'Write an agent file with the provided contents.  The contents will be checked for formatting and errors before being written.',
  ),
  update: files.parameters.update.describe(
    'Update an agent file using a regex and a replacement string.  The number of occurrences replaced will be returned to you as an integer.  If you want to append something to a file, you can use a regex to match the end of the file and replace it with the contents you want to append.  To delete portions of a file, you can use a regex to match the contents you want to delete and replace it with an empty string.  If the contents are not formatted correctly as an agent, an error will be thrown.',
  ),
  read: files.parameters.read.describe(
    'Read an agent file.  The contents will be returned as a string. If the contents are not formatted correctly as an agent, an error will be thrown.',
  ),
  config: z.object({
    reasoning,
    path: z.string().describe('path to the agent file you want to update'),
    description: z.string().optional().describe('description of the agent'),
    config: agentConfigSchema.optional().describe(
      'configuration of the agent',
    ),
    runner: agentSchema.shape.runner.optional().describe('runner of the agent'),
    commands: agentSchema.shape.commands.optional().describe(
      'commands of the agent',
    ),
  }).describe(
    'Update the configuration of the agent.  To remove an item, set it to "undefined"',
  ),
>>>>>>> cee83c65
}
export const returns = {
  search: z.array(
    z.object({
      path: z.string(),
      name: z.string(),
      reason: z.string(),
      imageUrl: z.string().optional(),
    }),
  ),
  switch: z.null(),
  write: files.returns.write,
  update: files.returns.update,
  read: files.returns.read,
  config: z.void(),
}

export type Api = ToApiType<typeof parameters, typeof returns>

export const functions: Functions<Api> = {
  search: async ({ query }, api) => {
    // TODO make this the same as the files search function

    // read all the agent files in from disk
    // make an AI call to select the best ones and rank them
    // also to provide a reason why they were selected
    // if nothing found or an error, return null

    // this can be an AI call where we force the AI to call the function with
    // something
    // this is just using AI to help do coding tasks, as opposed to agents
    // so agents are defined by their interaction aspect
    // interaction implies state
    log('search', query, print(api.pid))
    const cheapResults = await api.ls('agents')
    return cheapResults.map((path) => ({
      path: `agents/${path}`,
      name: path,
      reason: 'no reason available',
    }))
  },
  switch: async ({ path, rewrittenPrompt, swallowPrompt }, api) => {
    log('switch', path, rewrittenPrompt, swallowPrompt, print(api.pid))
    await loadAgent(path, api)

    const thread = await api.readThread()
    thread.agent = path
    api.writeJSON(getThreadPath(api.pid), thread)

    return null
  },
  write: async ({ path, content = '' }, api) => {
    log('write', path, content)
    await loadString(path, content, api)
    return files.functions.write({ reasoning: [], path, content }, api)
  },
  update: async ({ path, regex, replacement }, api) => {
    log('update', path, regex, replacement)
    const { result: content, matches } = files.replace(path, regex, replacement)
    await loadString(path, content, api)
    await files.functions.write({ reasoning: [], path, content }, api)
    return { matchesUpdated: matches.length }
  },
  read: async ({ reasoning, path }, api) => {
    log('read', path, print(api.pid))
    const contents = await files.functions.read({ reasoning, path }, api)
    await loadString(path, contents, api)
    return contents
  },
  config: async ({ path, description, config, runner, commands }, api) => {
    // TODO handle deletion of sections
    log('config', path, description, config, runner, commands)
    const contents = await files.functions.read({ reasoning: [], path }, api)
    const agent = await loadString(path, contents, api)
    if (description !== undefined) {
      agent.description = description
    }
    if (config !== undefined) {
      agent.config = config
    }
    if (runner !== undefined) {
      agent.runner = runner
    }
    if (commands !== undefined) {
      agent.commands = commands
    }

    // TODO handle the writing of the file with the instructions

    await files.functions.write({
      reasoning: [],
      path,
      content: agent.toString(),
    }, api)
  },
}<|MERGE_RESOLUTION|>--- conflicted
+++ resolved
@@ -1,30 +1,3 @@
-<<<<<<< HEAD
-import { IA, print } from '@/constants.ts'
-import { log } from '@utils'
-
-export const api = {
-  search: {
-    type: 'object',
-    description: 'Search for agents that can complete the job',
-    properties: {
-      query: {
-        type: 'string',
-        description:
-          'The highly descriptive natural language search query saying what the agent you want should be capable of doing.  Will return a ranked array of results, where each result will have a path to the agent file, the name of the agent, and a reason why it was selected, and optionally an avatar representing the agent.',
-      },
-    },
-    additionalProperties: false,
-  },
-}
-interface SearchArgs {
-  query: string
-}
-interface SearchResult {
-  path: string
-  name: string
-  reason: string
-  imageUrl?: string
-=======
 import {
   agentConfigSchema,
   agentSchema,
@@ -87,7 +60,6 @@
   }).describe(
     'Update the configuration of the agent.  To remove an item, set it to "undefined"',
   ),
->>>>>>> cee83c65
 }
 export const returns = {
   search: z.array(
