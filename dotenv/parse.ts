--- conflicted
+++ resolved
@@ -27,7 +27,6 @@
     ($1: keyof typeof CHARACTERS_MAP): string => CHARACTERS_MAP[$1] ?? "",
   );
 }
-<<<<<<< HEAD
 
 function expand(str: string, variablesMap: Record<string, string>): string {
   let current = str;
@@ -48,31 +47,6 @@
         variablesMap[expandValue] ?? Deno.env.get(expandValue) ?? defaultValue
       );
     });
-=======
-function expand(str: string, variablesMap: { [key: string]: string }): string {
-  if (EXPAND_VALUE_REGEXP.test(str)) {
-    return expand(
-      str.replace(EXPAND_VALUE_REGEXP, function (...params) {
-        const {
-          inBrackets,
-          inBracketsDefault,
-          notInBrackets,
-          notInBracketsDefault,
-        } = params[params.length - 1];
-        const expandValue = inBrackets || notInBrackets;
-        const defaultValue = inBracketsDefault || notInBracketsDefault;
-
-        let value: string | undefined = variablesMap[expandValue];
-        if (value === undefined) {
-          value = Deno.env.get(expandValue);
-        }
-        return value === undefined ? expand(defaultValue, variablesMap) : value;
-      }),
-      variablesMap,
-    );
-  } else {
-    return str;
->>>>>>> 77488577
   }
 
   return current;
