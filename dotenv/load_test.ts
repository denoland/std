--- conflicted
+++ resolved
@@ -9,7 +9,6 @@
 const moduleDir = path.dirname(path.fromFileUrl(import.meta.url));
 const testdataDir = path.resolve(moduleDir, "testdata");
 
-<<<<<<< HEAD
 Deno.test("load", async () => {
   await load(Deno.env, {
     envPath: path.join(testdataDir, ".env.test"),
@@ -19,30 +18,6 @@
   assertEquals(Deno.env.get("GREETING"), "Hello World");
   assertEquals(Deno.env.get("DEFAULT1"), "Some Default");
   clearDenoEnv();
-=======
-Deno.test({
-  name: "load",
-  async fn() {
-    const p = Deno.run({
-      cmd: [
-        Deno.execPath(),
-        "run",
-        "--allow-read",
-        "--allow-env",
-        path.join(testdataDir, "./app_load.ts"),
-      ],
-      cwd: testdataDir,
-      stdout: "piped",
-    });
-
-    const decoder = new TextDecoder();
-    const rawOutput = await p.output();
-    assertEquals(
-      decoder.decode(rawOutput).trim(),
-      "hello world",
-    );
-    p.close();
-  },
 });
 
 Deno.test({
@@ -68,5 +43,4 @@
     );
     p.close();
   },
->>>>>>> e08af580
 });