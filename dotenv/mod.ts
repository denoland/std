--- conflicted
+++ resolved
@@ -33,7 +33,6 @@
   defaultsPath?: string;
 }
 
-<<<<<<< HEAD
 type LineParseResult = {
   key: string;
   unquoted: string;
@@ -49,22 +48,14 @@
 const RE_ExpandValue =
   /(\${(?<inBrackets>.+?)(\:-(?<inBracketsDefault>.+))?}|(?<!\\)\$(?<notInBrackets>\w+)(\:-(?<notInBracketsDefault>.+))?)/g;
 
-export function parse(rawDotenv: string): DotenvConfig {
-  const env: DotenvConfig = {};
+export function parse(rawDotenv: string): Record<string, string> {
+  const env: Record<string, string> = {};
   let match;
   const keysForExpandCheck = [];
 
   while ((match = RE_KeyValue.exec(rawDotenv)) != null) {
     const { key, interpolated, notInterpolated, unquoted } = match
       ?.groups as LineParseResult;
-=======
-const RE_VariableStart = /^\s*[a-zA-Z_][a-zA-Z_0-9 ]*\s*=/;
-const RE_SingleQuotes = /^'([\s\S]*)'$/;
-const RE_DoubleQuotes = /^"([\s\S]*)"$/;
-
-export function parse(rawDotenv: string): Record<string, string> {
-  const env: Record<string, string> = {};
->>>>>>> e8bcf57f
 
     if (unquoted) {
       keysForExpandCheck.push(key);
@@ -189,15 +180,6 @@
 
 function parseFile(filepath: string) {
   try {
-<<<<<<< HEAD
-=======
-    // Avoid errors that occur in deno deploy
-    // https://github.com/denoland/deno_std/issues/1957
-    if (typeof Deno.readFileSync !== "function") {
-      return {};
-    }
-
->>>>>>> e8bcf57f
     return parse(new TextDecoder("utf-8").decode(Deno.readFileSync(filepath)));
   } catch (e) {
     if (e instanceof Deno.errors.NotFound) return {};
