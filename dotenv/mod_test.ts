// Copyright 2018-2022 the Deno authors. All rights reserved. MIT license.

import {
  assertEquals,
  assertRejects,
  assertThrows,
} from "../testing/asserts.ts";
import { config, configSync, load, loadSync, parse, stringify } from "./mod.ts";
import * as path from "../path/mod.ts";

const originalDenoEnv = Deno.env.toObject();

function restoreDenoEnv() {
  clearDenoEnv();
  for (const [k, v] of Object.entries(originalDenoEnv)) {
    Deno.env.set(k, v);
  }
}

function clearDenoEnv() {
  Object.keys(Deno.env.toObject()).forEach((key) => Deno.env.delete(key));
}

const moduleDir = path.dirname(path.fromFileUrl(import.meta.url));
const testdataDir = path.resolve(moduleDir, "testdata");

Deno.test("parse", async (t) => {
  await t.step(
    "basic",
    () => {
      const { env } = parse(`BASIC=basic`);
      assertEquals(env["BASIC"], "basic");
    },
  );
  await t.step(
    "comment",
    () => {
      const { env } = parse(`#COMMENT=comment`);
      assertEquals(env["#COMMENT"], undefined);
    },
  );
  await t.step(
<<<<<<< HEAD
    "comment after unquoted",
    () => {
      const { env } = parse(`FOO=bar # this is a comment`);

=======
    "comment after key=value",
    () => {
      const { env } = parse(`FOO=  bar  # hi`);
>>>>>>> bee7b39a
      assertEquals(env["FOO"], "bar");
    },
  );
  await t.step(
<<<<<<< HEAD
    "comment after quoted",
    () => {
      const { env } = parse(`GREETING= "hello world" # hello world`);
      assertEquals(env["GREETING"], "hello world");
=======
    "sharp in single quote",
    () => {
      const { env } = parse(`FOO=  'bar#baz'  `);
      assertEquals(env["FOO"], "bar#baz");
    },
  );
  await t.step(
    "sharp in double quote",
    () => {
      const { env } = parse(`FOO=  "bar#baz"  `);
      assertEquals(env["FOO"], "bar#baz");
>>>>>>> bee7b39a
    },
  );
  await t.step(
    "empty",
    () => {
      const { env } = parse(`EMPTY=`);
      assertEquals(env["EMPTY"], "");
    },
  );
  await t.step(
    "inner quotes",
    () => {
      const { env } = parse(`JSON={"foo": "bar"}`);
      assertEquals(env["JSON"], '{"foo": "bar"}');
    },
  );
  await t.step(
    "unquoted whitespace trim",
    () => {
      const { env } = parse(`FOO= some value`);
      assertEquals(env["FOO"], "some value");
    },
  );
  await t.step(
    "single quote escape",
    () => {
      const { env } = parse(`SINGLE_QUOTE='quoted'`);
      assertEquals(env["SINGLE_QUOTE"], "quoted");
    },
  );
  await t.step(
    "double quote escape",
    () => {
      const { env } = parse(`DOUBLE_QUOTE="quoted"`);
      assertEquals(env["DOUBLE_QUOTE"], "quoted");
    },
  );
  await t.step(
    "single quote maintain whitespace",
    () => {
      const { env } = parse(`FOO=' some value '`);
      assertEquals(env["FOO"], " some value ");
    },
  );
  await t.step(
    "double quote maintain whitespace",
    () => {
      const { env } = parse(`FOO=" some value "`);
      assertEquals(env["FOO"], " some value ");
    },
  );
  await t.step(
    "double quote multiline",
    () => {
      const { env } = parse(`MULTILINE="new\\nline"`);
      assertEquals(env["MULTILINE"], "new\nline");
    },
  );
  await t.step(
    "backticks",
    () => {
      const { env } = parse(
        `BACKTICK_KEY=\`This has 'single' and "double" quotes inside of it.\``,
      );
      assertEquals(
        env["BACKTICK_KEY"],
        `This has 'single' and "double" quotes inside of it.`,
      );
    },
  );

  await t.step(
    "non-word characters",
    () => {
      const { env } = parse(
        `EQUALS=equ==als`,
      );
      assertEquals(
        env["EQUALS"],
        "equ==als",
      );
    },
  );

  await t.step(
    "key starting with number",
    () => {
      const { env } = parse(
        `1INVALID=invalid`,
      );
      assertEquals(
        env["1INVALID"],
        undefined,
      );
    },
  );

  await t.step(
    "export",
    () => {
      const { env } = parse(`export BASIC=basic`);
      assertEquals(env["BASIC"], "basic");
    },
  );
});
Deno.test("stringify", async (t) => {
  await t.step(
    "basic",
    () =>
      assertEquals(
        stringify({ env: { "BASIC": "basic" }, exports: [] }),
        `BASIC=basic`,
      ),
  );
  await t.step(
    "comment",
    () =>
      assertEquals(
        stringify({ env: { "#COMMENT": "comment" }, exports: [] }),
        `#COMMENT=comment`,
      ),
  );
  await t.step(
    "single quote",
    () =>
      assertEquals(
        stringify({ env: { "QUOTED_SINGLE": "single quoted" }, exports: [] }),
        `QUOTED_SINGLE='single quoted'`,
      ),
  );
  await t.step(
    "multiline",
    () =>
      assertEquals(
        stringify({ env: { "MULTILINE": "hello\nworld" }, exports: [] }),
        `MULTILINE="hello\\nworld"`,
      ),
  );
  await t.step(
    "whitespace",
    () =>
      assertEquals(
        stringify({ env: { "WHITESPACE": "    whitespace   " }, exports: [] }),
        `WHITESPACE='    whitespace   '`,
      ),
  );
  await t.step(
    "equals",
    () =>
      assertEquals(
        stringify({ env: { "EQUALS": "equ==als" }, exports: [] }),
        `EQUALS='equ==als'`,
      ),
  );
  await t.step(
    "number",
    () =>
      assertEquals(
        stringify({ env: { "THE_ANSWER": "42" }, exports: [] }),
        `THE_ANSWER=42`,
      ),
  );
  await t.step(
    "undefined",
    () =>
      assertEquals(
        stringify({
          env: { "UNDEFINED": undefined } as unknown as Record<string, string>,
          exports: [],
        }),
        `UNDEFINED=`,
      ),
  );
  await t.step(
    "null",
    () =>
      assertEquals(
        stringify({
          env: { "NULL": null } as unknown as Record<string, string>,
          exports: [],
        }),
        `NULL=`,
      ),
  );
  await t.step(
    "export",
    () =>
      assertEquals(
        stringify({
          env: {
            "EXPORT": "exported",
          },
          exports: ["EXPORT"],
        }),
        `export EXPORT=exported`,
      ),
  );
});

Deno.test("load", async () => {
  clearDenoEnv(); // @timreichen remove after config and configSync tests are removed
  await load(Deno.env, {
    envPath: path.join(testdataDir, ".env.test"),
    examplePath: path.join(testdataDir, ".env.example.test"),
    defaultsPath: path.join(testdataDir, ".env.defaults.test"),
  });
  assertEquals(Deno.env.get("GREETING"), "Hello World");
  assertEquals(Deno.env.get("DEFAULT"), "Some Default");
  restoreDenoEnv();
});
Deno.test("loadSync", () => {
  clearDenoEnv(); // @timreichen remove after config and configSync tests are removed
  loadSync(Deno.env, {
    envPath: path.join(testdataDir, ".env.test"),
    examplePath: path.join(testdataDir, ".env.example.test"),
    defaultsPath: path.join(testdataDir, ".env.defaults.test"),
  });
  assertEquals(Deno.env.get("GREETING"), "Hello World");
  assertEquals(Deno.env.get("DEFAULT"), "Some Default");
  restoreDenoEnv();
});

/**
 * @deprecated tests using `config` and `configSync`
 */
const configTestdataDir = path.resolve(moduleDir, "testdata/_config");

const testOptions = {
  path: path.join(configTestdataDir, "./.env"),
  defaults: path.join(configTestdataDir, "./.env.defaults"),
};

Deno.test("configure", () => {
  let conf = configSync(testOptions);

  assertEquals(conf.GREETING, "hello world", "fetches .env");

  assertEquals(conf.DEFAULT1, "Some Default", "default value loaded");

  conf = configSync({ ...testOptions, export: true });
  assertEquals(
    Deno.env.get("GREETING"),
    "hello world",
    "exports variables to env when requested",
  );

  Deno.env.set("DO_NOT_OVERRIDE", "Hello there");
  conf = configSync({ ...testOptions, export: true });
  assertEquals(
    Deno.env.get("DO_NOT_OVERRIDE"),
    "Hello there",
    "does not export .env value if environment variable is already set",
  );

  assertEquals(
    configSync(
      {
        path: "./.some.non.existent.env",
        defaults: "./.some.non.existent.env",
      },
    ),
    {},
    "returns empty object if file doesn't exist",
  );

  assertEquals(
    configSync({
      path: "./.some.non.existent.env",
      defaults: testOptions.defaults,
    }),
    { DEFAULT1: "Some Default" },
    "returns with defaults if file doesn't exist",
  );
  restoreDenoEnv();
});

Deno.test("configureSafe", () => {
  // Default
  let conf = configSync({
    ...testOptions,
    safe: true,
  });
  assertEquals(conf.GREETING, "hello world", "fetches .env");

  // Custom .env.example
  conf = configSync({
    safe: true,
    ...testOptions,
    example: path.join(configTestdataDir, "./.env.example.test"),
  });

  assertEquals(
    conf.GREETING,
    "hello world",
    "accepts a path to fetch env example from",
  );

  // Custom .env and .env.example
  conf = configSync({
    path: path.join(configTestdataDir, "./.env.safe.test"),
    safe: true,
    example: path.join(configTestdataDir, "./.env.example.test"),
  });

  assertEquals(
    conf.GREETING,
    "hello world",
    "accepts paths to fetch env and env example from",
  );

  // Throws if not all required vars are there
  assertThrows(() => {
    configSync({
      path: path.join(configTestdataDir, "./.env.safe.test"),
      safe: true,
      example: path.join(configTestdataDir, "./.env.example2.test"),
    });
  });

  // Throws if any of the required vars is empty
  assertThrows(() => {
    configSync({
      path: path.join(configTestdataDir, "./.env.safe.empty.test"),
      safe: true,
      example: path.join(configTestdataDir, "./.env.example2.test"),
    });
  });

  // Does not throw if required vars are provided by example
  configSync({
    path: path.join(configTestdataDir, "./.env.safe.empty.test"),
    safe: true,
    example: path.join(configTestdataDir, "./.env.example3.test"),
    defaults: path.join(moduleDir, "./.env.defaults"),
  });

  // Does not throw if any of the required vars is empty, *and* allowEmptyValues is present
  configSync({
    path: path.join(configTestdataDir, "./.env.safe.empty.test"),
    safe: true,
    example: path.join(configTestdataDir, "./.env.example2.test"),
    allowEmptyValues: true,
  });

  // Does not throw if any of the required vars passed externally
  Deno.env.set("ANOTHER", "VAR");
  configSync({
    path: path.join(configTestdataDir, "./.env.safe.test"),
    safe: true,
    example: path.join(configTestdataDir, "./.env.example2.test"),
  });

  // Throws if any of the required vars passed externally is empty
  Deno.env.set("ANOTHER", "");
  assertThrows(() => {
    configSync({
      path: path.join(configTestdataDir, "./.env.safe.test"),
      safe: true,
      example: path.join(configTestdataDir, "./.env.example2.test"),
    });
  });

  // Does not throw if any of the required vars passed externally is empty, *and* allowEmptyValues is present
  Deno.env.set("ANOTHER", "");
  configSync({
    path: path.join(configTestdataDir, "./.env.safe.test"),
    safe: true,
    example: path.join(configTestdataDir, "./.env.example2.test"),
    allowEmptyValues: true,
  });
  restoreDenoEnv();
});

Deno.test("configure async", async () => {
  let conf = await config(testOptions);
  assertEquals(conf.GREETING, "hello world", "fetches .env");

  assertEquals(conf.DEFAULT1, "Some Default", "default value loaded");

  conf = await config({ path: path.join(configTestdataDir, "./.env.test") });
  assertEquals(conf.BASIC, "basic", "accepts a path to fetch env from");

  conf = await config({ ...testOptions, export: true });
  assertEquals(
    Deno.env.get("GREETING"),
    "hello world",
    "exports variables to env when requested",
  );

  Deno.env.set("DO_NOT_OVERRIDE", "Hello there");
  conf = await config({ ...testOptions, export: true });
  assertEquals(
    Deno.env.get("DO_NOT_OVERRIDE"),
    "Hello there",
    "does not export .env value if environment variable is already set",
  );

  assertEquals(
    await config(
      {
        path: "./.some.non.existent.env",
        defaults: "./.some.non.existent.env",
      },
    ),
    {},
    "returns empty object if file doesn't exist",
  );

  assertEquals(
    await config({ ...testOptions, path: "./.some.non.existent.env" }),
    { DEFAULT1: "Some Default" },
    "returns with defaults if file doesn't exist",
  );
  restoreDenoEnv();
});

Deno.test("configureSafe async", async () => {
  // Default
  let conf = await config({
    ...testOptions,
    safe: true,
  });
  assertEquals(conf.GREETING, "hello world", "fetches .env");

  // Custom .env.example
  conf = await config({
    safe: true,
    ...testOptions,
    example: path.join(configTestdataDir, "./.env.example.test"),
  });

  assertEquals(
    conf.GREETING,
    "hello world",
    "accepts a path to fetch env example from",
  );

  // Custom .env and .env.example
  conf = await config({
    path: path.join(configTestdataDir, "./.env.safe.test"),
    safe: true,
    example: path.join(configTestdataDir, "./.env.example.test"),
  });

  assertEquals(
    conf.GREETING,
    "hello world",
    "accepts paths to fetch env and env example from",
  );

  // Throws if not all required vars are there
  assertRejects(async () => {
    await config({
      path: path.join(configTestdataDir, "./.env.safe.test"),
      safe: true,
      example: path.join(configTestdataDir, "./.env.example2.test"),
    });
  });

  // Throws if any of the required vars is empty
  assertRejects(async () => {
    await config({
      path: path.join(configTestdataDir, "./.env.safe.empty.test"),
      safe: true,
      example: path.join(configTestdataDir, "./.env.example2.test"),
    });
  });

  // Does not throw if required vars are provided by example
  await config({
    path: path.join(configTestdataDir, "./.env.safe.empty.test"),
    safe: true,
    example: path.join(configTestdataDir, "./.env.example3.test"),
    defaults: path.join(moduleDir, "./.env.defaults"),
  });

  // Does not throw if any of the required vars is empty, *and* allowEmptyValues is present
  await config({
    path: path.join(configTestdataDir, "./.env.safe.empty.test"),
    safe: true,
    example: path.join(configTestdataDir, "./.env.example2.test"),
    allowEmptyValues: true,
  });

  // Does not throw if any of the required vars passed externally
  Deno.env.set("ANOTHER", "VAR");
  await config({
    path: path.join(configTestdataDir, "./.env.safe.test"),
    safe: true,
    example: path.join(configTestdataDir, "./.env.example2.test"),
  });

  // Throws if any of the required vars passed externally is empty
  Deno.env.set("ANOTHER", "");
  assertRejects(async () => {
    await config({
      path: path.join(configTestdataDir, "./.env.safe.test"),
      safe: true,
      example: path.join(configTestdataDir, "./.env.example2.test"),
    });
  });

  // Does not throw if any of the required vars passed externally is empty, *and* allowEmptyValues is present
  Deno.env.set("ANOTHER", "");
  await config({
    path: path.join(configTestdataDir, "./.env.safe.test"),
    safe: true,
    example: path.join(configTestdataDir, "./.env.example2.test"),
    allowEmptyValues: true,
  });

  restoreDenoEnv();
});

Deno.test("config defaults", async () => {
  const p = Deno.run({
    cmd: [
      Deno.execPath(),
      "run",
      "--allow-read",
      "--allow-env",
      path.join(configTestdataDir, "./app_defaults.ts"),
    ],
    cwd: configTestdataDir,
    stdout: "piped",
  });

  const decoder = new TextDecoder();
  const rawOutput = await p.output();
  const conf = JSON.parse(decoder.decode(rawOutput).trim());
  p.close();

  assertEquals(conf.GREETING, "hello world", "fetches .env by default");

  assertEquals(conf.DEFAULT1, "Some Default", "default value loaded");
});<|MERGE_RESOLUTION|>--- conflicted
+++ resolved
@@ -40,38 +40,18 @@
     },
   );
   await t.step(
-<<<<<<< HEAD
     "comment after unquoted",
     () => {
       const { env } = parse(`FOO=bar # this is a comment`);
 
-=======
-    "comment after key=value",
-    () => {
-      const { env } = parse(`FOO=  bar  # hi`);
->>>>>>> bee7b39a
       assertEquals(env["FOO"], "bar");
     },
   );
   await t.step(
-<<<<<<< HEAD
     "comment after quoted",
     () => {
       const { env } = parse(`GREETING= "hello world" # hello world`);
       assertEquals(env["GREETING"], "hello world");
-=======
-    "sharp in single quote",
-    () => {
-      const { env } = parse(`FOO=  'bar#baz'  `);
-      assertEquals(env["FOO"], "bar#baz");
-    },
-  );
-  await t.step(
-    "sharp in double quote",
-    () => {
-      const { env } = parse(`FOO=  "bar#baz"  `);
-      assertEquals(env["FOO"], "bar#baz");
->>>>>>> bee7b39a
     },
   );
   await t.step(
