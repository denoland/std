--- conflicted
+++ resolved
@@ -19,11 +19,7 @@
 function Heading(props: HeadingProps) {
   return (
     <div class="text-center space-y-4">
-<<<<<<< HEAD
-      <h2 id="pricing" class="font-bold md:text-6xl text-4xl text-primary">
-=======
-      <h2 class="font-bold md:text-6xl text-4xl text-[#4f06be]">
->>>>>>> 2c47ea50
+      <h2 class="font-bold md:text-6xl text-4xl text-primary">
         {props.title}
       </h2>
       <p class="text-xl text-black">
