// Copyright 2018-2022 the Deno authors. All rights reserved. MIT license.

/**
<<<<<<< HEAD
 * Extensions to the
 * [Web Crypto](https://developer.mozilla.org/en-US/docs/Web/API/Web_Crypto_API)
 * supporting additional encryption APIs.
 *
 * The export of {@linkcode crypto} offloads to the built in Web Crypto APIs.
=======
 * Extensions to the web {@linkcode Crypto} interface.
 *
 * Provides additional digest algorithms that are not part of the WebCrypto
 * standard as well as a `subtle.digest` and `subtle.digestSync` methods. It
 * also provide a `subtle.timingSafeEqual()` method to compare array buffers
 * or data views in a way that isn't prone to timing based attacks.
 *
 * The "polyfill" delegates to `WebCrypto` where possible.
>>>>>>> 60207ba9
 *
 * @module
 */

import {
  DigestAlgorithm as WasmDigestAlgorithm,
  digestAlgorithms as wasmDigestAlgorithms,
  instantiateWasm,
} from "../_wasm_crypto/mod.ts";
import { timingSafeEqual } from "./timing_safe_equal.ts";

import { fnv } from "./_fnv/index.ts";

<<<<<<< HEAD
/**
 * A copy of the global WebCrypto interface, with methods bound so they're
 * safe to re-export.
 */
const webCrypto = ((crypto) => ({
=======
const webCrypto: Crypto = ((crypto) => ({
>>>>>>> 60207ba9
  getRandomValues: crypto.getRandomValues?.bind(crypto),
  randomUUID: crypto.randomUUID?.bind(crypto),
  subtle: {
    decrypt: crypto.subtle?.decrypt?.bind(crypto.subtle),
    deriveBits: crypto.subtle?.deriveBits?.bind(crypto.subtle),
    deriveKey: crypto.subtle?.deriveKey?.bind(crypto.subtle),
    digest: crypto.subtle?.digest?.bind(crypto.subtle),
    encrypt: crypto.subtle?.encrypt?.bind(crypto.subtle),
    exportKey: crypto.subtle?.exportKey?.bind(crypto.subtle),
    generateKey: crypto.subtle?.generateKey?.bind(crypto.subtle),
    importKey: crypto.subtle?.importKey?.bind(crypto.subtle),
    sign: crypto.subtle?.sign?.bind(crypto.subtle),
    unwrapKey: crypto.subtle?.unwrapKey?.bind(crypto.subtle),
    verify: crypto.subtle?.verify?.bind(crypto.subtle),
    wrapKey: crypto.subtle?.wrapKey?.bind(crypto.subtle),
  },
}))(globalThis.crypto);

const bufferSourceBytes = (data: BufferSource | unknown) => {
  let bytes: Uint8Array | undefined;
  if (data instanceof Uint8Array) {
    bytes = data;
  } else if (ArrayBuffer.isView(data)) {
    bytes = new Uint8Array(data.buffer, data.byteOffset, data.byteLength);
  } else if (data instanceof ArrayBuffer) {
    bytes = new Uint8Array(data);
  }
  return bytes;
};

/** Extensions to the web standard `SubtleCrypto` interface. */
export interface StdSubtleCrypto extends SubtleCrypto {
  /**
   * Returns a new `Promise` object that will digest `data` using the specified
   * `AlgorithmIdentifier`.
   */
  digest(
    algorithm: DigestAlgorithm,
    data: BufferSource | AsyncIterable<BufferSource> | Iterable<BufferSource>,
  ): Promise<ArrayBuffer>;

  /**
   * Returns a ArrayBuffer with the result of digesting `data` using the
   * specified `AlgorithmIdentifier`.
   */
  digestSync(
    algorithm: DigestAlgorithm,
    data: BufferSource | Iterable<BufferSource>,
  ): ArrayBuffer;

  /** Compare to array buffers or data views in a way that timing based attacks
   * cannot gain information about the platform. */
  timingSafeEqual(
    a: ArrayBufferLike | DataView,
    b: ArrayBufferLike | DataView,
  ): boolean;
}

/** Extensions to the Web {@linkcode Crypto} interface. */
export interface StdCrypto extends Crypto {
  readonly subtle: StdSubtleCrypto;
}

/**
 * An wrapper for WebCrypto adding support for additional non-standard
 * algorithms, but delegating to the runtime WebCrypto implementation whenever
 * possible.
 */
const stdCrypto: StdCrypto = ((x) => x)({
  ...webCrypto,
  subtle: {
    ...webCrypto.subtle,

    async digest(
      algorithm: DigestAlgorithm,
      data: BufferSource | AsyncIterable<BufferSource> | Iterable<BufferSource>,
    ): Promise<ArrayBuffer> {
      const { name, length } = normalizeAlgorithm(algorithm);
      const bytes = bufferSourceBytes(data);

      if (FNVAlgorithms.includes(name)) {
        return fnv(name, bytes);
      }

      // We delegate to WebCrypto whenever possible,
      if (
        // if the algorithm is supported by the WebCrypto standard,
        (webCryptoDigestAlgorithms as readonly string[]).includes(name) &&
        // and the data is a single buffer,
        bytes
      ) {
        return webCrypto.subtle.digest(algorithm, bytes);
      } else if (wasmDigestAlgorithms.includes(name as WasmDigestAlgorithm)) {
        if (bytes) {
          // Otherwise, we use our bundled Wasm implementation via digestSync
          // if it supports the algorithm.
          return stdCrypto.subtle.digestSync(algorithm, bytes);
        } else if ((data as Iterable<BufferSource>)[Symbol.iterator]) {
          return stdCrypto.subtle.digestSync(
            algorithm,
            data as Iterable<BufferSource>,
          );
        } else if (
          (data as AsyncIterable<BufferSource>)[Symbol.asyncIterator]
        ) {
          const wasmCrypto = instantiateWasm();
          const context = new wasmCrypto.DigestContext(name);
          for await (const chunk of data as AsyncIterable<BufferSource>) {
            const chunkBytes = bufferSourceBytes(chunk);
            if (!chunkBytes) {
              throw new TypeError("data contained chunk of the wrong type");
            }
            context.update(chunkBytes);
          }
          return context.digestAndDrop(length).buffer;
        } else {
          throw new TypeError(
            "data must be a BufferSource or [Async]Iterable<BufferSource>",
          );
        }
      } else if (webCrypto.subtle?.digest) {
        // (TypeScript type definitions prohibit this case.) If they're trying
        // to call an algorithm we don't recognize, pass it along to WebCrypto
        // in case it's a non-standard algorithm supported by the the runtime
        // they're using.
        return webCrypto.subtle.digest(
          algorithm,
          (data as unknown) as Uint8Array,
        );
      } else {
        throw new TypeError(`unsupported digest algorithm: ${algorithm}`);
      }
    },

    digestSync(
      algorithm: DigestAlgorithm,
      data: BufferSource | Iterable<BufferSource>,
    ): ArrayBuffer {
      algorithm = normalizeAlgorithm(algorithm);

      const bytes = bufferSourceBytes(data);

      if (FNVAlgorithms.includes(algorithm.name)) {
        return fnv(algorithm.name, bytes);
      }

      const wasmCrypto = instantiateWasm();
      if (bytes) {
        return wasmCrypto.digest(algorithm.name, bytes, algorithm.length)
          .buffer;
      } else if ((data as Iterable<BufferSource>)[Symbol.iterator]) {
        const context = new wasmCrypto.DigestContext(algorithm.name);
        for (const chunk of data as Iterable<BufferSource>) {
          const chunkBytes = bufferSourceBytes(chunk);
          if (!chunkBytes) {
            throw new TypeError("data contained chunk of the wrong type");
          }
          context.update(chunkBytes);
        }
        return context.digestAndDrop(algorithm.length).buffer;
      } else {
        throw new TypeError(
          "data must be a BufferSource or Iterable<BufferSource>",
        );
      }
    },

    // TODO(@kitsonk): rework when https://github.com/w3c/webcrypto/issues/270 resolved
    timingSafeEqual,
  },
});

const FNVAlgorithms = ["FNV32", "FNV32A", "FNV64", "FNV64A"];

/** Digest algorithms supported by WebCrypto. */
const webCryptoDigestAlgorithms = [
  "SHA-384",
  "SHA-256",
  "SHA-512",
  // insecure (length-extendable and collidable):
  "SHA-1",
] as const;

type FNVAlgorithms = "FNV32" | "FNV32A" | "FNV64" | "FNV64A";
type DigestAlgorithmName = WasmDigestAlgorithm | FNVAlgorithms;

type DigestAlgorithmObject = {
  name: DigestAlgorithmName;
  length?: number;
};

type DigestAlgorithm = DigestAlgorithmName | DigestAlgorithmObject;

const normalizeAlgorithm = (algorithm: DigestAlgorithm) =>
  ((typeof algorithm === "string") ? { name: algorithm.toUpperCase() } : {
    ...algorithm,
    name: algorithm.name.toUpperCase(),
  }) as DigestAlgorithmObject;

export { stdCrypto as crypto };<|MERGE_RESOLUTION|>--- conflicted
+++ resolved
@@ -1,14 +1,9 @@
 // Copyright 2018-2022 the Deno authors. All rights reserved. MIT license.
 
 /**
-<<<<<<< HEAD
  * Extensions to the
  * [Web Crypto](https://developer.mozilla.org/en-US/docs/Web/API/Web_Crypto_API)
  * supporting additional encryption APIs.
- *
- * The export of {@linkcode crypto} offloads to the built in Web Crypto APIs.
-=======
- * Extensions to the web {@linkcode Crypto} interface.
  *
  * Provides additional digest algorithms that are not part of the WebCrypto
  * standard as well as a `subtle.digest` and `subtle.digestSync` methods. It
@@ -16,7 +11,6 @@
  * or data views in a way that isn't prone to timing based attacks.
  *
  * The "polyfill" delegates to `WebCrypto` where possible.
->>>>>>> 60207ba9
  *
  * @module
  */
@@ -30,15 +24,11 @@
 
 import { fnv } from "./_fnv/index.ts";
 
-<<<<<<< HEAD
 /**
  * A copy of the global WebCrypto interface, with methods bound so they're
  * safe to re-export.
  */
 const webCrypto = ((crypto) => ({
-=======
-const webCrypto: Crypto = ((crypto) => ({
->>>>>>> 60207ba9
   getRandomValues: crypto.getRandomValues?.bind(crypto),
   randomUUID: crypto.randomUUID?.bind(crypto),
   subtle: {
