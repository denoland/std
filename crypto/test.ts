--- conflicted
+++ resolved
@@ -165,20 +165,6 @@
   );
 });
 
-<<<<<<< HEAD
-Deno.test(
-  "[crypto/digest] Memory use should remain reasonable even with large inputs",
-  async () => {
-    const process = Deno.run({
-      cmd: [Deno.execPath(), "--quiet", "run", "--no-check", "-"],
-      cwd: moduleDir,
-      stdout: "piped",
-      stdin: "piped",
-    });
-
-    await process.stdin.write(
-      new TextEncoder().encode(`
-=======
 Deno.test("[crypto/digest] Memory use should remain reasonable even with large inputs", async () => {
   const process = Deno.spawnChild(Deno.execPath(), {
     args: ["--quiet", "run", "--no-check", "-"],
@@ -189,7 +175,6 @@
   const writer = process.stdin.getWriter();
   await writer.write(
     new TextEncoder().encode(`
->>>>>>> b84c4eba
       import { crypto as stdCrypto } from "./mod.ts";
       import { _wasm } from "../_wasm_crypto/crypto.mjs";
 
@@ -220,29 +205,6 @@
         2,
       ));
     `),
-<<<<<<< HEAD
-    );
-    process.stdin.close();
-
-    const stdout = new TextDecoder().decode(await process.output());
-    const status = await process.status();
-    process.close();
-
-    assertEquals(status.success, true, "test subprocess failed");
-    const {
-      heapBytesInitial,
-      smallDigest,
-      heapBytesAfterSmall,
-      largeDigest,
-      heapBytesAfterLarge,
-    }: {
-      heapBytesInitial: number;
-      smallDigest: string;
-      heapBytesAfterSmall: number;
-      largeDigest: string;
-      heapBytesAfterLarge: number;
-    } = JSON.parse(stdout);
-=======
   );
   writer.releaseLock();
   await process.stdin.close();
@@ -275,61 +237,34 @@
     "64fee39c5a30a8af6287b4862eed4af93c2c3fde42d10c5350ac82237c2804b5",
     `test subprocess returned wrong hash (${largeDigest})`,
   );
->>>>>>> b84c4eba
-
-    assertEquals(
-      smallDigest,
-      "4d006976636a8696d909a630a4081aad4d7c50f81afdee04020bf05086ab6a55",
-      `test subprocess returned wrong hash (${smallDigest})`,
-    );
-    assertEquals(
-      largeDigest,
-      "64fee39c5a30a8af6287b4862eed4af93c2c3fde42d10c5350ac82237c2804b5",
-      `test subprocess returned wrong hash (${largeDigest})`,
-    );
-
-<<<<<<< HEAD
-    // Heap should stay under 2MB even though we provided a 64MB input.
-    assert(
-      heapBytesInitial < 2_000_000,
-      `WASM heap was too large initially: ${
-        (
-          heapBytesInitial / 1_000_000
-        ).toFixed(1)
-      } MB`,
-    );
-    assert(
-      heapBytesAfterSmall < 2_000_000,
-      `WASM heap was too large after small input: ${
-        (
-          heapBytesAfterSmall / 1_000_000
-        ).toFixed(1)
-      } MB`,
-    );
-    assert(
-      heapBytesAfterLarge < 2_000_000,
-      `WASM heap was too large after large input: ${
-        (
-          heapBytesAfterLarge / 1_000_000
-        ).toFixed(1)
-      } MB`,
-    );
-  },
-);
-
-Deno.test(
-  "[crypto/digest] Memory use should remain reasonable even with many calls",
-  async () => {
-    const process = Deno.run({
-      cmd: [Deno.execPath(), "--quiet", "run", "--no-check", "-"],
-      cwd: moduleDir,
-      stdout: "piped",
-      stdin: "piped",
-    });
-
-    await process.stdin.write(
-      new TextEncoder().encode(`
-=======
+
+  // Heap should stay under 2MB even though we provided a 64MB input.
+  assert(
+    heapBytesInitial < 2_000_000,
+    `WASM heap was too large initially: ${
+      (
+        heapBytesInitial / 1_000_000
+      ).toFixed(1)
+    } MB`,
+  );
+  assert(
+    heapBytesAfterSmall < 2_000_000,
+    `WASM heap was too large after small input: ${
+      (
+        heapBytesAfterSmall / 1_000_000
+      ).toFixed(1)
+    } MB`,
+  );
+  assert(
+    heapBytesAfterLarge < 2_000_000,
+    `WASM heap was too large after large input: ${
+      (
+        heapBytesAfterLarge / 1_000_000
+      ).toFixed(1)
+    } MB`,
+  );
+});
+
 Deno.test("[crypto/digest] Memory use should remain reasonable even with many calls", async () => {
   const process = Deno.spawnChild(Deno.execPath(), {
     args: ["--quiet", "run", "--no-check", "-"],
@@ -341,7 +276,6 @@
   const writer = process.stdin.getWriter();
   await writer.write(
     new TextEncoder().encode(`
->>>>>>> b84c4eba
       import { crypto as stdCrypto } from "./mod.ts";
       import { _wasm } from "../_wasm_crypto/crypto.mjs";
 
@@ -374,49 +308,6 @@
         2,
       ));
     `),
-<<<<<<< HEAD
-    );
-    process.stdin.close();
-
-    const stdout = new TextDecoder().decode(await process.output());
-    const status = await process.status();
-    process.close();
-
-    assertEquals(status.success, true, "test subprocess failed");
-    const {
-      heapBytesInitial,
-      heapBytesFinal,
-      stateFinal,
-    }: {
-      heapBytesInitial: number;
-      heapBytesFinal: number;
-      stateFinal: string;
-    } = JSON.parse(stdout);
-
-    assert(
-      heapBytesInitial < 2_000_000,
-      `WASM heap was too large initially: ${
-        (
-          heapBytesInitial / 1_000_000
-        ).toFixed(1)
-      } MB`,
-    );
-    assert(
-      heapBytesFinal < 2_000_000,
-      `WASM heap was too large after many digests: ${
-        (
-          heapBytesFinal / 1_000_000
-        ).toFixed(1)
-      } MB`,
-    );
-    assertEquals(
-      stateFinal,
-      "bad332864a0cd62866c18ac5623585b4b8e4fa029661e909c82ada8c06bc34d6",
-      `test subprocess returned wrong hash (${stateFinal})`,
-    );
-  },
-);
-=======
   );
   writer.releaseLock();
   await process.stdin.close();
@@ -438,13 +329,17 @@
   assert(
     heapBytesInitial < 2_000_000,
     `WASM heap was too large initially: ${
-      (heapBytesInitial / 1_000_000).toFixed(1)
+      (
+        heapBytesInitial / 1_000_000
+      ).toFixed(1)
     } MB`,
   );
   assert(
     heapBytesFinal < 2_000_000,
     `WASM heap was too large after many digests: ${
-      (heapBytesFinal / 1_000_000).toFixed(1)
+      (
+        heapBytesFinal / 1_000_000
+      ).toFixed(1)
     } MB`,
   );
   assertEquals(
@@ -453,7 +348,6 @@
     `test subprocess returned wrong hash (${stateFinal})`,
   );
 });
->>>>>>> b84c4eba
 
 // Simple periodic data, but the periods shouldn't line up with any block
 // or chunk sizes.
