// Copyright 2018-2025 the Deno authors. MIT license.
// This module is browser compatible.

import { deepMerge } from "@std/collections/deep-merge";

// ---------------------------
// Interfaces and base classes
// ---------------------------

interface Success<T> {
  ok: true;
  body: T;
}
interface Failure {
  ok: false;
}
type ParseResult<T> = Success<T> | Failure;

type ParserComponent<T = unknown> = (scanner: Scanner) => ParseResult<T>;

type BlockParseResultBody = {
  type: "Block";
  value: Record<string, unknown>;
} | {
  type: "Table";
  key: string[];
  value: Record<string, unknown>;
} | {
  type: "TableArray";
  key: string[];
  value: Record<string, unknown>;
};

export class Scanner {
  #whitespace = /[ \t]/;
  #position = 0;
  #source: string;

  constructor(source: string) {
    this.#source = source;
  }

  get position() {
    return this.#position;
  }
  get source() {
    return this.#source;
  }

  /**
   * Get current character
   * @param index - relative index from current position
   */
  char(index = 0) {
    return this.#source[this.#position + index] ?? "";
  }

  /**
   * Get sliced string
   * @param start - start position relative from current position
   * @param end - end position relative from current position
   */
  slice(start: number, end: number): string {
    return this.#source.slice(this.#position + start, this.#position + end);
  }

  /**
   * Move position to next
   */
  next(count: number = 1) {
    this.#position += count;
  }

  skipWhitespaces() {
    while (this.#whitespace.test(this.char()) && !this.eof()) {
      this.next();
    }
    // Invalid if current char is other kinds of whitespace
    if (!this.isCurrentCharEOL() && /\s/.test(this.char())) {
      const escaped = "\\u" + this.char().charCodeAt(0).toString(16);
      const position = this.#position;
      throw new SyntaxError(
        `Cannot parse the TOML: It contains invalid whitespace at position '${position}': \`${escaped}\``,
      );
    }
  }

  nextUntilChar(options: { skipComments?: boolean } = { skipComments: true }) {
    while (!this.eof()) {
      const char = this.char();
      if (this.#whitespace.test(char) || this.isCurrentCharEOL()) {
        this.next();
      } else if (options.skipComments && this.char() === "#") {
        // entering comment
        while (!this.isCurrentCharEOL() && !this.eof()) {
          this.next();
        }
      } else {
        break;
      }
    }
  }

  /**
   * Position reached EOF or not
   */
  eof() {
    return this.#position >= this.#source.length;
  }

  isCurrentCharEOL() {
    return this.char() === "\n" || this.startsWith("\r\n");
  }

  startsWith(searchString: string) {
    return this.#source.startsWith(searchString, this.#position);
  }

  match(regExp: RegExp) {
<<<<<<< HEAD
    regExp = new RegExp(
      regExp.source,
      regExp.sticky ? regExp.flags : regExp.flags + "y",
    );
=======
    if (!regExp.sticky) {
      throw new Error(`RegExp ${regExp} does not have a sticky 'y' flag`);
    }
>>>>>>> 390845e7
    regExp.lastIndex = this.#position;
    return this.#source.match(regExp);
  }
}

// -----------------------
// Utilities
// -----------------------

function success<T>(body: T): Success<T> {
  return { ok: true, body };
}
function failure(): Failure {
  return { ok: false };
}

/**
 * Creates a nested object from the keys and values.
 *
 * e.g. `unflat(["a", "b", "c"], 1)` returns `{ a: { b: { c: 1 } } }`
 */
export function unflat(
  keys: string[],
  values: unknown = {},
): Record<string, unknown> {
  return keys.reduceRight(
    (acc, key) => ({ [key]: acc }),
    values,
  ) as Record<string, unknown>;
}

export function deepAssignWithTable(target: Record<string, unknown>, table: {
  type: "Table" | "TableArray";
  key: string[];
  value: Record<string, unknown>;
}) {
  if (table.key.length === 0 || table.key[0] == null) {
    throw new Error(
      "Cannot parse the TOML: key length is not a positive number",
    );
  }
  const value = target[table.key[0]];

  if (typeof value === "undefined") {
    Object.assign(
      target,
      unflat(
        table.key,
        table.type === "Table" ? table.value : [table.value],
      ),
    );
  } else if (Array.isArray(value)) {
    if (table.type === "TableArray" && table.key.length === 1) {
      value.push(table.value);
    } else {
      const last = value[value.length - 1];
      deepAssignWithTable(last, {
        type: table.type,
        key: table.key.slice(1),
        value: table.value,
      });
    }
  } else if (typeof value === "object" && value !== null) {
    deepAssignWithTable(value as Record<string, unknown>, {
      type: table.type,
      key: table.key.slice(1),
      value: table.value,
    });
  } else {
    throw new Error("Unexpected assign");
  }
}

// ---------------------------------
// Parser combinators and generators
// ---------------------------------

function or<T>(parsers: ParserComponent<T>[]): ParserComponent<T> {
  return (scanner: Scanner): ParseResult<T> => {
    for (const parse of parsers) {
      const result = parse(scanner);
      if (result.ok) return result;
    }
    return failure();
  };
}

function join<T>(
  parser: ParserComponent<T>,
  separator: string,
): ParserComponent<T[]> {
  const Separator = character(separator);
  return (scanner: Scanner): ParseResult<T[]> => {
    const first = parser(scanner);
    if (!first.ok) return failure();
    const out: T[] = [first.body];
    while (!scanner.eof()) {
      if (!Separator(scanner).ok) break;
      const result = parser(scanner);
      if (!result.ok) {
        throw new SyntaxError(`Invalid token after "${separator}"`);
      }
      out.push(result.body);
    }
    return success(out);
  };
}

function kv<T>(
  keyParser: ParserComponent<string[]>,
  separator: string,
  valueParser: ParserComponent<T>,
): ParserComponent<{ [key: string]: unknown }> {
  const Separator = character(separator);
  return (scanner: Scanner): ParseResult<{ [key: string]: unknown }> => {
    const key = keyParser(scanner);
    if (!key.ok) return failure();
    const sep = Separator(scanner);
    if (!sep.ok) {
      throw new SyntaxError(`key/value pair doesn't have "${separator}"`);
    }
    const value = valueParser(scanner);
    if (!value.ok) {
      throw new SyntaxError(
        `Value of key/value pair is invalid data format`,
      );
    }
    return success(unflat(key.body, value.body));
  };
}

function merge(
  parser: ParserComponent<unknown[]>,
): ParserComponent<Record<string, unknown>> {
  return (scanner: Scanner): ParseResult<Record<string, unknown>> => {
    const result = parser(scanner);
    if (!result.ok) return failure();
    let body = {};
    for (const record of result.body) {
      if (typeof record === "object" && record !== null) {
        body = deepMerge(body, record);
      }
    }
    return success(body);
  };
}

function repeat<T>(
  parser: ParserComponent<T>,
): ParserComponent<T[]> {
  return (scanner: Scanner) => {
    const body: T[] = [];
    while (!scanner.eof()) {
      const result = parser(scanner);
      if (!result.ok) break;
      body.push(result.body);
      scanner.nextUntilChar();
    }
    if (body.length === 0) return failure();
    return success(body);
  };
}

function surround<T>(
  left: string,
  parser: ParserComponent<T>,
  right: string,
): ParserComponent<T> {
  const Left = character(left);
  const Right = character(right);
  return (scanner: Scanner) => {
    if (!Left(scanner).ok) {
      return failure();
    }
    const result = parser(scanner);
    if (!result.ok) {
      throw new SyntaxError(`Invalid token after "${left}"`);
    }
    if (!Right(scanner).ok) {
      throw new SyntaxError(
        `Not closed by "${right}" after started with "${left}"`,
      );
    }
    return success(result.body);
  };
}

function character(str: string) {
  return (scanner: Scanner): ParseResult<void> => {
    scanner.skipWhitespaces();
    if (!scanner.startsWith(str)) return failure();
    scanner.next(str.length);
    scanner.skipWhitespaces();
    return success(undefined);
  };
}

// -----------------------
// Parser components
// -----------------------

const BARE_KEY_REGEXP = /[A-Za-z0-9_-]+/y;
export function bareKey(scanner: Scanner): ParseResult<string> {
  scanner.skipWhitespaces();
  const key = scanner.match(BARE_KEY_REGEXP)?.[0];
  if (!key) return failure();
  scanner.next(key.length);
  return success(key);
}

function escapeSequence(scanner: Scanner): ParseResult<string> {
  if (scanner.char() !== "\\") return failure();
  scanner.next();
  // See https://toml.io/en/v1.0.0-rc.3#string
  switch (scanner.char()) {
    case "b":
      scanner.next();
      return success("\b");
    case "t":
      scanner.next();
      return success("\t");
    case "n":
      scanner.next();
      return success("\n");
    case "f":
      scanner.next();
      return success("\f");
    case "r":
      scanner.next();
      return success("\r");
    case "u":
    case "U": {
      // Unicode character
      const codePointLen = scanner.char() === "u" ? 4 : 6;
      const codePoint = parseInt("0x" + scanner.slice(1, 1 + codePointLen), 16);
      const str = String.fromCodePoint(codePoint);
      scanner.next(codePointLen + 1);
      return success(str);
    }
    case '"':
      scanner.next();
      return success('"');
    case "\\":
      scanner.next();
      return success("\\");
    default:
      throw new SyntaxError(
        `Invalid escape sequence: \\${scanner.char()}`,
      );
  }
}

export function basicString(scanner: Scanner): ParseResult<string> {
  scanner.skipWhitespaces();
  if (scanner.char() !== '"') return failure();
  scanner.next();
  const acc = [];
  while (scanner.char() !== '"' && !scanner.eof()) {
    if (scanner.char() === "\n") {
      throw new SyntaxError("Single-line string cannot contain EOL");
    }
    const escapedChar = escapeSequence(scanner);
    if (escapedChar.ok) {
      acc.push(escapedChar.body);
    } else {
      acc.push(scanner.char());
      scanner.next();
    }
  }
  if (scanner.eof()) {
    throw new SyntaxError(
      `Single-line string is not closed:\n${acc.join("")}`,
    );
  }
  scanner.next(); // skip last '""
  return success(acc.join(""));
}

export function literalString(scanner: Scanner): ParseResult<string> {
  scanner.skipWhitespaces();
  if (scanner.char() !== "'") return failure();
  scanner.next();
  const acc: string[] = [];
  while (scanner.char() !== "'" && !scanner.eof()) {
    if (scanner.char() === "\n") {
      throw new SyntaxError("Single-line string cannot contain EOL");
    }
    acc.push(scanner.char());
    scanner.next();
  }
  if (scanner.eof()) {
    throw new SyntaxError(
      `Single-line string is not closed:\n${acc.join("")}`,
    );
  }
  scanner.next(); // skip last "'"
  return success(acc.join(""));
}

export function multilineBasicString(
  scanner: Scanner,
): ParseResult<string> {
  scanner.skipWhitespaces();
  if (!scanner.startsWith('"""')) return failure();
  scanner.next(3);
  if (scanner.char() === "\n") {
    // The first newline (LF) is trimmed
    scanner.next();
  } else if (scanner.startsWith("\r\n")) {
    // The first newline (CRLF) is trimmed
    scanner.next(2);
  }
  const acc: string[] = [];
  while (!scanner.startsWith('"""') && !scanner.eof()) {
    // line ending backslash
    if (scanner.startsWith("\\\n")) {
      scanner.next();
      scanner.nextUntilChar({ skipComments: false });
      continue;
    } else if (scanner.startsWith("\\\r\n")) {
      scanner.next();
      scanner.nextUntilChar({ skipComments: false });
      continue;
    }
    const escapedChar = escapeSequence(scanner);
    if (escapedChar.ok) {
      acc.push(escapedChar.body);
    } else {
      acc.push(scanner.char());
      scanner.next();
    }
  }

  if (scanner.eof()) {
    throw new SyntaxError(
      `Multi-line string is not closed:\n${acc.join("")}`,
    );
  }
  // if ends with 4 `"`, push the fist `"` to string
  if (scanner.char(3) === '"') {
    acc.push('"');
    scanner.next();
  }
  scanner.next(3); // skip last '""""
  return success(acc.join(""));
}

export function multilineLiteralString(
  scanner: Scanner,
): ParseResult<string> {
  scanner.skipWhitespaces();
  if (!scanner.startsWith("'''")) return failure();
  scanner.next(3);
  if (scanner.char() === "\n") {
    // The first newline (LF) is trimmed
    scanner.next();
  } else if (scanner.startsWith("\r\n")) {
    // The first newline (CRLF) is trimmed
    scanner.next(2);
  }
  const acc: string[] = [];
  while (!scanner.startsWith("'''") && !scanner.eof()) {
    acc.push(scanner.char());
    scanner.next();
  }
  if (scanner.eof()) {
    throw new SyntaxError(
      `Multi-line string is not closed:\n${acc.join("")}`,
    );
  }
  // if ends with 4 `'`, push the fist `'` to string
  if (scanner.char(3) === "'") {
    acc.push("'");
    scanner.next();
  }
  scanner.next(3); // skip last "'''"
  return success(acc.join(""));
}

const SYMBOL_MAP = new Map<string, unknown>([
  ["true", true],
  ["false", false],
  ["inf", Infinity],
  ["+inf", Infinity],
  ["-inf", -Infinity],
  ["nan", NaN],
  ["+nan", NaN],
  ["-nan", NaN],
]);
const SYMBOL_REGEXP = /(?:true|false|(?:[+-]?inf)|(?:[+-]?nan))\b/;
export function symbols(scanner: Scanner): ParseResult<unknown> {
  scanner.skipWhitespaces();
  const match = scanner.match(SYMBOL_REGEXP);
  if (!match) return failure();
  const string = match[0];
  scanner.next(string.length);
  const value = SYMBOL_MAP.get(string);
  return success(value);
}

export const dottedKey = join(or([bareKey, basicString, literalString]), ".");

const BINARY_REGEXP = /0b[01_]+/y;
export function binary(scanner: Scanner): ParseResult<number | string> {
  scanner.skipWhitespaces();
  const match = scanner.match(BINARY_REGEXP)?.[0];
  if (!match) return failure();
  scanner.next(match.length);
  const value = match.slice(2).replaceAll("_", "");
  const number = parseInt(value, 2);
  return isNaN(number) ? failure() : success(number);
}

const OCTAL_REGEXP = /0o[0-7_]+/y;
export function octal(scanner: Scanner): ParseResult<number | string> {
  scanner.skipWhitespaces();
  const match = scanner.match(OCTAL_REGEXP)?.[0];
  if (!match) return failure();
  scanner.next(match.length);
  const value = match.slice(2).replaceAll("_", "");
  const number = parseInt(value, 8);
  return isNaN(number) ? failure() : success(number);
}

const HEX_REGEXP = /0x[0-9a-f_]+/yi;
export function hex(scanner: Scanner): ParseResult<number | string> {
  scanner.skipWhitespaces();
  const match = scanner.match(HEX_REGEXP)?.[0];
  if (!match) return failure();
  scanner.next(match.length);
  const value = match.slice(2).replaceAll("_", "");
  const number = parseInt(value, 16);
  return isNaN(number) ? failure() : success(number);
}

const INTEGER_REGEXP = /[+-]?[0-9_]+/y;
export function integer(scanner: Scanner): ParseResult<number | string> {
  scanner.skipWhitespaces();
  const match = scanner.match(INTEGER_REGEXP)?.[0];
  if (!match) return failure();
  scanner.next(match.length);
  const value = match.replaceAll("_", "");
  const int = parseInt(value, 10);
  return success(int);
}

const FLOAT_REGEXP = /[+-]?[0-9_]+(?:\.[0-9_]+)?(?:e[+-]?[0-9_]+)?/yi;
export function float(scanner: Scanner): ParseResult<number> {
  scanner.skipWhitespaces();
  const match = scanner.match(FLOAT_REGEXP)?.[0];
  if (!match) return failure();
  scanner.next(match.length);
  const value = match.replaceAll("_", "");
  const float = parseFloat(value);
  if (isNaN(float)) return failure();
  return success(float);
}

const DATE_TIME_REGEXP = /\d{4}-\d{2}-\d{2}(?:[ 0-9TZ.:+-]+)?/y;
export function dateTime(scanner: Scanner): ParseResult<Date> {
  scanner.skipWhitespaces();
  // example: 1979-05-27
  const match = scanner.match(DATE_TIME_REGEXP)?.[0];
  if (!match) return failure();
  scanner.next(match.length);
  const date = new Date(match.trim());
  // invalid date
  if (isNaN(date.getTime())) {
    throw new SyntaxError(`Invalid date string "${match}"`);
  }
  return success(date);
}

const LOCAL_TIME_REGEXP = /(\d{2}):(\d{2}):(\d{2})(?:\.[0-9]+)?/y;
export function localTime(scanner: Scanner): ParseResult<string> {
  scanner.skipWhitespaces();

  const match = scanner.match(LOCAL_TIME_REGEXP)?.[0];
  if (!match) return failure();
  scanner.next(match.length);
  return success(match);
}

export function arrayValue(scanner: Scanner): ParseResult<unknown[]> {
  scanner.skipWhitespaces();

  if (scanner.char() !== "[") return failure();
  scanner.next();

  const array: unknown[] = [];
  while (!scanner.eof()) {
    scanner.nextUntilChar();
    const result = value(scanner);
    if (!result.ok) break;
    array.push(result.body);
    scanner.skipWhitespaces();
    // may have a next item, but trailing comma is allowed at array
    if (scanner.char() !== ",") break;
    scanner.next();
  }
  scanner.nextUntilChar();

  if (scanner.char() !== "]") throw new SyntaxError("Array is not closed");
  scanner.next();

  return success(array);
}

export function inlineTable(
  scanner: Scanner,
): ParseResult<Record<string, unknown>> {
  scanner.nextUntilChar();
  if (scanner.char(1) === "}") {
    scanner.next(2);
    return success({});
  }
  const pairs = surround(
    "{",
    join(pair, ","),
    "}",
  )(scanner);
  if (!pairs.ok) return failure();
  let table = {};
  for (const pair of pairs.body) {
    table = deepMerge(table, pair);
  }
  return success(table);
}

export const value = or([
  multilineBasicString,
  multilineLiteralString,
  basicString,
  literalString,
  symbols,
  dateTime,
  localTime,
  binary,
  octal,
  hex,
  float,
  integer,
  arrayValue,
  inlineTable,
]);

export const pair = kv(dottedKey, "=", value);

export function block(
  scanner: Scanner,
): ParseResult<BlockParseResultBody> {
  scanner.nextUntilChar();
  const result = merge(repeat(pair))(scanner);
  if (result.ok) return success({ type: "Block", value: result.body });
  return failure();
}

export const tableHeader = surround("[", dottedKey, "]");

export function table(scanner: Scanner): ParseResult<BlockParseResultBody> {
  scanner.nextUntilChar();
  const header = tableHeader(scanner);
  if (!header.ok) return failure();
  scanner.nextUntilChar();
  const b = block(scanner);
  return success({
    type: "Table",
    key: header.body,
    value: b.ok ? b.body.value : {},
  });
}

export const tableArrayHeader = surround("[[", dottedKey, "]]");

export function tableArray(
  scanner: Scanner,
): ParseResult<BlockParseResultBody> {
  scanner.nextUntilChar();
  const header = tableArrayHeader(scanner);
  if (!header.ok) return failure();
  scanner.nextUntilChar();
  const b = block(scanner);
  return success({
    type: "TableArray",
    key: header.body,
    value: b.ok ? b.body.value : {},
  });
}

export function toml(
  scanner: Scanner,
): ParseResult<Record<string, unknown>> {
  const blocks = repeat(or([block, tableArray, table]))(scanner);
  let body = {};
  if (!blocks.ok) return success(body);
  for (const block of blocks.body) {
    switch (block.type) {
      case "Block": {
        body = deepMerge(body, block.value);
        break;
      }
      case "Table": {
        deepAssignWithTable(body, block);
        break;
      }
      case "TableArray": {
        deepAssignWithTable(body, block);
        break;
      }
    }
  }
  return success(body);
}

function createParseErrorMessage(scanner: Scanner, message: string) {
  const string = scanner.source.slice(0, scanner.position);
  const lines = string.split("\n");
  const row = lines.length;
  const column = lines.at(-1)?.length ?? 0;
  return `Parse error on line ${row}, column ${column}: ${message}`;
}

export function parserFactory<T>(parser: ParserComponent<T>) {
  return (tomlString: string): T => {
    const scanner = new Scanner(tomlString);
    try {
      const result = parser(scanner);
      if (result.ok && scanner.eof()) return result.body;
      const message = `Unexpected character: "${scanner.char()}"`;
      throw new SyntaxError(createParseErrorMessage(scanner, message));
    } catch (error) {
      if (error instanceof Error) {
        throw new SyntaxError(createParseErrorMessage(scanner, error.message));
      }
      const message = "Invalid error type caught";
      throw new SyntaxError(createParseErrorMessage(scanner, message));
    }
  };
}<|MERGE_RESOLUTION|>--- conflicted
+++ resolved
@@ -117,16 +117,9 @@
   }
 
   match(regExp: RegExp) {
-<<<<<<< HEAD
-    regExp = new RegExp(
-      regExp.source,
-      regExp.sticky ? regExp.flags : regExp.flags + "y",
-    );
-=======
     if (!regExp.sticky) {
       throw new Error(`RegExp ${regExp} does not have a sticky 'y' flag`);
     }
->>>>>>> 390845e7
     regExp.lastIndex = this.#position;
     return this.#source.match(regExp);
   }
@@ -516,7 +509,7 @@
   ["+nan", NaN],
   ["-nan", NaN],
 ]);
-const SYMBOL_REGEXP = /(?:true|false|(?:[+-]?inf)|(?:[+-]?nan))\b/;
+const SYMBOL_REGEXP = /(?:true|false|(?:[+-]?inf)|(?:[+-]?nan))\b/y;
 export function symbols(scanner: Scanner): ParseResult<unknown> {
   scanner.skipWhitespaces();
   const match = scanner.match(SYMBOL_REGEXP);
