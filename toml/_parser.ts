--- conflicted
+++ resolved
@@ -325,23 +325,10 @@
 
 const BARE_KEY_REGEXP = /[A-Za-z0-9_-]+/;
 export function bareKey(scanner: Scanner): ParseResult<string> {
-<<<<<<< HEAD
-  scanner.nextUntilChar({ inline: true });
+  scanner.skipWhitespaces();
   const key = scanner.match(BARE_KEY_REGEXP)?.[0];
   if (!key) return failure();
   scanner.next(key.length);
-=======
-  scanner.skipWhitespaces();
-  if (!scanner.char() || !BARE_KEY_REGEXP.test(scanner.char())) {
-    return failure();
-  }
-  const acc: string[] = [];
-  while (scanner.char() && BARE_KEY_REGEXP.test(scanner.char())) {
-    acc.push(scanner.char());
-    scanner.next();
-  }
-  const key = acc.join("");
->>>>>>> 3a021b20
   return success(key);
 }
 
@@ -535,10 +522,9 @@
 
 export const dottedKey = join(or([bareKey, basicString, literalString]), ".");
 
-<<<<<<< HEAD
 const BINARY_REGEXP = /0b[01_]+/;
 export function binary(scanner: Scanner): ParseResult<number | string> {
-  scanner.nextUntilChar({ inline: true });
+  scanner.skipWhitespaces();
   const match = scanner.match(BINARY_REGEXP)?.[0];
   if (!match) return failure();
   scanner.next(match.length);
@@ -546,14 +532,10 @@
   const number = parseInt(value, 2);
   return isNaN(number) ? failure() : success(number);
 }
-=======
-export function integer(scanner: Scanner): ParseResult<number | string> {
-  scanner.skipWhitespaces();
->>>>>>> 3a021b20
 
 const OCTAL_REGEXP = /0o[0-7_]+/;
 export function octal(scanner: Scanner): ParseResult<number | string> {
-  scanner.nextUntilChar({ inline: true });
+  scanner.skipWhitespaces();
   const match = scanner.match(OCTAL_REGEXP)?.[0];
   if (!match) return failure();
   scanner.next(match.length);
@@ -564,7 +546,7 @@
 
 const HEX_REGEXP = /0x[0-9a-f_]+/i;
 export function hex(scanner: Scanner): ParseResult<number | string> {
-  scanner.nextUntilChar({ inline: true });
+  scanner.skipWhitespaces();
   const match = scanner.match(HEX_REGEXP)?.[0];
   if (!match) return failure();
   scanner.next(match.length);
@@ -575,7 +557,7 @@
 
 const INTEGER_REGEXP = /[+-]?[0-9_]+/;
 export function integer(scanner: Scanner): ParseResult<number | string> {
-  scanner.nextUntilChar({ inline: true });
+  scanner.skipWhitespaces();
   const match = scanner.match(INTEGER_REGEXP)?.[0];
   if (!match) return failure();
   scanner.next(match.length);
@@ -586,52 +568,19 @@
 
 const FLOAT_REGEXP = /[+-]?[0-9_]+(?:\.[0-9_]+)?(?:e[+-]?[0-9_]+)?/i;
 export function float(scanner: Scanner): ParseResult<number> {
-<<<<<<< HEAD
-  scanner.nextUntilChar({ inline: true });
+  scanner.skipWhitespaces();
   const match = scanner.match(FLOAT_REGEXP)?.[0];
   if (!match) return failure();
   scanner.next(match.length);
   const value = match.replaceAll("_", "");
   const float = parseFloat(value);
-=======
-  scanner.skipWhitespaces();
-
-  // lookahead validation is needed for integer value is similar to float
-  let position = 0;
-  while (
-    scanner.char(position) &&
-    !END_OF_VALUE_REGEXP.test(scanner.char(position))
-  ) {
-    if (!FLOAT_REGEXP.test(scanner.char(position))) return failure();
-    position++;
-  }
-
-  const acc = [];
-  if (/[+-]/.test(scanner.char())) {
-    acc.push(scanner.char());
-    scanner.next();
-  }
-  while (FLOAT_REGEXP.test(scanner.char()) && !scanner.eof()) {
-    acc.push(scanner.char());
-    scanner.next();
-  }
-
-  if (acc.length === 0) return failure();
-  const float = parseFloat(acc.filter((char) => char !== "_").join(""));
->>>>>>> 3a021b20
   if (isNaN(float)) return failure();
   return success(float);
 }
 
 const DATE_TIME_REGEXP = /\d{4}-\d{2}-\d{2}(?:[ 0-9TZ.:+-]+)?/;
 export function dateTime(scanner: Scanner): ParseResult<Date> {
-<<<<<<< HEAD
-  scanner.nextUntilChar({ inline: true });
-=======
-  scanner.skipWhitespaces();
-
-  let dateStr = scanner.slice(0, 10);
->>>>>>> 3a021b20
+  scanner.skipWhitespaces();
   // example: 1979-05-27
   const match = scanner.match(DATE_TIME_REGEXP)?.[0];
   if (!match) return failure();
