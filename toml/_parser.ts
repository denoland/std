--- conflicted
+++ resolved
@@ -229,12 +229,7 @@
 function or<T extends readonly ParserComponent<any>[]>(
   parsers: T,
 ): ParserComponent<
-<<<<<<< HEAD
-  ReturnType<T[number]> extends ParseResult<infer R> ? R
-    : Failure
-=======
   ReturnType<T[number]> extends ParseResult<infer R> ? R : Failure
->>>>>>> 2a059d96
 > {
   return (scanner: Scanner) => {
     for (const parse of parsers) {
