// Copyright 2018-2025 the Deno authors. MIT license.
// This module is browser compatible.

import { deepMerge } from "@std/collections/deep-merge";

// ---------------------------
// Interfaces and base classes
// ---------------------------

interface Success<T> {
  ok: true;
  body: T;
}
interface Failure {
  ok: false;
}
type ParseResult<T> = Success<T> | Failure;

type ParserComponent<T = unknown> = (scanner: Scanner) => ParseResult<T>;

type Table = {
  type: "Table";
  keys: string[];
  value: Record<string, unknown>;
};
type TableArray = {
  type: "TableArray";
  keys: string[];
  value: Record<string, unknown>;
};
type Block = {
  type: "Block";
  value: Record<string, unknown>;
};

export class Scanner {
  #whitespace = /[ \t]/;
  #position = 0;
  #source: string;

  constructor(source: string) {
    this.#source = source;
  }

  get position() {
    return this.#position;
  }
  get source() {
    return this.#source;
  }

  /**
   * Get current character
   * @param index - relative index from current position
   */
  char(index = 0) {
    return this.#source[this.#position + index] ?? "";
  }

  /**
   * Get sliced string
   * @param start - start position relative from current position
   * @param end - end position relative from current position
   */
  slice(start: number, end: number): string {
    return this.#source.slice(this.#position + start, this.#position + end);
  }

  /**
   * Move position to next
   */
  next(count: number = 1) {
    this.#position += count;
  }

  skipWhitespaces() {
    while (this.#whitespace.test(this.char()) && !this.eof()) {
      this.next();
    }
    // Invalid if current char is other kinds of whitespace
    if (!this.isCurrentCharEOL() && /\s/.test(this.char())) {
      const escaped = "\\u" + this.char().charCodeAt(0).toString(16);
      const position = this.#position;
      throw new SyntaxError(
        `Cannot parse the TOML: It contains invalid whitespace at position '${position}': \`${escaped}\``,
      );
    }
  }

  nextUntilChar(options: { skipComments?: boolean } = { skipComments: true }) {
    while (!this.eof()) {
      const char = this.char();
      if (this.#whitespace.test(char) || this.isCurrentCharEOL()) {
        this.next();
      } else if (options.skipComments && this.char() === "#") {
        // entering comment
        while (!this.isCurrentCharEOL() && !this.eof()) {
          this.next();
        }
      } else {
        break;
      }
    }
  }

  /**
   * Position reached EOF or not
   */
  eof() {
    return this.#position >= this.#source.length;
  }

  isCurrentCharEOL() {
    return this.char() === "\n" || this.startsWith("\r\n");
  }

  startsWith(searchString: string) {
    return this.#source.startsWith(searchString, this.#position);
  }
}

// -----------------------
// Utilities
// -----------------------

function success<T>(body: T): Success<T> {
  return { ok: true, body };
}
function failure(): Failure {
  return { ok: false };
}

/**
 * Creates a nested object from the keys and values.
 *
 * e.g. `unflat(["a", "b", "c"], 1)` returns `{ a: { b: { c: 1 } } }`
 */
export function unflat<T extends Record<string, unknown>>(
  keys: string[],
  values: unknown,
): T {
  return keys.reduceRight((acc, key) => ({ [key]: acc }), values) as T;
}

function isObject(value: unknown): value is Record<string, unknown> {
  return typeof value === "object" && value !== null;
}

function getTargetValue(target: Record<string, unknown>, keys: string[]) {
  const key = keys[0];
  if (!key) {
    throw new Error(
      "Cannot parse the TOML: key length is not a positive number",
    );
  }
  return target[key];
}

function deepAssignTable<T extends Record<string, unknown>>(
  target: T,
  table: Table,
) {
  const { keys, type, value } = table;
  const currentValue = getTargetValue(target, keys);

  if (currentValue === undefined) {
    return Object.assign(target, unflat(keys, value));
  }
  if (Array.isArray(currentValue)) {
    const last = currentValue.at(-1);
    deepAssign(last, { type, keys: keys.slice(1), value });
    return target;
  }
  if (isObject(currentValue)) {
    deepAssign(currentValue, { type, keys: keys.slice(1), value });
    return target;
  }
  throw new Error("Unexpected assign");
}

function deepAssignTableArray<T extends Record<string, unknown>>(
  target: T,
  table: TableArray,
) {
  const { type, keys, value } = table;
  const currentValue = getTargetValue(target, keys);

  if (currentValue === undefined) {
    return Object.assign(target, unflat(keys, [value]));
  }
  if (Array.isArray(currentValue)) {
    currentValue.push(value);
    return target;
  }
  if (isObject(currentValue)) {
    deepAssign(currentValue, { type, keys: keys.slice(1), value });
    return target;
  }
  throw new Error("Unexpected assign");
}

export function deepAssign<T extends Record<string, unknown>>(
  target: T,
  body: Block | Table | TableArray,
) {
  switch (body.type) {
    case "Block":
      return deepMerge(target, body.value);
    case "Table":
      return deepAssignTable<T>(target, body);
    case "TableArray":
      return deepAssignTableArray<T>(target, body);
  }
}

// ---------------------------------
// Parser combinators and generators
// ---------------------------------

// deno-lint-ignore no-explicit-any
function or<T extends readonly ParserComponent<any>[]>(
  parsers: T,
): ParserComponent<
  ReturnType<T[number]> extends ParseResult<infer R> ? R
    : Failure
> {
  return (scanner: Scanner) => {
    for (const parse of parsers) {
      const result = parse(scanner);
      if (result.ok) return result;
    }
    return failure();
  };
}

function join<T>(
  parser: ParserComponent<T>,
  separator: string,
): ParserComponent<T[]> {
  const Separator = character(separator);
  return (scanner: Scanner): ParseResult<T[]> => {
    const first = parser(scanner);
    if (!first.ok) return failure();
    const out: T[] = [first.body];
    while (!scanner.eof()) {
      if (!Separator(scanner).ok) break;
      const result = parser(scanner);
      if (!result.ok) {
        throw new SyntaxError(`Invalid token after "${separator}"`);
      }
      out.push(result.body);
    }
    return success(out);
  };
}

function kv<T>(
  keyParser: ParserComponent<string[]>,
  separator: string,
  valueParser: ParserComponent<T>,
): ParserComponent<{ [key: string]: unknown }> {
  const Separator = character(separator);
  return (scanner: Scanner): ParseResult<{ [key: string]: unknown }> => {
    const key = keyParser(scanner);
    if (!key.ok) return failure();
    const sep = Separator(scanner);
    if (!sep.ok) {
      throw new SyntaxError(`key/value pair doesn't have "${separator}"`);
    }
    const value = valueParser(scanner);
    if (!value.ok) {
      throw new SyntaxError(
        `Value of key/value pair is invalid data format`,
      );
    }
    return success(unflat(key.body, value.body));
  };
}

function merge(
  parser: ParserComponent<unknown[]>,
): ParserComponent<Record<string, unknown>> {
  return (scanner: Scanner): ParseResult<Record<string, unknown>> => {
    const result = parser(scanner);
    if (!result.ok) return failure();
    let body = {};
    for (const record of result.body) {
      if (typeof body === "object" && body !== null) {
        // deno-lint-ignore no-explicit-any
        body = deepMerge(body, record as Record<any, any>);
      }
    }
    return success(body);
  };
}

function repeat<T>(
  parser: ParserComponent<T>,
): ParserComponent<T[]> {
  return (scanner: Scanner) => {
    const body: T[] = [];
    while (!scanner.eof()) {
      const result = parser(scanner);
      if (!result.ok) break;
      body.push(result.body);
      scanner.nextUntilChar();
    }
    if (body.length === 0) return failure();
    return success(body);
  };
}

function surround<T>(
  left: string,
  parser: ParserComponent<T>,
  right: string,
): ParserComponent<T> {
  const Left = character(left);
  const Right = character(right);
  return (scanner: Scanner) => {
    if (!Left(scanner).ok) {
      return failure();
    }
    const result = parser(scanner);
    if (!result.ok) {
      throw new SyntaxError(`Invalid token after "${left}"`);
    }
    if (!Right(scanner).ok) {
      throw new SyntaxError(
        `Not closed by "${right}" after started with "${left}"`,
      );
    }
    return success(result.body);
  };
}

function character(str: string) {
  return (scanner: Scanner): ParseResult<void> => {
    scanner.skipWhitespaces();
    if (!scanner.startsWith(str)) return failure();
    scanner.next(str.length);
    scanner.skipWhitespaces();
    return success(undefined);
  };
}

// -----------------------
// Parser components
// -----------------------

const BARE_KEY_REGEXP = /[A-Za-z0-9_-]/;
const FLOAT_REGEXP = /[0-9_\.e+\-]/i;
const END_OF_VALUE_REGEXP = /[ \t\r\n#,}\]]/;

export function bareKey(scanner: Scanner): ParseResult<string> {
  scanner.skipWhitespaces();
  if (!scanner.char() || !BARE_KEY_REGEXP.test(scanner.char())) {
    return failure();
  }
  const acc: string[] = [];
  while (scanner.char() && BARE_KEY_REGEXP.test(scanner.char())) {
    acc.push(scanner.char());
    scanner.next();
  }
  const key = acc.join("");
  return success(key);
}

function escapeSequence(scanner: Scanner): ParseResult<string> {
  if (scanner.char() !== "\\") return failure();
  scanner.next();
  // See https://toml.io/en/v1.0.0-rc.3#string
  switch (scanner.char()) {
    case "b":
      scanner.next();
      return success("\b");
    case "t":
      scanner.next();
      return success("\t");
    case "n":
      scanner.next();
      return success("\n");
    case "f":
      scanner.next();
      return success("\f");
    case "r":
      scanner.next();
      return success("\r");
    case "u":
    case "U": {
      // Unicode character
      const codePointLen = scanner.char() === "u" ? 4 : 6;
      const codePoint = parseInt(
        "0x" + scanner.slice(1, 1 + codePointLen),
        16,
      );
      const str = String.fromCodePoint(codePoint);
      scanner.next(codePointLen + 1);
      return success(str);
    }
    case '"':
      scanner.next();
      return success('"');
    case "\\":
      scanner.next();
      return success("\\");
    default:
      throw new SyntaxError(
        `Invalid escape sequence: \\${scanner.char()}`,
      );
  }
}

export function basicString(scanner: Scanner): ParseResult<string> {
  scanner.skipWhitespaces();
  if (scanner.char() !== '"') return failure();
  scanner.next();
  const acc = [];
  while (scanner.char() !== '"' && !scanner.eof()) {
    if (scanner.char() === "\n") {
      throw new SyntaxError("Single-line string cannot contain EOL");
    }
    const escapedChar = escapeSequence(scanner);
    if (escapedChar.ok) {
      acc.push(escapedChar.body);
    } else {
      acc.push(scanner.char());
      scanner.next();
    }
  }
  if (scanner.eof()) {
    throw new SyntaxError(
      `Single-line string is not closed:\n${acc.join("")}`,
    );
  }
  scanner.next(); // skip last '""
  return success(acc.join(""));
}

export function literalString(scanner: Scanner): ParseResult<string> {
  scanner.skipWhitespaces();
  if (scanner.char() !== "'") return failure();
  scanner.next();
  const acc: string[] = [];
  while (scanner.char() !== "'" && !scanner.eof()) {
    if (scanner.char() === "\n") {
      throw new SyntaxError("Single-line string cannot contain EOL");
    }
    acc.push(scanner.char());
    scanner.next();
  }
  if (scanner.eof()) {
    throw new SyntaxError(
      `Single-line string is not closed:\n${acc.join("")}`,
    );
  }
  scanner.next(); // skip last "'"
  return success(acc.join(""));
}

export function multilineBasicString(
  scanner: Scanner,
): ParseResult<string> {
  scanner.skipWhitespaces();
  if (!scanner.startsWith('"""')) return failure();
  scanner.next(3);
  if (scanner.char() === "\n") {
    // The first newline (LF) is trimmed
    scanner.next();
  } else if (scanner.startsWith("\r\n")) {
    // The first newline (CRLF) is trimmed
    scanner.next(2);
  }
  const acc: string[] = [];
  while (!scanner.startsWith('"""') && !scanner.eof()) {
    // line ending backslash
    if (scanner.startsWith("\\\n")) {
      scanner.next();
      scanner.nextUntilChar({ skipComments: false });
      continue;
    } else if (scanner.startsWith("\\\r\n")) {
      scanner.next();
      scanner.nextUntilChar({ skipComments: false });
      continue;
    }
    const escapedChar = escapeSequence(scanner);
    if (escapedChar.ok) {
      acc.push(escapedChar.body);
    } else {
      acc.push(scanner.char());
      scanner.next();
    }
  }

  if (scanner.eof()) {
    throw new SyntaxError(
      `Multi-line string is not closed:\n${acc.join("")}`,
    );
  }
  // if ends with 4 `"`, push the fist `"` to string
  if (scanner.char(3) === '"') {
    acc.push('"');
    scanner.next();
  }
  scanner.next(3); // skip last '""""
  return success(acc.join(""));
}

export function multilineLiteralString(
  scanner: Scanner,
): ParseResult<string> {
  scanner.skipWhitespaces();
  if (!scanner.startsWith("'''")) return failure();
  scanner.next(3);
  if (scanner.char() === "\n") {
    // The first newline (LF) is trimmed
    scanner.next();
  } else if (scanner.startsWith("\r\n")) {
    // The first newline (CRLF) is trimmed
    scanner.next(2);
  }
  const acc: string[] = [];
  while (!scanner.startsWith("'''") && !scanner.eof()) {
    acc.push(scanner.char());
    scanner.next();
  }
  if (scanner.eof()) {
    throw new SyntaxError(
      `Multi-line string is not closed:\n${acc.join("")}`,
    );
  }
  // if ends with 4 `'`, push the fist `'` to string
  if (scanner.char(3) === "'") {
    acc.push("'");
    scanner.next();
  }
  scanner.next(3); // skip last "'''"
  return success(acc.join(""));
}

const symbolPairs: [string, unknown][] = [
  ["true", true],
  ["false", false],
  ["inf", Infinity],
  ["+inf", Infinity],
  ["-inf", -Infinity],
  ["nan", NaN],
  ["+nan", NaN],
  ["-nan", NaN],
];
export function symbols(scanner: Scanner): ParseResult<unknown> {
  scanner.skipWhitespaces();
  const found = symbolPairs.find(([str]) => scanner.startsWith(str));
  if (!found) return failure();
  const [str, value] = found;
  scanner.next(str.length);
  return success(value);
}

export const dottedKey = join(or([bareKey, basicString, literalString]), ".");

export function integer(scanner: Scanner): ParseResult<number | string> {
  scanner.skipWhitespaces();

  // Handle binary, octal, or hex numbers
  const first2 = scanner.slice(0, 2);
  if (first2.length === 2 && /0(?:x|o|b)/i.test(first2)) {
    scanner.next(2);
    const prefix = first2.toLowerCase();

    // Determine allowed characters and base in one switch
    let allowedChars: RegExp;
    let base: number;
    switch (prefix) {
      case "0b":
        allowedChars = /[01_]/; // Binary
        base = 2;
        break;
      case "0o":
        allowedChars = /[0-7_]/; // Octal
        base = 8;
        break;
      case "0x":
        allowedChars = /[0-9a-f_]/i; // Hex
        base = 16;
        break;
      default:
        return failure(); // Unreachable due to regex check
    }

    const acc = [];
    // Collect valid characters
    while (!scanner.eof()) {
      const char = scanner.char();
      if (!allowedChars.test(char)) break;
      if (char === "_") {
        scanner.next();
        continue;
      }
      acc.push(char);
      scanner.next();
    }

    if (!acc.length) return failure();

    const numberStr = acc.join("");
    const number = parseInt(numberStr, base);
    return isNaN(number) ? failure() : success(number);
  }

  // Handle regular integers
  const acc = [];
  if (/[+-]/.test(scanner.char())) {
    acc.push(scanner.char());
    scanner.next();
  }

  while (!scanner.eof() && /[0-9_]/.test(scanner.char())) {
    acc.push(scanner.char());
    scanner.next();
  }

  if (acc.length === 0 || (acc.length === 1 && /[+-]/.test(acc[0]!))) {
    return failure();
  }

  const intStr = acc.filter((c) => c !== "_").join("");
  const int = parseInt(intStr, 10);
  return success(int);
}

export function float(scanner: Scanner): ParseResult<number> {
  scanner.skipWhitespaces();

  // lookahead validation is needed for integer value is similar to float
  let position = 0;
  while (
    scanner.char(position) &&
    !END_OF_VALUE_REGEXP.test(scanner.char(position))
  ) {
    if (!FLOAT_REGEXP.test(scanner.char(position))) return failure();
    position++;
  }

  const acc = [];
  if (/[+-]/.test(scanner.char())) {
    acc.push(scanner.char());
    scanner.next();
  }
  while (FLOAT_REGEXP.test(scanner.char()) && !scanner.eof()) {
    acc.push(scanner.char());
    scanner.next();
  }

  if (acc.length === 0) return failure();
  const float = parseFloat(acc.filter((char) => char !== "_").join(""));
  if (isNaN(float)) return failure();

  return success(float);
}

export function dateTime(scanner: Scanner): ParseResult<Date> {
  scanner.skipWhitespaces();

  let dateStr = scanner.slice(0, 10);
  // example: 1979-05-27
  if (!/^\d{4}-\d{2}-\d{2}/.test(dateStr)) return failure();
  scanner.next(10);

  const acc = [];
  // example: 1979-05-27T00:32:00Z
  while (/[ 0-9TZ.:+-]/.test(scanner.char()) && !scanner.eof()) {
    acc.push(scanner.char());
    scanner.next();
  }
  dateStr += acc.join("");
  const date = new Date(dateStr.trim());
  // invalid date
  if (isNaN(date.getTime())) {
    throw new SyntaxError(`Invalid date string "${dateStr}"`);
  }

  return success(date);
}

export function localTime(scanner: Scanner): ParseResult<string> {
  scanner.skipWhitespaces();

  let timeStr = scanner.slice(0, 8);
  if (!/^(\d{2}):(\d{2}):(\d{2})/.test(timeStr)) return failure();
  scanner.next(8);

  const acc = [];
  if (scanner.char() !== ".") return success(timeStr);
  acc.push(scanner.char());
  scanner.next();

  while (/[0-9]/.test(scanner.char()) && !scanner.eof()) {
    acc.push(scanner.char());
    scanner.next();
  }
  timeStr += acc.join("");
  return success(timeStr);
}

export function arrayValue(scanner: Scanner): ParseResult<unknown[]> {
  scanner.skipWhitespaces();

  if (scanner.char() !== "[") return failure();
  scanner.next();

  const array: unknown[] = [];
  while (!scanner.eof()) {
    scanner.nextUntilChar();
    const result = value(scanner);
    if (!result.ok) break;
    array.push(result.body);
    scanner.skipWhitespaces();
    // may have a next item, but trailing comma is allowed at array
    if (scanner.char() !== ",") break;
    scanner.next();
  }
  scanner.nextUntilChar();

  if (scanner.char() !== "]") throw new SyntaxError("Array is not closed");
  scanner.next();

  return success(array);
}

export function inlineTable(
  scanner: Scanner,
): ParseResult<Record<string, unknown>> {
  scanner.nextUntilChar();
  if (scanner.char(1) === "}") {
    scanner.next(2);
    return success({});
  }
  const pairs = surround(
    "{",
    join(pair, ","),
    "}",
  )(scanner);
  if (!pairs.ok) return failure();
  let table = {};
  for (const pair of pairs.body) {
    table = deepMerge(table, pair);
  }
  return success(table);
}

export const value = or([
  multilineBasicString,
  multilineLiteralString,
  basicString,
  literalString,
  symbols,
  dateTime,
  localTime,
  float,
  integer,
  arrayValue,
  inlineTable,
]);

export const pair = kv(dottedKey, "=", value);

export function block(scanner: Scanner): ParseResult<Block> {
  scanner.nextUntilChar();
  const result = merge(repeat(pair))(scanner);
  if (result.ok) return success({ type: "Block", value: result.body });
  return failure();
}

export const tableHeader = surround("[", dottedKey, "]");

export function table(scanner: Scanner): ParseResult<Table> {
  scanner.nextUntilChar();
  const header = tableHeader(scanner);
  if (!header.ok) return failure();
  scanner.nextUntilChar();
  const b = block(scanner);
  return success({
    type: "Table",
    keys: header.body,
    value: b.ok ? b.body.value : {},
  });
}

export const tableArrayHeader = surround("[[", dottedKey, "]]");

export function tableArray(scanner: Scanner): ParseResult<TableArray> {
  scanner.nextUntilChar();
  const header = tableArrayHeader(scanner);
  if (!header.ok) return failure();
  scanner.nextUntilChar();
  const b = block(scanner);
  return success({
    type: "TableArray",
    keys: header.body,
    value: b.ok ? b.body.value : {},
  });
}

export function toml(
  scanner: Scanner,
): ParseResult<Record<string, unknown>> {
  const blocks = repeat(or([block, tableArray, table]))(scanner);
<<<<<<< HEAD
  if (!blocks.ok) return failure();
  const body = blocks.body.reduce(deepAssign, {});
=======
  let body = {};
  if (!blocks.ok) return success(body);
  for (const block of blocks.body) {
    switch (block.type) {
      case "Block": {
        body = deepMerge(body, block.value);
        break;
      }
      case "Table": {
        deepAssignWithTable(body, block);
        break;
      }
      case "TableArray": {
        deepAssignWithTable(body, block);
        break;
      }
    }
  }
>>>>>>> 0019daaf
  return success(body);
}

function createParseErrorMessage(scanner: Scanner, message: string) {
  const string = scanner.source.slice(0, scanner.position);
  const lines = string.split("\n");
  const row = lines.length;
  const column = lines.at(-1)?.length ?? 0;
  return `Parse error on line ${row}, column ${column}: ${message}`;
}

export function parserFactory<T>(parser: ParserComponent<T>) {
  return (tomlString: string): T => {
    const scanner = new Scanner(tomlString);
    try {
      const result = parser(scanner);
      if (result.ok && scanner.eof()) return result.body;
      const message = `Unexpected character: "${scanner.char()}"`;
      throw new SyntaxError(createParseErrorMessage(scanner, message));
    } catch (error) {
      if (error instanceof Error) {
        throw new SyntaxError(createParseErrorMessage(scanner, error.message));
      }
      const message = "Invalid error type caught";
      throw new SyntaxError(createParseErrorMessage(scanner, message));
    }
  };
}<|MERGE_RESOLUTION|>--- conflicted
+++ resolved
@@ -806,29 +806,8 @@
   scanner: Scanner,
 ): ParseResult<Record<string, unknown>> {
   const blocks = repeat(or([block, tableArray, table]))(scanner);
-<<<<<<< HEAD
-  if (!blocks.ok) return failure();
+  if (!blocks.ok) return success({});
   const body = blocks.body.reduce(deepAssign, {});
-=======
-  let body = {};
-  if (!blocks.ok) return success(body);
-  for (const block of blocks.body) {
-    switch (block.type) {
-      case "Block": {
-        body = deepMerge(body, block.value);
-        break;
-      }
-      case "Table": {
-        deepAssignWithTable(body, block);
-        break;
-      }
-      case "TableArray": {
-        deepAssignWithTable(body, block);
-        break;
-      }
-    }
-  }
->>>>>>> 0019daaf
   return success(body);
 }
 
