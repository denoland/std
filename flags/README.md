# flags

Command line arguments parser for Deno based on minimist.

# Example

```ts
import { parse } from "https://deno.land/std@$STD_VERSION/flags/mod.ts";

console.dir(parse(Deno.args));
```

```
$ deno run https://deno.land/std/examples/flags.ts -a beep -b boop
{ _: [], a: 'beep', b: 'boop' }
```

```
$ deno run https://deno.land/std/examples/flags.ts -x 3 -y 4 -n5 -abc --beep=boop foo bar baz
{ _: [ 'foo', 'bar', 'baz' ],
  x: 3,
  y: 4,
  n: 5,
  a: true,
  b: true,
  c: true,
  beep: 'boop' }
```

# API

## const parsedArgs = parse(args, options = {});

`parsedArgs._` contains all the arguments that didn't have an option associated
with them.

Numeric-looking arguments will be returned as numbers unless `options.string` or
`options.boolean` is set for that argument name.

Any arguments after `'--'` will not be parsed and will end up in `parsedArgs._`.

options can be:

- `options.string` - a string or array of strings argument names to always treat
  as strings.
- `options.boolean` - a boolean, string or array of strings to always treat as
  booleans. if `true` will treat all double hyphenated arguments without equal
<<<<<<< HEAD
  signs as boolean (e.g. affects `--foo`, not `-f` or `--foo=bar`). All
  `boolean` arguments will be set to `false` by default.
=======
  signs as boolean (e.g. affects `--foo`, not `-f` or `--foo=bar`).
- `options.collect` - a string or array of strings argument names to always
  treat as arrays. Collectable options can be used multiple times. All values
  will be colelcted into an array. If a non collectable option is used multiple
  times, the last value is used. All Collectable arguments will be set to `[]`
  by default.
>>>>>>> 852968f6
- `options.alias` - an object mapping string names to strings or arrays of
  string argument names to use as aliases.
- `options.default` - an object mapping string argument names to default values.
- `options.stopEarly` - when true, populate `parsedArgs._` with everything after
  the first non-option.
- `options['--']` - when true, populate `parsedArgs._` with everything before
  the `--` and `parsedArgs['--']` with everything after the `--`. Here's an
  example:
  ```ts
  // $ deno run example.ts -- a arg1
  import { parse } from "https://deno.land/std@$STD_VERSION/flags/mod.ts";
  console.dir(parse(Deno.args, { "--": false }));
  // output: { _: [ "a", "arg1" ] }
  console.dir(parse(Deno.args, { "--": true }));
  // output: { _: [], --: [ "a", "arg1" ] }
  ```
- `options.unknown` - a function which is invoked with a command line parameter
  not defined in the `options` configuration object. If the function returns
  `false`, the unknown option is not added to `parsedArgs`.

By default, the flags module tries to determine the type of all arguments
automatically and the return type of the `parse` method will have an index
signature with `any` as value (`{ [x: string]: any }`).

If the `string`, `boolean` or `collect` option is set, the return value of the
`parse` method will be fully typed and the index signature of the return type
will change to `{ [x: string]: unknown }`.<|MERGE_RESOLUTION|>--- conflicted
+++ resolved
@@ -45,17 +45,13 @@
   as strings.
 - `options.boolean` - a boolean, string or array of strings to always treat as
   booleans. if `true` will treat all double hyphenated arguments without equal
-<<<<<<< HEAD
   signs as boolean (e.g. affects `--foo`, not `-f` or `--foo=bar`). All
   `boolean` arguments will be set to `false` by default.
-=======
-  signs as boolean (e.g. affects `--foo`, not `-f` or `--foo=bar`).
 - `options.collect` - a string or array of strings argument names to always
   treat as arrays. Collectable options can be used multiple times. All values
   will be colelcted into an array. If a non collectable option is used multiple
   times, the last value is used. All Collectable arguments will be set to `[]`
   by default.
->>>>>>> 852968f6
 - `options.alias` - an object mapping string names to strings or arrays of
   string argument names to use as aliases.
 - `options.default` - an object mapping string argument names to default values.
