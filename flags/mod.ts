--- conflicted
+++ resolved
@@ -101,31 +101,20 @@
 type AddAliases<
   TArgs,
   TAliases extends Aliases | undefined,
-<<<<<<< HEAD
 > = {
-  [TArgName in keyof TArgs as AliasNames<TArgName, TAliases>]: TArgs[TArgName];
+  [TArgName in keyof TArgs as AliasName<TArgName, TAliases>]: TArgs[TArgName];
 };
 
-type AliasNames<
+type AliasName<
   TArgName,
   TAliases extends Aliases | undefined,
 > = TArgName extends keyof TAliases
   ? string extends TAliases[TArgName] ? TArgName
   : TAliases[TArgName] extends string ? TArgName | TAliases[TArgName]
+  : TAliases[TArgName] extends Array<string>
+    ? TArgName | TAliases[TArgName][number]
   : TArgName
   : TArgName;
-=======
-> = { [Arg in keyof TArgs as AliasName<Arg, TAliases>]: TArgs[Arg] };
-
-type AliasName<
-  TArg,
-  TAliases extends Aliases | undefined,
-> = TArg extends keyof TAliases ? string extends TAliases[TArg] ? TArg
-  : TAliases[TArg] extends string ? TArg | TAliases[TArg]
-  : TAliases[TArg] extends Array<string> ? TArg | TAliases[TArg][number]
-  : TArg
-  : TArg;
->>>>>>> a7cc83fe
 
 /**
  * Spreads all default values of Record `D` into Record `A`
@@ -176,33 +165,19 @@
 
 /** Same as `MapTypes` but also supports collectable options. */
 type CollectValues<
-<<<<<<< HEAD
   TArgNames extends ArgType,
   TType,
   TCollectable extends Collectable,
   TNegatable extends Negatable = undefined,
 > = UnionToIntersection<
-  TCollectable extends string ? 
-      & MapTypes<Exclude<TArgNames, TCollectable>, TType, TNegatable>
-      & (TArgNames extends undefined ? Record<never, never> : RecursiveRequired<
-        MapTypes<Extract<TCollectable, TArgNames>, Array<TType>, TNegatable>
-      >)
+  Extract<TArgNames, TCollectable> extends string ? 
+      & (Exclude<TArgNames, TCollectable> extends never ? Record<never, never>
+        : MapTypes<Exclude<TArgNames, TCollectable>, TType, TNegatable>)
+      & (Extract<TArgNames, TCollectable> extends never ? Record<never, never>
+        : RecursiveRequired<
+          MapTypes<Extract<TArgNames, TCollectable>, Array<TType>, TNegatable>
+        >)
     : MapTypes<TArgNames, TType, TNegatable>
-=======
-  TArgs extends ArgType,
-  TType,
-  TCollactable extends Collectable,
-  TNegatable extends Negatable = undefined,
-> = UnionToIntersection<
-  Extract<TArgs, TCollactable> extends string ? 
-      & (Exclude<TArgs, TCollactable> extends never ? Record<never, never>
-        : MapTypes<Exclude<TArgs, TCollactable>, TType, TNegatable>)
-      & (Extract<TArgs, TCollactable> extends never ? Record<never, never>
-        : RecursiveRequired<
-          MapTypes<Extract<TArgs, TCollactable>, Array<TType>, TNegatable>
-        >)
-    : MapTypes<TArgs, TType, TNegatable>
->>>>>>> a7cc83fe
 >;
 
 /** Same as `Record` but also supports dotted and negatable options. */
@@ -224,53 +199,29 @@
   : Record<never, never>;
 
 type CollectUnknownValues<
-<<<<<<< HEAD
   TBooleans extends BooleanType,
   TStrings extends StringType,
   TCollectable extends Collectable,
   TNegatable extends Negatable,
-> = TBooleans & TStrings extends TCollectable ? Record<never, never>
-  : DedotRecord<
-    // Unknown collectable & non-negatable args.
-    & Record<
-      Exclude<
-        Extract<Exclude<TCollectable, TNegatable>, string>,
-        Extract<TStrings | TBooleans, string>
-      >,
-      Array<unknown>
-    >
-    // Unknown collectable & negatable args.
-    & Record<
-      Exclude<
-        Extract<Extract<TCollectable, TNegatable>, string>,
-        Extract<TStrings | TBooleans, string>
-      >,
-      Array<unknown> | false
-=======
-  B extends BooleanType,
-  S extends StringType,
-  C extends Collectable,
-  N extends Negatable,
 > = UnionToIntersection<
-  C extends B & S ? Record<never, never>
+  TCollectable extends TBooleans & TStrings ? Record<never, never>
     : DedotRecord<
       // Unknown collectable & non-negatable args.
       & Record<
         Exclude<
-          Extract<Exclude<C, N>, string>,
-          Extract<S | B, string>
+          Extract<Exclude<TCollectable, TNegatable>, string>,
+          Extract<TStrings | TBooleans, string>
         >,
         Array<unknown>
       >
       // Unknown collectable & negatable args.
       & Record<
         Exclude<
-          Extract<Extract<C, N>, string>,
-          Extract<S | B, string>
+          Extract<Extract<TCollectable, TNegatable>, string>,
+          Extract<TStrings | TBooleans, string>
         >,
         Array<unknown> | false
       >
->>>>>>> a7cc83fe
     >
 >;
 
