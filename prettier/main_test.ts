// Copyright 2018-2019 the Deno authors. All rights reserved. MIT license.
import { join } from "../fs/path.ts";
import { EOL } from "../fs/path/constants.ts";
import { assertEquals } from "../testing/asserts.ts";
<<<<<<< HEAD
import { test } from "../testing/mod.ts";
import { xrun } from "../util/xrun.ts";
=======
import { test, runIfMain } from "../testing/mod.ts";
import { xrun } from "./util.ts";
>>>>>>> ba69f1ea
import { copy, emptyDir } from "../fs/mod.ts";
const { readAll, execPath } = Deno;

const decoder = new TextDecoder();

async function run(
  args: string[]
): Promise<{ stdout: string; code: number | undefined }> {
  const p = xrun({ args, stdout: "piped" });

  const stdout = decoder.decode(await readAll(p.stdout!));
  const { code } = await p.status();

  return { stdout, code };
}

const cmd = [
  execPath(),
  "run",
  "--allow-run",
  "--allow-write",
  "--allow-read",
  "prettier/main.ts"
];
const testdata = join("prettier", "testdata");

function normalizeOutput(output: string): string {
  return output
    .replace(/\r/g, "")
    .replace(/\\/g, "/")
    .trim()
    .split("\n")
    .sort()
    .join("\n");
}

function normalizeSourceCode(source: string): string {
  return source.replace(/\r/g, "");
}

test(async function testPrettierCheckAndFormatFiles(): Promise<void> {
  const tempDir = await Deno.makeTempDir();
  await copy(testdata, tempDir, { overwrite: true });

  const files = [
    join(tempDir, "0.ts"),
    join(tempDir, "1.js"),
    join(tempDir, "2.ts")
  ];

  var { code, stdout } = await run([...cmd, "--check", ...files]);
  assertEquals(code, 1);
  assertEquals(normalizeOutput(stdout), "Some files are not formatted");

  var { code, stdout } = await run([...cmd, "--write", ...files]);
  assertEquals(code, 0);
  assertEquals(
    normalizeOutput(stdout),
    normalizeOutput(`Formatting ${tempDir}/0.ts
Formatting ${tempDir}/1.js`)
  );

  var { code, stdout } = await run([...cmd, "--check", ...files]);
  assertEquals(code, 0);
  assertEquals(normalizeOutput(stdout), "Every file is formatted");

  emptyDir(tempDir);
});

test(async function testPrettierCheckAndFormatDirs(): Promise<void> {
  const tempDir = await Deno.makeTempDir();
  await copy(testdata, tempDir, { overwrite: true });

  const dirs = [join(tempDir, "foo"), join(tempDir, "bar")];

  var { code, stdout } = await run([...cmd, "--check", ...dirs]);
  assertEquals(code, 1);
  assertEquals(normalizeOutput(stdout), "Some files are not formatted");

  var { code, stdout } = await run([...cmd, "--write", ...dirs]);
  assertEquals(code, 0);
  assertEquals(
    normalizeOutput(stdout),
    normalizeOutput(`Formatting ${tempDir}/bar/0.ts
Formatting ${tempDir}/bar/1.js
Formatting ${tempDir}/foo/0.ts
Formatting ${tempDir}/foo/1.js`)
  );

  var { code, stdout } = await run([...cmd, "--check", ...dirs]);
  assertEquals(code, 0);
  assertEquals(normalizeOutput(stdout), "Every file is formatted");

  emptyDir(tempDir);
});

test(async function testPrettierOptions(): Promise<void> {
  const tempDir = await Deno.makeTempDir();
  await copy(testdata, tempDir, { overwrite: true });

  const file0 = join(tempDir, "opts", "0.ts");
  const file1 = join(tempDir, "opts", "1.ts");
  const file2 = join(tempDir, "opts", "2.ts");
  const file3 = join(tempDir, "opts", "3.md");

  const getSourceCode = async (f: string): Promise<string> =>
    decoder.decode(await Deno.readFile(f));

  await run([...cmd, "--no-semi", "--write", file0]);
  assertEquals(
    normalizeSourceCode(await getSourceCode(file0)),
    `console.log(0)
console.log([function foo() {}, function baz() {}, a => {}])
`
  );

  await run([
    ...cmd,
    "--print-width",
    "30",
    "--tab-width",
    "4",
    "--write",
    file0
  ]);
  assertEquals(
    normalizeSourceCode(await getSourceCode(file0)),
    `console.log(0);
console.log([
    function foo() {},
    function baz() {},
    a => {}
]);
`
  );

  await run([...cmd, "--print-width", "30", "--use-tabs", "--write", file0]);
  assertEquals(
    normalizeSourceCode(await getSourceCode(file0)),
    `console.log(0);
console.log([
	function foo() {},
	function baz() {},
	a => {}
]);
`
  );

  await run([...cmd, "--single-quote", "--write", file1]);
  assertEquals(
    normalizeSourceCode(await getSourceCode(file1)),
    `console.log('1');
`
  );

  await run([
    ...cmd,
    "--print-width",
    "30",
    "--trailing-comma",
    "all",
    "--write",
    file0
  ]);
  assertEquals(
    normalizeSourceCode(await getSourceCode(file0)),
    `console.log(0);
console.log([
  function foo() {},
  function baz() {},
  a => {},
]);
`
  );

  await run([...cmd, "--no-bracket-spacing", "--write", file2]);
  assertEquals(
    normalizeSourceCode(await getSourceCode(file2)),
    `console.log({a: 1});
`
  );

  await run([...cmd, "--arrow-parens", "always", "--write", file0]);
  assertEquals(
    normalizeSourceCode(await getSourceCode(file0)),
    `console.log(0);
console.log([function foo() {}, function baz() {}, (a) => {}]);
`
  );

  await run([...cmd, "--prose-wrap", "always", "--write", file3]);
  assertEquals(
    normalizeSourceCode(await getSourceCode(file3)),
    "Lorem ipsum dolor sit amet, consectetur adipiscing elit, " +
      "sed do eiusmod tempor" +
      "\nincididunt ut labore et dolore magna aliqua.\n"
  );

  await run([...cmd, "--end-of-line", "crlf", "--write", file2]);
  assertEquals(await getSourceCode(file2), "console.log({ a: 1 });\r\n");

  emptyDir(tempDir);
});

test(async function testPrettierPrintToStdout(): Promise<void> {
  const tempDir = await Deno.makeTempDir();
  await copy(testdata, tempDir, { overwrite: true });

  const file0 = join(tempDir, "0.ts");
  const file1 = join(tempDir, "formatted.ts");

  const getSourceCode = async (f: string): Promise<string> =>
    decoder.decode(await Deno.readFile(f));

  const { stdout } = await run([...cmd, file0]);
  // The source file will not change without `--write` flags.
  assertEquals(await getSourceCode(file0), "console.log (0)" + EOL);
  // The output should be formatted code.
  assertEquals(stdout, "console.log(0);" + EOL);

  const { stdout: formattedCode } = await run([...cmd, file1]);
  // The source file will not change without `--write` flags.
  assertEquals(await getSourceCode(file1), "console.log(0);" + EOL);
  // The output will be formatted code even it is the same as the source file's
  // content.
  assertEquals(formattedCode, "console.log(0);" + EOL);

  emptyDir(tempDir);
});

test(async function testPrettierReadFromStdin(): Promise<void> {
  interface TestCase {
    stdin: string;
    stdout: string;
    stderr: string;
    code: number;
    success: boolean;
    parser?: string;
  }

  async function readFromStdinAssertion(
    stdin: string,
    expectedStdout: string,
    expectedStderr: string,
    expectedCode: number,
    expectedSuccess: boolean,
    parser?: string
  ): Promise<void> {
    const inputCode = stdin;
    const p1 = Deno.run({
      args: [execPath(), "./prettier/testdata/echox.ts", `${inputCode}`],
      stdout: "piped"
    });

    const p2 = Deno.run({
      args: [
        execPath(),
        "run",
        "./prettier/main.ts",
        "--stdin",
        ...(parser ? ["--stdin-parser", parser] : [])
      ],
      stdin: "piped",
      stdout: "piped",
      stderr: "piped"
    });

    const n = await Deno.copy(p2.stdin!, p1.stdout!);
    assertEquals(n, new TextEncoder().encode(stdin).length);

    const status1 = await p1.status();
    assertEquals(status1.code, 0);
    assertEquals(status1.success, true);
    p2.stdin!.close();
    const status2 = await p2.status();
    assertEquals(status2.code, expectedCode);
    assertEquals(status2.success, expectedSuccess);
    const decoder = new TextDecoder("utf-8");
    assertEquals(
      decoder.decode(await Deno.readAll(p2.stdout!)),
      expectedStdout
    );
    assertEquals(
      decoder.decode(await Deno.readAll(p2.stderr!)).split(EOL)[0],
      expectedStderr
    );
    p2.close();
    p1.close();
  }

  const testCases: TestCase[] = [
    {
      stdin: `console.log("abc"  )`,
      stdout: `console.log("abc");\n`,
      stderr: ``,
      code: 0,
      success: true
    },
    {
      stdin: `console.log("abc"  )`,
      stdout: `console.log("abc");\n`,
      stderr: ``,
      code: 0,
      success: true,
      parser: "babel"
    },
    {
      stdin: `{\"a\":\"b\"}`,
      stdout: `{ "a": "b" }\n`,
      stderr: ``,
      code: 0,
      success: true,
      parser: "json"
    },
    {
      stdin: `##  test`,
      stdout: `## test\n`,
      stderr: ``,
      code: 0,
      success: true,
      parser: "markdown"
    },
    {
      stdin: `invalid typescript code##!!@@`,
      stdout: ``,
      stderr: `SyntaxError: ';' expected. (1:9)`,
      code: 1,
      success: false
    },
    {
      stdin: `console.log("foo");`,
      stdout: ``,
      stderr:
        'Error: Couldn\'t resolve parser "invalid_parser". ' +
        "Parsers must be explicitly added to the standalone bundle.",
      code: 1,
      success: false,
      parser: "invalid_parser"
    }
  ];

  for (const t of testCases) {
    await readFromStdinAssertion(
      t.stdin,
      t.stdout,
      t.stderr,
      t.code,
      t.success,
      t.parser
    );
  }
});

runIfMain(import.meta);<|MERGE_RESOLUTION|>--- conflicted
+++ resolved
@@ -2,13 +2,8 @@
 import { join } from "../fs/path.ts";
 import { EOL } from "../fs/path/constants.ts";
 import { assertEquals } from "../testing/asserts.ts";
-<<<<<<< HEAD
-import { test } from "../testing/mod.ts";
+import { test, runIfMain } from "../testing/mod.ts";
 import { xrun } from "../util/xrun.ts";
-=======
-import { test, runIfMain } from "../testing/mod.ts";
-import { xrun } from "./util.ts";
->>>>>>> ba69f1ea
 import { copy, emptyDir } from "../fs/mod.ts";
 const { readAll, execPath } = Deno;
 
