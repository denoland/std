{
  "name": "@std/io",
  "version": "0.224.9",
  "exports": {
    ".": "./mod.ts",
    "./buf-reader": "./buf_reader.ts",
    "./buf-writer": "./buf_writer.ts",
    "./buffer": "./buffer.ts",
    "./copy": "./copy.ts",
    "./iterate-reader": "./iterate_reader.ts",
    "./limited-reader": "./limited_reader.ts",
    "./multi-reader": "./multi_reader.ts",
    "./read-all": "./read_all.ts",
    "./read-delim": "./read_delim.ts",
<<<<<<< HEAD
    "./read-lines": "./read_lines.ts",
    "./read-range": "./read_range.ts",
    "./read-string-delim": "./read_string_delim.ts",
=======
    "./read-short": "./read_short.ts",
>>>>>>> 71e1b137
    "./reader-from-stream-reader": "./reader_from_stream_reader.ts",
    "./string-reader": "./string_reader.ts",
    "./string-writer": "./string_writer.ts",
    "./to-readable-stream": "./to_readable_stream.ts",
    "./to-writable-stream": "./to_writable_stream.ts",
    "./types": "./types.ts",
    "./write-all": "./write_all.ts"
  }
}<|MERGE_RESOLUTION|>--- conflicted
+++ resolved
@@ -12,13 +12,6 @@
     "./multi-reader": "./multi_reader.ts",
     "./read-all": "./read_all.ts",
     "./read-delim": "./read_delim.ts",
-<<<<<<< HEAD
-    "./read-lines": "./read_lines.ts",
-    "./read-range": "./read_range.ts",
-    "./read-string-delim": "./read_string_delim.ts",
-=======
-    "./read-short": "./read_short.ts",
->>>>>>> 71e1b137
     "./reader-from-stream-reader": "./reader_from_stream_reader.ts",
     "./string-reader": "./string_reader.ts",
     "./string-writer": "./string_writer.ts",
