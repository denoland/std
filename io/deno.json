--- conflicted
+++ resolved
@@ -12,12 +12,6 @@
     "./multi-reader": "./multi_reader.ts",
     "./read-all": "./read_all.ts",
     "./read-delim": "./read_delim.ts",
-<<<<<<< HEAD
-    "./read-lines": "./read_lines.ts",
-    "./read-range": "./read_range.ts",
-=======
-    "./read-int": "./read_int.ts",
->>>>>>> 498700fc
     "./read-short": "./read_short.ts",
     "./reader-from-stream-reader": "./reader_from_stream_reader.ts",
     "./string-reader": "./string_reader.ts",
