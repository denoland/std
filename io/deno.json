{
  "name": "@std/io",
  "version": "0.224.9",
  "exports": {
    ".": "./mod.ts",
    "./buf-reader": "./buf_reader.ts",
    "./buf-writer": "./buf_writer.ts",
    "./buffer": "./buffer.ts",
    "./copy": "./copy.ts",
    "./iterate-reader": "./iterate_reader.ts",
    "./limited-reader": "./limited_reader.ts",
    "./multi-reader": "./multi_reader.ts",
    "./read-all": "./read_all.ts",
    "./read-delim": "./read_delim.ts",
    "./read-int": "./read_int.ts",
<<<<<<< HEAD
    "./read-lines": "./read_lines.ts",
    "./read-range": "./read_range.ts",
=======
    "./read-long": "./read_long.ts",
>>>>>>> 90c571cf
    "./read-short": "./read_short.ts",
    "./reader-from-stream-reader": "./reader_from_stream_reader.ts",
    "./string-reader": "./string_reader.ts",
    "./string-writer": "./string_writer.ts",
    "./to-readable-stream": "./to_readable_stream.ts",
    "./to-writable-stream": "./to_writable_stream.ts",
    "./types": "./types.ts",
    "./write-all": "./write_all.ts"
  }
}<|MERGE_RESOLUTION|>--- conflicted
+++ resolved
@@ -13,12 +13,6 @@
     "./read-all": "./read_all.ts",
     "./read-delim": "./read_delim.ts",
     "./read-int": "./read_int.ts",
-<<<<<<< HEAD
-    "./read-lines": "./read_lines.ts",
-    "./read-range": "./read_range.ts",
-=======
-    "./read-long": "./read_long.ts",
->>>>>>> 90c571cf
     "./read-short": "./read_short.ts",
     "./reader-from-stream-reader": "./reader_from_stream_reader.ts",
     "./string-reader": "./string_reader.ts",
