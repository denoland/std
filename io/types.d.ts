// Copyright 2018-2024 the Deno authors. All rights reserved. MIT license.
// This module is browser compatible.

/**
 * See the Contributing > Types section in the README for an explanation of this file.
<<<<<<< HEAD
=======
 *
 * @deprecated (will be removed in 0.214.0) Import from {@link https://deno.land/std/io/types.ts} instead.
>>>>>>> 4df9f27f
 */

/**
 * An abstract interface which when implemented provides an interface to read bytes into an array buffer asynchronously.
<<<<<<< HEAD
=======
 *
 * @deprecated (will be removed in 0.214.0) Import from {@link https://deno.land/std/io/types.ts} instead.
>>>>>>> 4df9f27f
 */
export interface Reader {
  /** Reads up to `p.byteLength` bytes into `p`. It resolves to the number of
   * bytes read (`0` < `n` <= `p.byteLength`) and rejects if any error
   * encountered. Even if `read()` resolves to `n` < `p.byteLength`, it may
   * use all of `p` as scratch space during the call. If some data is
   * available but not `p.byteLength` bytes, `read()` conventionally resolves
   * to what is available instead of waiting for more.
   *
   * When `read()` encounters end-of-file condition, it resolves to EOF
   * (`null`).
   *
   * When `read()` encounters an error, it rejects with an error.
   *
   * Callers should always process the `n` > `0` bytes returned before
   * considering the EOF (`null`). Doing so correctly handles I/O errors that
   * happen after reading some bytes and also both of the allowed EOF
   * behaviors.
   *
   * Implementations should not retain a reference to `p`.
   *
   * Use iterateReader() from https://deno.land/std@$STD_VERSION/streams/iterate_reader.ts to turn a Reader into an
   * AsyncIterator.
   */
  read(p: Uint8Array): Promise<number | null>;
}

/**
 * An abstract interface which when implemented provides an interface to read bytes into an array buffer synchronously.
<<<<<<< HEAD
=======
 *
 * @deprecated (will be removed in 0.214.0) Import from {@link https://deno.land/std/io/types.ts} instead.
>>>>>>> 4df9f27f
 */
export interface ReaderSync {
  /** Reads up to `p.byteLength` bytes into `p`. It resolves to the number
   * of bytes read (`0` < `n` <= `p.byteLength`) and rejects if any error
   * encountered. Even if `read()` returns `n` < `p.byteLength`, it may use
   * all of `p` as scratch space during the call. If some data is available
   * but not `p.byteLength` bytes, `read()` conventionally returns what is
   * available instead of waiting for more.
   *
   * When `readSync()` encounters end-of-file condition, it returns EOF
   * (`null`).
   *
   * When `readSync()` encounters an error, it throws with an error.
   *
   * Callers should always process the `n` > `0` bytes returned before
   * considering the EOF (`null`). Doing so correctly handles I/O errors that happen
   * after reading some bytes and also both of the allowed EOF behaviors.
   *
   * Implementations should not retain a reference to `p`.
   *
   * Use iterateReaderSync() from https://deno.land/std@$STD_VERSION/streams/iterate_reader.ts to turn a ReaderSync
   * into an Iterator.
   */
  readSync(p: Uint8Array): number | null;
}

/**
 * An abstract interface which when implemented provides an interface to write bytes from an array buffer to a file/resource asynchronously.
<<<<<<< HEAD
=======
 *
 * @deprecated (will be removed in 0.214.0) Import from {@link https://deno.land/std/io/types.ts} instead.
>>>>>>> 4df9f27f
 */
export interface Writer {
  /** Writes `p.byteLength` bytes from `p` to the underlying data stream. It
   * resolves to the number of bytes written from `p` (`0` <= `n` <=
   * `p.byteLength`) or reject with the error encountered that caused the
   * write to stop early. `write()` must reject with a non-null error if
   * would resolve to `n` < `p.byteLength`. `write()` must not modify the
   * slice data, even temporarily.
   *
   * Implementations should not retain a reference to `p`.
   */
  write(p: Uint8Array): Promise<number>;
}
/**
 * An abstract interface which when implemented provides an interface to write bytes from an array buffer to a file/resource synchronously.
<<<<<<< HEAD
=======
 *
 * @deprecated (will be removed in 0.214.0) Import from {@link https://deno.land/std/io/types.ts} instead.
>>>>>>> 4df9f27f
 */
export interface WriterSync {
  /** Writes `p.byteLength` bytes from `p` to the underlying data
   * stream. It returns the number of bytes written from `p` (`0` <= `n`
   * <= `p.byteLength`) and any error encountered that caused the write to
   * stop early. `writeSync()` must throw a non-null error if it returns `n` <
   * `p.byteLength`. `writeSync()` must not modify the slice data, even
   * temporarily.
   *
   * Implementations should not retain a reference to `p`.
   */
  writeSync(p: Uint8Array): number;
}

/**
 * An abstract interface which when implemented provides an interface to close files/resources that were previously opened.
<<<<<<< HEAD
=======
 *
 * @deprecated (will be removed in 0.214.0) Import from {@link https://deno.land/std/io/types.ts} instead.
>>>>>>> 4df9f27f
 */
export interface Closer {
  /** Closes the resource, "freeing" the backing file/resource. */
  close(): void;
}<|MERGE_RESOLUTION|>--- conflicted
+++ resolved
@@ -3,20 +3,14 @@
 
 /**
  * See the Contributing > Types section in the README for an explanation of this file.
-<<<<<<< HEAD
-=======
  *
  * @deprecated (will be removed in 0.214.0) Import from {@link https://deno.land/std/io/types.ts} instead.
->>>>>>> 4df9f27f
  */
 
 /**
  * An abstract interface which when implemented provides an interface to read bytes into an array buffer asynchronously.
-<<<<<<< HEAD
-=======
  *
  * @deprecated (will be removed in 0.214.0) Import from {@link https://deno.land/std/io/types.ts} instead.
->>>>>>> 4df9f27f
  */
 export interface Reader {
   /** Reads up to `p.byteLength` bytes into `p`. It resolves to the number of
@@ -46,11 +40,8 @@
 
 /**
  * An abstract interface which when implemented provides an interface to read bytes into an array buffer synchronously.
-<<<<<<< HEAD
-=======
  *
  * @deprecated (will be removed in 0.214.0) Import from {@link https://deno.land/std/io/types.ts} instead.
->>>>>>> 4df9f27f
  */
 export interface ReaderSync {
   /** Reads up to `p.byteLength` bytes into `p`. It resolves to the number
@@ -79,11 +70,8 @@
 
 /**
  * An abstract interface which when implemented provides an interface to write bytes from an array buffer to a file/resource asynchronously.
-<<<<<<< HEAD
-=======
  *
  * @deprecated (will be removed in 0.214.0) Import from {@link https://deno.land/std/io/types.ts} instead.
->>>>>>> 4df9f27f
  */
 export interface Writer {
   /** Writes `p.byteLength` bytes from `p` to the underlying data stream. It
@@ -99,11 +87,8 @@
 }
 /**
  * An abstract interface which when implemented provides an interface to write bytes from an array buffer to a file/resource synchronously.
-<<<<<<< HEAD
-=======
  *
  * @deprecated (will be removed in 0.214.0) Import from {@link https://deno.land/std/io/types.ts} instead.
->>>>>>> 4df9f27f
  */
 export interface WriterSync {
   /** Writes `p.byteLength` bytes from `p` to the underlying data
@@ -120,11 +105,8 @@
 
 /**
  * An abstract interface which when implemented provides an interface to close files/resources that were previously opened.
-<<<<<<< HEAD
-=======
  *
  * @deprecated (will be removed in 0.214.0) Import from {@link https://deno.land/std/io/types.ts} instead.
->>>>>>> 4df9f27f
  */
 export interface Closer {
   /** Closes the resource, "freeing" the backing file/resource. */
