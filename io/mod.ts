// Copyright 2018-2024 the Deno authors. All rights reserved. MIT license.

/**
 * Utilities for working with Deno's readers, writers, and web streams.
 *
 * `Reader` and `Writer` interfaces are deprecated in Deno, and so many of these
 * utilities are also deprecated. Consider using web streams instead.
 *
 * ```ts ignore
 * import { toReadableStream, toWritableStream } from "@std/io";
 *
 * await toReadableStream(Deno.stdin)
 *   .pipeTo(toWritableStream(Deno.stdout));
 * ```
 *
 * @module
 */

export * from "./buffer.ts";
export * from "./copy.ts";
export * from "./iterate_reader.ts";
<<<<<<< HEAD
export * from "./limited_reader.ts";
=======
export * from "./multi_reader.ts";
>>>>>>> 6c75ccb6
export * from "./read_all.ts";
export * from "./reader_from_stream_reader.ts";
export * from "./string_reader.ts";
export * from "./string_writer.ts";
export * from "./to_readable_stream.ts";
export * from "./to_writable_stream.ts";
export * from "./types.ts";
export * from "./write_all.ts";<|MERGE_RESOLUTION|>--- conflicted
+++ resolved
@@ -19,11 +19,6 @@
 export * from "./buffer.ts";
 export * from "./copy.ts";
 export * from "./iterate_reader.ts";
-<<<<<<< HEAD
-export * from "./limited_reader.ts";
-=======
-export * from "./multi_reader.ts";
->>>>>>> 6c75ccb6
 export * from "./read_all.ts";
 export * from "./reader_from_stream_reader.ts";
 export * from "./string_reader.ts";
