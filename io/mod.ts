--- conflicted
+++ resolved
@@ -1,10 +1,6 @@
 // Copyright 2018-2021 the Deno authors. All rights reserved. MIT license.
 export * from "./buffer.ts";
 export * from "./readers.ts";
-<<<<<<< HEAD
-export * from "./util.ts";
-=======
-export * from "./streams.ts";
 export {
   copyN,
   readInt,
@@ -12,5 +8,4 @@
   readShort,
   sliceLongToBytes,
 } from "./util.ts";
->>>>>>> 70291445
 export * from "./writers.ts";