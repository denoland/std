// Copyright 2018-2024 the Deno authors. All rights reserved. MIT license.
import { type LevelName, LogLevels } from "./levels.ts";
import type { LogRecord } from "./logger.ts";
import { BaseHandler, type BaseHandlerOptions } from "./base_handler.ts";
import { writeAllSync } from "@std/io/write-all";
import {
  bufSymbol,
  encoderSymbol,
  filenameSymbol,
  fileSymbol,
  modeSymbol,
  openOptionsSymbol,
  pointerSymbol,
} from "./_file_handler_symbols.ts";

export type LogMode = "a" | "w" | "x";

export interface FileHandlerOptions extends BaseHandlerOptions {
  filename: string;
  mode?: LogMode;
  /**
   * Buffer size for writing log messages to file, in bytes.
   *
   * @default {4096}
   */
  bufferSize?: number;
}

/**
 * This handler will output to a file using an optional mode (default is `a`,
 * e.g. append). The file will grow indefinitely. It uses a buffer for writing
 * to file. Logs can be manually flushed with `fileHandler.flush()`. Log
 * messages with a log level greater than error are immediately flushed. Logs
 * are also flushed on process completion.
 *
 * Behavior of the log modes is as follows:
 *
 * - `'a'` - Default mode. Appends new log messages to the end of an existing log
 *   file, or create a new log file if none exists.
 * - `'w'` - Upon creation of the handler, any existing log file will be removed
 *   and a new one created.
 * - `'x'` - This will create a new log file and throw an error if one already
 *   exists.
 *
 * This handler requires `--allow-write` permission on the log file.
 */
export class FileHandler extends BaseHandler {
  [fileSymbol]: Deno.FsFile | undefined;
  [bufSymbol]: Uint8Array;
  [pointerSymbol] = 0;
  [filenameSymbol]: string;
  [modeSymbol]: LogMode;
  [openOptionsSymbol]: Deno.OpenOptions;
  [encoderSymbol]: TextEncoder = new TextEncoder();
  #unloadCallback = (() => {
    this.close();
  }).bind(this);

  constructor(levelName: LevelName, options: FileHandlerOptions) {
    super(levelName, options);
    this[filenameSymbol] = options.filename;
    // default to append mode, write only
    this[modeSymbol] = options.mode ? options.mode : "a";
    this[openOptionsSymbol] = {
      createNew: this[modeSymbol] === "x",
      create: this[modeSymbol] !== "x",
      append: this[modeSymbol] === "a",
      truncate: this[modeSymbol] !== "a",
      write: true,
    };
    this[bufSymbol] = new Uint8Array(options.bufferSize ?? 4096);
  }

<<<<<<< HEAD
  open() {
    this._file = Deno.openSync(this._filename, this._openOptions);
=======
  override setup() {
    this[fileSymbol] = Deno.openSync(
      this[filenameSymbol],
      this[openOptionsSymbol],
    );
>>>>>>> 076acf56
    this.#resetBuffer();

    addEventListener("unload", this.#unloadCallback);
  }

  override handle(logRecord: LogRecord) {
    super.handle(logRecord);

    // Immediately flush if log level is higher than ERROR
    if (logRecord.level > LogLevels.ERROR) {
      this.flush();
    }
  }

  log(msg: string) {
<<<<<<< HEAD
    if (!this._file) this.open();
    const bytes = this._encoder.encode(msg + "\n");
    if (bytes.byteLength > this._buf.byteLength - this._pointer) {
=======
    const bytes = this[encoderSymbol].encode(msg + "\n");
    if (bytes.byteLength > this[bufSymbol].byteLength - this[pointerSymbol]) {
>>>>>>> 076acf56
      this.flush();
    }
    if (bytes.byteLength > this[bufSymbol].byteLength) {
      writeAllSync(this[fileSymbol]!, bytes);
    } else {
      this[bufSymbol].set(bytes, this[pointerSymbol]);
      this[pointerSymbol] += bytes.byteLength;
    }
  }

  flush() {
    if (this[pointerSymbol] > 0 && this[fileSymbol]) {
      let written = 0;
      while (written < this[pointerSymbol]) {
        written += this[fileSymbol].writeSync(
          this[bufSymbol].subarray(written, this[pointerSymbol]),
        );
      }
      this.#resetBuffer();
    }
  }

  #resetBuffer() {
    this[pointerSymbol] = 0;
  }

  close() {
    this.flush();
    this[fileSymbol]?.close();
    this[fileSymbol] = undefined;
    removeEventListener("unload", this.#unloadCallback);
  }

  [Symbol.dispose]() {
    this.close();
  }
}<|MERGE_RESOLUTION|>--- conflicted
+++ resolved
@@ -71,16 +71,11 @@
     this[bufSymbol] = new Uint8Array(options.bufferSize ?? 4096);
   }
 
-<<<<<<< HEAD
   open() {
-    this._file = Deno.openSync(this._filename, this._openOptions);
-=======
-  override setup() {
     this[fileSymbol] = Deno.openSync(
       this[filenameSymbol],
       this[openOptionsSymbol],
     );
->>>>>>> 076acf56
     this.#resetBuffer();
 
     addEventListener("unload", this.#unloadCallback);
@@ -96,14 +91,8 @@
   }
 
   log(msg: string) {
-<<<<<<< HEAD
-    if (!this._file) this.open();
-    const bytes = this._encoder.encode(msg + "\n");
-    if (bytes.byteLength > this._buf.byteLength - this._pointer) {
-=======
     const bytes = this[encoderSymbol].encode(msg + "\n");
     if (bytes.byteLength > this[bufSymbol].byteLength - this[pointerSymbol]) {
->>>>>>> 076acf56
       this.flush();
     }
     if (bytes.byteLength > this[bufSymbol].byteLength) {
