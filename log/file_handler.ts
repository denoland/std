// Copyright 2018-2024 the Deno authors. All rights reserved. MIT license.
import { type LevelName, LogLevels } from "./levels.ts";
import type { LogRecord } from "./logger.ts";
import { Handler, type HandlerOptions } from "./handler.ts";
import { writeAllSync } from "@std/io/write-all";
import {
  bufSymbol,
  encoderSymbol,
  filenameSymbol,
  fileSymbol,
  modeSymbol,
  openOptionsSymbol,
  pointerSymbol,
} from "./_file_handler_symbols.ts";

export type LogMode = "a" | "w" | "x";

export interface FileHandlerOptions extends HandlerOptions {
  filename: string;
  mode?: LogMode;
  /**
   * Buffer size for writing log messages to file, in bytes.
   *
   * @default {4096}
   */
  bufferSize?: number;
}

/**
 * This handler will output to a file using an optional mode (default is `a`,
 * e.g. append). The file will grow indefinitely. It uses a buffer for writing
 * to file. Logs can be manually flushed with `fileHandler.flush()`. Log
 * messages with a log level greater than error are immediately flushed. Logs
 * are also flushed on process completion.
 *
 * Behavior of the log modes is as follows:
 *
 * - `'a'` - Default mode. Appends new log messages to the end of an existing log
 *   file, or create a new log file if none exists.
 * - `'w'` - Upon creation of the handler, any existing log file will be removed
 *   and a new one created.
 * - `'x'` - This will create a new log file and throw an error if one already
 *   exists.
 *
 * This handler requires `--allow-write` permission on the log file.
 */
<<<<<<< HEAD
export class FileHandler extends Handler {
  protected _file: Deno.FsFile | undefined;
  protected _buf: Uint8Array;
  protected _pointer = 0;
  protected _filename: string;
  protected _mode: LogMode;
  protected _openOptions: Deno.OpenOptions;
  protected _encoder: TextEncoder = new TextEncoder();
=======
export class FileHandler extends BaseHandler {
  [fileSymbol]: Deno.FsFile | undefined;
  [bufSymbol]: Uint8Array;
  [pointerSymbol] = 0;
  [filenameSymbol]: string;
  [modeSymbol]: LogMode;
  [openOptionsSymbol]: Deno.OpenOptions;
  [encoderSymbol]: TextEncoder = new TextEncoder();
>>>>>>> 9ed80af6
  #unloadCallback = (() => {
    this.destroy();
  }).bind(this);

  constructor(levelName: LevelName, options: FileHandlerOptions) {
    super(levelName, options);
    this[filenameSymbol] = options.filename;
    // default to append mode, write only
    this[modeSymbol] = options.mode ? options.mode : "a";
    this[openOptionsSymbol] = {
      createNew: this[modeSymbol] === "x",
      create: this[modeSymbol] !== "x",
      append: this[modeSymbol] === "a",
      truncate: this[modeSymbol] !== "a",
      write: true,
    };
    this[bufSymbol] = new Uint8Array(options.bufferSize ?? 4096);
  }

  override setup() {
    this[fileSymbol] = Deno.openSync(
      this[filenameSymbol],
      this[openOptionsSymbol],
    );
    this.#resetBuffer();

    addEventListener("unload", this.#unloadCallback);
  }

  override handle(logRecord: LogRecord) {
    super.handle(logRecord);

    // Immediately flush if log level is higher than ERROR
    if (logRecord.level > LogLevels.ERROR) {
      this.flush();
    }
  }

  override log(msg: string) {
    const bytes = this[encoderSymbol].encode(msg + "\n");
    if (bytes.byteLength > this[bufSymbol].byteLength - this[pointerSymbol]) {
      this.flush();
    }
    if (bytes.byteLength > this[bufSymbol].byteLength) {
      writeAllSync(this[fileSymbol]!, bytes);
    } else {
      this[bufSymbol].set(bytes, this[pointerSymbol]);
      this[pointerSymbol] += bytes.byteLength;
    }
  }

  flush() {
    if (this[pointerSymbol] > 0 && this[fileSymbol]) {
      let written = 0;
      while (written < this[pointerSymbol]) {
        written += this[fileSymbol].writeSync(
          this[bufSymbol].subarray(written, this[pointerSymbol]),
        );
      }
      this.#resetBuffer();
    }
  }

  #resetBuffer() {
    this[pointerSymbol] = 0;
  }

  override destroy() {
    this.flush();
    this[fileSymbol]?.close();
    this[fileSymbol] = undefined;
    removeEventListener("unload", this.#unloadCallback);
  }
}<|MERGE_RESOLUTION|>--- conflicted
+++ resolved
@@ -44,17 +44,7 @@
  *
  * This handler requires `--allow-write` permission on the log file.
  */
-<<<<<<< HEAD
 export class FileHandler extends Handler {
-  protected _file: Deno.FsFile | undefined;
-  protected _buf: Uint8Array;
-  protected _pointer = 0;
-  protected _filename: string;
-  protected _mode: LogMode;
-  protected _openOptions: Deno.OpenOptions;
-  protected _encoder: TextEncoder = new TextEncoder();
-=======
-export class FileHandler extends BaseHandler {
   [fileSymbol]: Deno.FsFile | undefined;
   [bufSymbol]: Uint8Array;
   [pointerSymbol] = 0;
@@ -62,7 +52,6 @@
   [modeSymbol]: LogMode;
   [openOptionsSymbol]: Deno.OpenOptions;
   [encoderSymbol]: TextEncoder = new TextEncoder();
->>>>>>> 9ed80af6
   #unloadCallback = (() => {
     this.destroy();
   }).bind(this);
