--- conflicted
+++ resolved
@@ -1,18 +1,9 @@
 // Copyright 2018-2021 the Deno authors. All rights reserved. MIT license.
-<<<<<<< HEAD
-=======
-import { getLevelByName, LevelName, LogLevels } from "./levels.ts";
-import type { LogRecord } from "./logger.ts";
-import { blue, bold, red, yellow } from "../fmt/colors.ts";
-import { exists, existsSync } from "../fs/exists.ts";
-import { BufWriterSync } from "../io/buffer.ts";
->>>>>>> a19a17fc
-
 import { LogLevel, logLevels } from "./levels.ts";
 import { LogRecord } from "./logger.ts";
 import { blue, red, yellow } from "../fmt/colors.ts";
 import { existsSync } from "../fs/exists.ts";
-import { BufWriterSync } from "../io/bufio.ts";
+import { BufWriterSync } from "../io/buffer.ts";
 
 function defaultFormatter({ logLevel, message, args }: LogRecord) {
   return `${logLevel.name} ${[message, ...args].join(" ")}`;
