--- conflicted
+++ resolved
@@ -115,7 +115,6 @@
     B: T[],
     current: FarthestPoint,
     swapped: boolean,
-<<<<<<< HEAD
   ): DiffResult<T>[] {
     const result: DiffResult<T>[] = [];
     let a = A.length - 1;
@@ -141,38 +140,6 @@
           a--;
           b--;
           break;
-=======
-  ): Array<{
-    type: DiffType;
-    value: T;
-  }> {
-    const M = A.length;
-    const N = B.length;
-    const result: { type: DiffType; value: T }[] = [];
-    let a = M - 1;
-    let b = N - 1;
-    let j = routes[current.id];
-    let type = routes[current.id + diffTypesPtrOffset];
-    while (true) {
-      if (!j && !type) break;
-      const prev = j!;
-      if (type === REMOVED) {
-        result.unshift({
-          type: swapped ? DiffType.removed : DiffType.added,
-          value: B[b]!,
-        });
-        b -= 1;
-      } else if (type === ADDED) {
-        result.unshift({
-          type: swapped ? DiffType.added : DiffType.removed,
-          value: A[a]!,
-        });
-        a -= 1;
-      } else {
-        result.unshift({ type: DiffType.common, value: A[a]! });
-        a -= 1;
-        b -= 1;
->>>>>>> 6c615c97
       }
       result.unshift({ type: diffType, value });
       j = routes[prev];
@@ -190,14 +157,7 @@
     if (!slide || slide.y === -1) {
       return { y: 0, id: 0 };
     }
-<<<<<<< HEAD
     if (!down || down.y === -1 || k === M || slide.y > down.y + 1) {
-=======
-    const isAdding = (down?.y === -1) ||
-      k === M ||
-      (slide?.y || 0) > (down?.y || 0) + 1;
-    if (slide && isAdding) {
->>>>>>> 6c615c97
       const prev = slide.id;
       ptr++;
       routes[ptr] = prev;
@@ -271,19 +231,9 @@
   }
 
   return [
-<<<<<<< HEAD
     ...prefixCommon.map((c) => ({ type: "common", value: c } as DiffResult<T>)),
     ...backTrace(A, B, fp[delta + offset], swapped),
     ...suffixCommon.map((c) => ({ type: "common", value: c } as DiffResult<T>)),
-=======
-    ...prefixCommon.map(
-      (c): DiffResult<typeof c> => ({ type: DiffType.common, value: c }),
-    ),
-    ...backTrace(A, B, currentFP, swapped),
-    ...suffixCommon.map(
-      (c): DiffResult<typeof c> => ({ type: DiffType.common, value: c }),
-    ),
->>>>>>> 6c615c97
   ];
 }
 
@@ -361,7 +311,6 @@
     line: DiffResult<string>,
     tokens: DiffResult<string>[],
   ) {
-<<<<<<< HEAD
     return tokens.filter(({ type }) => type === line.type || type === "common")
       .map((result, i, t) => {
         if (
@@ -375,23 +324,6 @@
         }
         return result;
       });
-=======
-    return tokens.filter(({ type }) =>
-      type === line.type || type === DiffType.common
-    ).map((result, i, t) => {
-      const token = t[i - 1];
-      if (
-        (result.type === DiffType.common) && token &&
-        (token.type === t[i + 1]?.type) && /\s+/.test(result.value)
-      ) {
-        return {
-          ...result,
-          type: token.type,
-        };
-      }
-      return result;
-    });
->>>>>>> 6c615c97
   }
 
   // Compute multi-line diff
