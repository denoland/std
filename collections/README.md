# std/collections

This module includes pure functions for specific common tasks around collection
types like `Array` and `Record`. This module is heavily inspired by `kotlin`s
stdlib.

- All provided functions are **pure**, which also means that they do **not
  mutate** your inputs, **returning a new value** instead.
- All functions are importable on their own by referencing their snake_case
  named file (e.g. `collections/sort_by.ts`)

If you want to contribute or undestand why this is done the way it is, see the
[contribution guide](CONTRIBUTING.md).

## Usage

### associateBy

Transforms the given array into a Record, extracting the key of each element
using the given selector. If the selector produces the same key for multiple
elements, the latest one will be used (overriding the ones before it).

```ts
import { associateBy } from "https://deno.land/std@$STD_VERSION/collections/mod.ts";
import { assertEquals } from "https://deno.land/std@$STD_VERSION/testing/asserts.ts";

const users = [
  { id: "a2e", userName: "Anna" },
  { id: "5f8", userName: "Arnold" },
  { id: "d2c", userName: "Kim" },
];
const usersById = associateBy(users, (it) => it.id);

assertEquals(usersById, {
  "a2e": { id: "a2e", userName: "Anna" },
  "5f8": { id: "5f8", userName: "Arnold" },
  "d2c": { id: "d2c", userName: "Kim" },
});
```

### chunked

Splits the given array into chunks of the given size and returns them.

```ts
import { chunked } from "https://deno.land/std@$STD_VERSION/collections/mod.ts";

const words = [
  "lorem",
  "ipsum",
  "dolor",
  "sit",
  "amet",
  "consetetur",
  "sadipscing",
];
const chunks = chunked(words, 3);

console.assert(
  chunks === [
    ["lorem", "ipsum", "dolor"],
    ["sit", "amet", "consetetur"],
    ["sadipscing"],
  ],
);
```

### deepMerge

Merges the two given Records, recursively merging any nested Records with the
second collection overriding the first in case of conflict

For arrays, maps and sets, a merging strategy can be specified to either
`replace` values, or `merge` them instead. Use `includeNonEnumerable` option to
include non enumerable properties too.

```ts
import { deepMerge } from "./deep_merge.ts";
import { assertEquals } from "https://deno.land/std@$STD_VERSION/testing/asserts.ts";

const a = { foo: true };
const b = { foo: { bar: true } };

assertEquals(deepMerge(a, b), { foo: { bar: true } });
```

### distinctBy

Returns all elements in the given array that produce a distinct value using the
given selector, preserving order by first occurence.

```ts
import { distinctBy } from "https://deno.land/std@$STD_VERSION/collections/mod.ts";

const names = ["Anna", "Kim", "Arnold", "Kate"];
const exampleNamesByFirstLetter = distinctBy(names, (it) => it.charAt(0));

console.assert(exampleNamesByFirstLetter === ["Anna", "Kim"]);
```

### distinct

Returns all distinct elements in the given array, preserving order by first
occurence.

```ts
import { distinct } from "https://deno.land/std@$STD_VERSION/collections/mod.ts";

const numbers = [3, 2, 5, 2, 5];
const distinctNumbers = distinct(numbers);

console.assert(distinctNumbers === [3, 2, 5]);
```

### filterEntries

Returns a new record with all entries of the given record except the ones that
do not match the given predicate.

```ts
import { filterEntries } from "https://deno.land/std@$STD_VERSION/collections/mod.ts";

const menu = {
  "Salad": 11,
  "Soup": 8,
  "Pasta": 13,
};
const myOptions = filterEntries(
  menu,
  ([item, price]) => item !== "Pasta" && price < 10,
);
console.assert(
  myOptions === {
    "Soup": 8,
  },
);
```

### filterKeys

Returns a new record with all entries of the given record except the ones that
have a key that does not match the given predicate.

```ts
import { filterKeys } from "https://deno.land/std@$STD_VERSION/collections/mod.ts";

const menu = {
  "Salad": 11,
  "Soup": 8,
  "Pasta": 13,
};
const menuWithoutSalad = filterKeys(menu, (it) => it !== "Salad");

console.assert(
  menuWithoutSalad === {
    "Soup": 8,
    "Pasta": 13,
  },
);
```

### filterValues

Returns a new record with all entries of the given record except the ones that
have a value that does not match the given predicate.

```ts
import { filterValues } from "https://deno.land/std@$STD_VERSION/collections/mod.ts";

const people = {
  "Arnold": 37,
  "Sarah": 7,
  "Kim": 23,
};
const adults = filterValues(people, (it) => it >= 18);

console.assert(
  adults === {
    "Arnold": 37,
    "Kim": 23,
  },
);
```

### findLast

Returns the last element in the given array matching the given predicate.

```ts
import { findLast } from "https://deno.land/std@$STD_VERSION/collections/mod.ts";

const numbers = [4, 2, 7];
const lastEvenNumber = findLast(numbers, (it) => it % 2 === 0);

console.assert(lastEvenNumber === 2);
```

### findLastIndex

Returns the index of the last element in the given array matching the given
predicate.

```ts
import { findLastIndex } from "https://deno.land/std@$STD_VERSION/collections/mod.ts";

const numbers = [0, 1, 2, 3, 4, 5, 6];
const lastIndexEvenNumber = findLastIndex(numbers, (it) => it % 2 === 0);

console.assert(lastIndexEvenNumber === 6);
```

### groupBy

Applies the given selector to each element in the given array, returning a
Record containing the results as keys and all values that produced that key as
values.

```ts
import { groupBy } from "https://deno.land/std@$STD_VERSION/collections/mod.ts";

const people = [
  { name: "Anna" },
  { name: "Arnold" },
  { name: "Kim" },
];
const peopleByFirstLetter = groupBy(people, (it) => it.name.charAt(0));

console.assert(
  peopleByFirstLetter === {
    "A": [{ name: "Anna" }, { name: "Arnold" }],
    "K": [{ name: "Kim" }],
  },
);
```

### intersect

Returns all distinct elements that appear at least once in each of the given
arrays.

```ts
import { intersect } from "https://deno.land/std@$STD_VERSION/collections/mod.ts";

const lisaInterests = ["Cooking", "Music", "Hiking"];
const kimInterests = ["Music", "Tennis", "Cooking"];
const commonInterests = intersect(lisaInterests, kimInterests);

console.assert(commonInterests === ["Cooking", "Music"]);
```

### mapEntries

Applies the given transformer to all entries in the given record and returns a
new record containing the results.

```ts
import { mapEntries } from "https://deno.land/std@$STD_VERSION/collections/mod.ts";

const usersById = {
  "a2e": { name: "Kim", age: 22 },
  "dfe": { name: "Anna", age: 31 },
  "34b": { name: "Tim", age: 58 },
};
const agesByNames = mapEntries(usersById, ([id, { name, age }]) => [name, age]);

console.assert(
  agesByNames === {
    "Kim": 22,
    "Anna": 31,
    "Tim": 58,
  },
);
```

### mapKeys

Applies the given transformer to all keys in the given record's entries and
returns a new record containing the transformed entries.

If the transformed entries contain the same key multiple times, only the last
one will appear in the returned record.

```ts
import { mapKeys } from "https://deno.land/std@$STD_VERSION/collections/mod.ts";

const counts = { a: 5, b: 3, c: 8 };

console.assert(
  mapKeys(counts, (it) => it.toUpperCase()) === {
    A: 5,
    B: 3,
    C: 8,
  },
);
```

### mapNotNullish

Returns a new array, containing all elements in the given array transformed
using the given transformer, except the ones that were transformed to `null` or
`undefined`.

```ts
import { mapNotNullish } from "https://deno.land/std@$STD_VERSION/collections/mod.ts";
import { assertEquals } from "https://deno.land/std@$STD_VERSION/testing/asserts.ts";

const people = [
  { middleName: null },
  { middleName: "William" },
  { middleName: undefined },
  { middleName: "Martha" },
];
const foundMiddleNames = mapNotNullish(people, (it) => it.middleName);

assertEquals(foundMiddleNames, ["William", "Martha"]);
```

### mapValues

Applies the given transformer to all values in the given record and returns a
new record containing the resulting keys associated to the last value that
produced them.

```ts
import { mapValues } from "https://deno.land/std@$STD_VERSION/collections/mod.ts";

const usersById = {
  "a5ec": { name: "Mischa" },
  "de4f": { name: "Kim" },
};
const namesById = mapValues(usersById, (it) => it.name);

console.assert(
  namesById === {
    "a5ec": "Mischa",
    "de4f": "Kim",
  },
);
```

### maxOf

Applies the given selector to all elements of the provided collection and
returns the max value of all elements. If an empty array is provided the
function will return undefined

```ts
import { maxOf } from "https://deno.land/std@$STD_VERSION/collections/mod.ts";
import { assertEquals } from "https://deno.land/std@$STD_VERSION/testing/asserts.ts";

const inventory = [
  { name: "mustard", count: 2 },
  { name: "soy", count: 4 },
  { name: "tomato", count: 32 },
];

const maxCount = maxOf(inventory, (i) => i.count);

assertEquals(maxCount, 32);
```

## minfOf

Applies the given selector to all elements of the given collection and returns
the min value of all elements. If an empty array is provided the function will
return undefined

```ts
import { minOf } from "https://deno.land/std@$STD_VERSION/collections/mod.ts";
import { assertEquals } from "../testing/asserts.ts";

const inventory = [
  { name: "mustard", count: 2 },
  { name: "soy", count: 4 },
  { name: "tomato", count: 32 },
];
const minCount = minOf(inventory, (i) => i.count);

assertEquals(minCount, 2);
```

### partition

Returns a tuple of two arrays with the first one containing all elements in the
given array that match the given predicate and the second one containing all
that do not.

```ts
import { partition } from "https://deno.land/std@$STD_VERSION/collections/mod.ts";

const numbers = [5, 6, 7, 8, 9];
const [even, odd] = partition(numbers, (it) => it % 2 == 0);

console.assert(even === [6, 8]);
console.assert(odd === [5, 7, 9]);
```

### permutations

Builds all possible orders of all elements in the given array Ignores equality
of elements, meaning this will always reutrn the same number of permutations for
a given length of input.

```ts
import { permutations } from "https://deno.land/std@$STD_VERSION/collections/mod.ts";

const numbers = [1, 2];
const windows = permutations(numbers);

console.assert(
  windows === [
    [1, 2],
    [2, 1],
  ],
);
```

### sortBy

Returns all elements in the given collection, sorted by their result using the
given selector. The selector function is called only once for each element.

```ts
import { sortBy } from "https://deno.land/std@$STD_VERSION/collections/mod.ts";
import { assertEquals } from "https://deno.land/std@$STD_VERSION/testing/asserts.ts";

const people = [
  { name: "Anna", age: 34 },
  { name: "Kim", age: 42 },
  { name: "John", age: 23 },
];
const sortedByAge = sortBy(people, (it) => it.age);

assertEquals(sortedByAge, [
  { name: "John", age: 23 },
  { name: "Anna", age: 34 },
  { name: "Kim", age: 42 },
]);
```

### union

Returns all distinct elements that appear in any of the given arrays

```ts
import { union } from "https://deno.land/std@$STD_VERSION/collections/mod.ts";
import { assertEquals } from "https://deno.land/std@$STD_VERSION/testing/asserts.ts";

const soupIngredients = ["Pepper", "Carrots", "Leek"];
const saladIngredients = ["Carrots", "Radicchio", "Pepper"];
const shoppingList = union(soupIngredients, saladIngredients);

assertEquals(shoppingList, ["Pepper", "Carrots", "Leek", "Radicchio"]);
```

### withoutAll

Returns an array excluding all given values

```ts
import { withoutAll } from "https://deno.land/std@$STD_VERSION/collections/mod.ts";
import { assertEquals } from "https://deno.land/std@$STD_VERSION/testing/asserts.ts";

const withoutList = withoutAll([2, 1, 2, 3], [1, 2]);

assertEquals(withoutList, [3]);
```

### unzip

Builds two separate arrays from the given array of 2-tuples, with the first
returned array holding all first tuple elements and the second one holding all
the second elements

```ts
import { unzip } from "https://deno.land/std@$STD_VERSION/collections/mod.ts";
import { assertEquals } from "https://deno.land/std@$STD_VERSION/testing/asserts.ts";

const parents = [
  ["Maria", "Jeff"],
  ["Anna", "Kim"],
  ["John", "Leroy"],
] as [string, string][];

const [moms, dads] = unzip(parents);

assertEquals(moms, ["Maria", "Anna", "John"]);
assertEquals(moms, ["Jeff", "Kim", "Leroy"]);
```

### zip

Builds 2-tuples of elements from the given array with matching indices, stopping
when the smaller array's end is reached

```ts
import { zip } from "https://deno.land/std@$STD_VERSION/collections/mod.ts";

const numbers = [1, 2, 3, 4];
const letters = ["a", "b", "c", "d"];
const pairs = zip(numbers, letters);

console.assert(
  pairs === [
    [1, "a"],
    [2, "b"],
    [3, "c"],
    [4, "d"],
  ],
);
```

<<<<<<< HEAD
### takeWhile

Returns all elements in the given collection until the first element that does
not match the given predicate.

```ts
import { takeWhile } from "https://deno.land/std@$STD_VERSION/collections/mod.ts";
import { assertEquals } from "https://deno.land/std@$STD_VERSION/testing/asserts.ts";

const arr = [1, 2, 3, 4, 5, 6];

assertEquals(
  takeWhile(arr, (i) => i !== 4),
  [1, 2, 3],
);
=======
### maxBy

Returns the first element that is the largest value of the given function or
undefined if there are no elements.

```ts
import { maxBy } from "https://deno.land/std@$STD_VERSION/collections/mod.ts";
import { assertEquals } from "https://deno.land/std@$STD_VERSION/testing/asserts.ts";

const people = [
  { name: "Anna", age: 34 },
  { name: "Kim", age: 42 },
  { name: "John", age: 23 },
];

const personWithMaxAge = maxBy(people, (i) => i.age);

assertEquals(personWithMaxAge, { name: "Kim", age: 42 });
```

### minBy

Returns the first element that is the smallest value of the given function or
undefined if there are no elements

```ts
import { minBy } from "https://deno.land/std@$STD_VERSION/collections/mod.ts";
import { assertEquals } from "https://deno.land/std@$STD_VERSION/testing/asserts.ts";

const people = [
  { name: "Anna", age: 34 },
  { name: "Kim", age: 42 },
  { name: "John", age: 23 },
];

const personWithMinAge = minBy(people, (i) => i.age);

assertEquals(personWithMinAge, { name: "John", age: 23 });
>>>>>>> ce916bdd
```<|MERGE_RESOLUTION|>--- conflicted
+++ resolved
@@ -510,7 +510,6 @@
 );
 ```
 
-<<<<<<< HEAD
 ### takeWhile
 
 Returns all elements in the given collection until the first element that does
@@ -526,7 +525,8 @@
   takeWhile(arr, (i) => i !== 4),
   [1, 2, 3],
 );
-=======
+```
+
 ### maxBy
 
 Returns the first element that is the largest value of the given function or
@@ -565,5 +565,4 @@
 const personWithMinAge = minBy(people, (i) => i.age);
 
 assertEquals(personWithMinAge, { name: "John", age: 23 });
->>>>>>> ce916bdd
 ```