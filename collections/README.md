# std/collections

This module includes pure functions for specific common tasks around collection
types like `Array` and `Record`. This module is heavily inspired by `kotlin`s
stdlib.

- All provided functions are **pure**, which also means that they do **not
  mutate** your inputs, **returning a new value** instead.
- All functions are importable on their own by referencing their snake_case
  named file (e.g. `collections/sort_by.ts`)

If you want to contribute or undestand why this is done the way it is, see the
[contribution guide](CONTRIBUTING.md).

## Usage

### associateBy

Transforms the given array into a Record, extracting the key of each element
using the given selector. If the selector produces the same key for multiple
elements, the latest one will be used (overriding the ones before it).

```ts
import { associateBy } from "https://deno.land/std@$STD_VERSION/collections/mod.ts";
import { assertEquals } from "https://deno.land/std@$STD_VERSION/testing/asserts.ts";

const users = [
  { id: "a2e", userName: "Anna" },
  { id: "5f8", userName: "Arnold" },
  { id: "d2c", userName: "Kim" },
];
const usersById = associateBy(users, (it) => it.id);

assertEquals(usersById, {
  "a2e": { id: "a2e", userName: "Anna" },
  "5f8": { id: "5f8", userName: "Arnold" },
  "d2c": { id: "d2c", userName: "Kim" },
});
```

### chunked

Splits the given array into chunks of the given size and returns them.

```ts
import { chunked } from "https://deno.land/std@$STD_VERSION/collections/mod.ts";

const words = [
  "lorem",
  "ipsum",
  "dolor",
  "sit",
  "amet",
  "consetetur",
  "sadipscing",
];
const chunks = chunked(words, 3);

console.assert(
  chunks === [
    ["lorem", "ipsum", "dolor"],
    ["sit", "amet", "consetetur"],
    ["sadipscing"],
  ],
);
```

### deepMerge

Merges the two given Records, recursively merging any nested Records with the
second collection overriding the first in case of conflict

For arrays, maps and sets, a merging strategy can be specified to either
`replace` values, or `merge` them instead. Use `includeNonEnumerable` option to
include non enumerable properties too.

```ts
import { deepMerge } from "./deep_merge.ts";
import { assertEquals } from "https://deno.land/std@$STD_VERSION/testing/asserts.ts";

const a = { foo: true };
const b = { foo: { bar: true } };

assertEquals(deepMerge(a, b), { foo: { bar: true } });
```

### distinctBy

Returns all elements in the given array that produce a distinct value using the
given selector, preserving order by first occurence.

```ts
import { distinctBy } from "https://deno.land/std@$STD_VERSION/collections/mod.ts";

const names = ["Anna", "Kim", "Arnold", "Kate"];
const exampleNamesByFirstLetter = distinctBy(names, (it) => it.charAt(0));

console.assert(exampleNamesByFirstLetter === ["Anna", "Kim"]);
```

### distinct

Returns all distinct elements in the given array, preserving order by first
occurence.

```ts
import { distinct } from "https://deno.land/std@$STD_VERSION/collections/mod.ts";

const numbers = [3, 2, 5, 2, 5];
const distinctNumbers = distinct(numbers);

console.assert(distinctNumbers === [3, 2, 5]);
```

### filterEntries

Returns a new record with all entries of the given record except the ones that
do not match the given predicate.

```ts
import { filterEntries } from "https://deno.land/std@$STD_VERSION/collections/mod.ts";

const menu = {
  "Salad": 11,
  "Soup": 8,
  "Pasta": 13,
};
const myOptions = filterEntries(
  menu,
  ([item, price]) => item !== "Pasta" && price < 10,
);
console.assert(
  myOptions === {
    "Soup": 8,
  },
);
```

### filterKeys

Returns a new record with all entries of the given record except the ones that
have a key that does not match the given predicate.

```ts
import { filterKeys } from "https://deno.land/std@$STD_VERSION/collections/mod.ts";

const menu = {
  "Salad": 11,
  "Soup": 8,
  "Pasta": 13,
};
const menuWithoutSalad = filterKeys(menu, (it) => it !== "Salad");

console.assert(
  menuWithoutSalad === {
    "Soup": 8,
    "Pasta": 13,
  },
);
```

### filterValues

Returns a new record with all entries of the given record except the ones that
have a value that does not match the given predicate.

```ts
import { filterValues } from "https://deno.land/std@$STD_VERSION/collections/mod.ts";

const people = {
  "Arnold": 37,
  "Sarah": 7,
  "Kim": 23,
};
const adults = filterValues(people, (it) => it >= 18);

console.assert(
  adults === {
    "Arnold": 37,
    "Kim": 23,
  },
);
```

### findLast

Returns the last element in the given array matching the given predicate.

```ts
import { findLast } from "https://deno.land/std@$STD_VERSION/collections/mod.ts";

const numbers = [4, 2, 7];
const lastEvenNumber = findLast(numbers, (it) => it % 2 === 0);

console.assert(lastEvenNumber === 2);
```

### findLastIndex

Returns the index of the last element in the given array matching the given
predicate.

```ts
import { findLastIndex } from "https://deno.land/std@$STD_VERSION/collections/mod.ts";

const numbers = [0, 1, 2, 3, 4, 5, 6];
const lastIndexEvenNumber = findLastIndex(numbers, (it) => it % 2 === 0);

console.assert(lastIndexEvenNumber === 6);
```

### groupBy

Applies the given selector to each element in the given array, returning a
Record containing the results as keys and all values that produced that key as
values.

```ts
import { groupBy } from "https://deno.land/std@$STD_VERSION/collections/mod.ts";

const people = [
  { name: "Anna" },
  { name: "Arnold" },
  { name: "Kim" },
];
const peopleByFirstLetter = groupBy(people, (it) => it.name.charAt(0));

console.assert(
  peopleByFirstLetter === {
    "A": [{ name: "Anna" }, { name: "Arnold" }],
    "K": [{ name: "Kim" }],
  },
);
```

### intersect

Returns all distinct elements that appear at least once in each of the given
arrays.

```ts
import { intersect } from "https://deno.land/std@$STD_VERSION/collections/mod.ts";

const lisaInterests = ["Cooking", "Music", "Hiking"];
const kimInterests = ["Music", "Tennis", "Cooking"];
const commonInterests = intersect(lisaInterests, kimInterests);

console.assert(commonInterests === ["Cooking", "Music"]);
```

### mapEntries

Applies the given transformer to all entries in the given record and returns a
new record containing the results.

```ts
import { mapEntries } from "https://deno.land/std@$STD_VERSION/collections/mod.ts";

const usersById = {
  "a2e": { name: "Kim", age: 22 },
  "dfe": { name: "Anna", age: 31 },
  "34b": { name: "Tim", age: 58 },
};
const agesByNames = mapEntries(usersById, ([id, { name, age }]) => [name, age]);

console.assert(
  agesByNames === {
    "Kim": 22,
    "Anna": 31,
    "Tim": 58,
  },
);
```

### mapKeys

Applies the given transformer to all keys in the given record's entries and
returns a new record containing the transformed entries.

If the transformed entries contain the same key multiple times, only the last
one will appear in the returned record.

```ts
import { mapKeys } from "https://deno.land/std@$STD_VERSION/collections/mod.ts";

const counts = { a: 5, b: 3, c: 8 };

console.assert(
  mapKeys(counts, (it) => it.toUpperCase()) === {
    A: 5,
    B: 3,
    C: 8,
  },
);
```

### mapNotNullish

Returns a new array, containing all elements in the given array transformed
using the given transformer, except the ones that were transformed to `null` or
`undefined`.

```ts
import { mapNotNullish } from "https://deno.land/std@$STD_VERSION/collections/mod.ts";
import { assertEquals } from "https://deno.land/std@$STD_VERSION/testing/asserts.ts";

const people = [
  { middleName: null },
  { middleName: "William" },
  { middleName: undefined },
  { middleName: "Martha" },
];
const foundMiddleNames = mapNotNullish(people, (it) => it.middleName);

assertEquals(foundMiddleNames, ["William", "Martha"]);
```

### mapValues

Applies the given transformer to all values in the given record and returns a
new record containing the resulting keys associated to the last value that
produced them.

```ts
import { mapValues } from "https://deno.land/std@$STD_VERSION/collections/mod.ts";

const usersById = {
  "a5ec": { name: "Mischa" },
  "de4f": { name: "Kim" },
};
const namesById = mapValues(usersById, (it) => it.name);

console.assert(
  namesById === {
    "a5ec": "Mischa",
    "de4f": "Kim",
  },
);
```

### maxOf

Applies the given selector to all elements of the provided collection and
returns the max value of all elements. If an empty array is provided the
function will return undefined

```ts
import { maxOf } from "https://deno.land/std@$STD_VERSION/collections/mod.ts";
import { assertEquals } from "https://deno.land/std@$STD_VERSION/testing/asserts.ts";

const inventory = [
  { name: "mustard", count: 2 },
  { name: "soy", count: 4 },
  { name: "tomato", count: 32 },
];

const maxCount = maxOf(inventory, (i) => i.count);

assertEquals(maxCount, 32);
```

## minfOf

Applies the given selector to all elements of the given collection and returns
the min value of all elements. If an empty array is provided the function will
return undefined

```ts
import { minOf } from "https://deno.land/std@$STD_VERSION/collections/mod.ts";
import { assertEquals } from "../testing/asserts.ts";

const inventory = [
  { name: "mustard", count: 2 },
  { name: "soy", count: 4 },
  { name: "tomato", count: 32 },
];
const minCount = minOf(inventory, (i) => i.count);

assertEquals(minCount, 2);
```

### partition

Returns a tuple of two arrays with the first one containing all elements in the
given array that match the given predicate and the second one containing all
that do not.

```ts
import { partition } from "https://deno.land/std@$STD_VERSION/collections/mod.ts";

const numbers = [5, 6, 7, 8, 9];
const [even, odd] = partition(numbers, (it) => it % 2 == 0);

console.assert(even === [6, 8]);
console.assert(odd === [5, 7, 9]);
```

### permutations

Builds all possible orders of all elements in the given array Ignores equality
of elements, meaning this will always reutrn the same number of permutations for
a given length of input.

```ts
import { permutations } from "https://deno.land/std@$STD_VERSION/collections/mod.ts";

const numbers = [1, 2];
const windows = permutations(numbers);

console.assert(
  windows === [
    [1, 2],
    [2, 1],
  ],
);
```

### sortBy

Returns all elements in the given collection, sorted by their result using the
given selector. The selector function is called only once for each element.

```ts
import { sortBy } from "https://deno.land/std@$STD_VERSION/collections/mod.ts";
import { assertEquals } from "https://deno.land/std@$STD_VERSION/testing/asserts.ts";

const people = [
  { name: "Anna", age: 34 },
  { name: "Kim", age: 42 },
  { name: "John", age: 23 },
];
const sortedByAge = sortBy(people, (it) => it.age);

assertEquals(sortedByAge, [
  { name: "John", age: 23 },
  { name: "Anna", age: 34 },
  { name: "Kim", age: 42 },
]);
```

### union

Returns all distinct elements that appear in any of the given arrays

```ts
import { union } from "https://deno.land/std@$STD_VERSION/collections/mod.ts";
import { assertEquals } from "https://deno.land/std@$STD_VERSION/testing/asserts.ts";

const soupIngredients = ["Pepper", "Carrots", "Leek"];
const saladIngredients = ["Carrots", "Radicchio", "Pepper"];
const shoppingList = union(soupIngredients, saladIngredients);

assertEquals(shoppingList, ["Pepper", "Carrots", "Leek", "Radicchio"]);
```

### withoutAll

Returns an array excluding all given values

```ts
import { withoutAll } from "https://deno.land/std@$STD_VERSION/collections/mod.ts";
import { assertEquals } from "https://deno.land/std@$STD_VERSION/testing/asserts.ts";

const withoutList = withoutAll([2, 1, 2, 3], [1, 2]);

assertEquals(withoutList, [3]);
```

### unzip

Builds two separate arrays from the given array of 2-tuples, with the first
returned array holding all first tuple elements and the second one holding all
the second elements

```ts
import { unzip } from "https://deno.land/std@$STD_VERSION/collections/mod.ts";
import { assertEquals } from "https://deno.land/std@$STD_VERSION/testing/asserts.ts";

const parents = [
  ["Maria", "Jeff"],
  ["Anna", "Kim"],
  ["John", "Leroy"],
] as [string, string][];

const [moms, dads] = unzip(parents);

assertEquals(moms, ["Maria", "Anna", "John"]);
assertEquals(moms, ["Jeff", "Kim", "Leroy"]);
```

### zip

Builds 2-tuples of elements from the given array with matching indices, stopping
when the smaller array's end is reached

```ts
import { zip } from "https://deno.land/std@$STD_VERSION/collections/mod.ts";

const numbers = [1, 2, 3, 4];
const letters = ["a", "b", "c", "d"];
const pairs = zip(numbers, letters);

console.assert(
  pairs === [
    [1, "a"],
    [2, "b"],
    [3, "c"],
    [4, "d"],
  ],
);
```

<<<<<<< HEAD
### firstNotNullishOf

Applies the given selector to elements in the given array until a value is
produced that is neither `null` nor `undefined` and returns that value Returns
`undefined` if no such value is produced

```ts
import { firstNotNullishOf } from "https://deno.land/std@$STD_VERSION/collections/mod.ts";
import { assertEquals } from "https://deno.land/std@$STD_VERSION/testing/asserts.ts";

const tables = [
  { number: 11, order: null },
  { number: 12, order: "Soup" },
  { number: 13, order: "Salad" },
];
const nextOrder = firstNotNullishOf(tables, (it) => it.order);

assertEquals(nextOrder, "Soup");
=======
### maxBy

Returns the first element that is the largest value of the given function or
undefined if there are no elements.

```ts
import { maxBy } from "https://deno.land/std@$STD_VERSION/collections/mod.ts";
import { assertEquals } from "https://deno.land/std@$STD_VERSION/testing/asserts.ts";

const people = [
  { name: "Anna", age: 34 },
  { name: "Kim", age: 42 },
  { name: "John", age: 23 },
];

const personWithMaxAge = maxBy(people, (i) => i.age);

assertEquals(personWithMaxAge, { name: "Kim", age: 42 });
```

### minBy

Returns the first element that is the smallest value of the given function or
undefined if there are no elements

```ts
import { minBy } from "https://deno.land/std@$STD_VERSION/collections/mod.ts";
import { assertEquals } from "https://deno.land/std@$STD_VERSION/testing/asserts.ts";

const people = [
  { name: "Anna", age: 34 },
  { name: "Kim", age: 42 },
  { name: "John", age: 23 },
];

const personWithMinAge = minBy(people, (i) => i.age);

assertEquals(personWithMinAge, { name: "John", age: 23 });
>>>>>>> ce916bdd
```<|MERGE_RESOLUTION|>--- conflicted
+++ resolved
@@ -510,11 +510,10 @@
 );
 ```
 
-<<<<<<< HEAD
 ### firstNotNullishOf
 
 Applies the given selector to elements in the given array until a value is
-produced that is neither `null` nor `undefined` and returns that value Returns
+produced that is neither `null` nor `undefined` and returns that value. Returns
 `undefined` if no such value is produced
 
 ```ts
@@ -529,7 +528,8 @@
 const nextOrder = firstNotNullishOf(tables, (it) => it.order);
 
 assertEquals(nextOrder, "Soup");
-=======
+```
+
 ### maxBy
 
 Returns the first element that is the largest value of the given function or
@@ -568,5 +568,4 @@
 const personWithMinAge = minBy(people, (i) => i.age);
 
 assertEquals(personWithMinAge, { name: "John", age: 23 });
->>>>>>> ce916bdd
 ```