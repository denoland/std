--- conflicted
+++ resolved
@@ -74,12 +74,7 @@
     throw new TypeError("Separator is required");
   }
 
-<<<<<<< HEAD
   let currentLine = line;
-  let quoteError: ParseError | null = null;
-=======
-  let fullLine = line;
->>>>>>> c58879e6
   const quote = '"';
   const quoteLen = quote.length;
   const separatorLen = options.separator.length;
@@ -101,21 +96,8 @@
       if (!options.lazyQuotes) {
         const j = field.indexOf(quote);
         if (j >= 0) {
-<<<<<<< HEAD
-          const col = runeCount(
-            line.slice(0, line.length - currentLine.slice(j).length),
-          );
-          quoteError = new ParseError(
-            startLine + 1,
-            lineIndex,
-            col,
-            ERR_BARE_QUOTE,
-          );
-          break currentLineLoop;
-=======
-          const col = fullLine.length + j - line.length;
+          const col = line.length + j - currentLine.length;
           throw new ParseError(startLine + 1, lineIndex, col, ERR_BARE_QUOTE);
->>>>>>> c58879e6
         }
       }
       recordBuffer += field;
@@ -152,21 +134,8 @@
             recordBuffer += quote;
           } else {
             // `"*` sequence (invalid non-escaped quote).
-<<<<<<< HEAD
-            const col = runeCount(
-              line.slice(0, line.length - currentLine.length - quoteLen),
-            );
-            quoteError = new ParseError(
-              startLine + 1,
-              lineIndex,
-              col,
-              ERR_QUOTE,
-            );
-            break currentLineLoop;
-=======
-            const col = fullLine.length - line.length - quoteLen;
+            const col = line.length - currentLine.length - quoteLen;
             throw new ParseError(startLine + 1, lineIndex, col, ERR_QUOTE);
->>>>>>> c58879e6
           }
         } else if (currentLine.length > 0 || !reader.isEOF()) {
           // Hit end of line (copy all data so far).
@@ -177,21 +146,9 @@
           line = currentLine;
           if (r === null) {
             // Abrupt end of file (EOF or error).
-<<<<<<< HEAD
             if (!options.lazyQuotes) {
-              const col = runeCount(line);
-              quoteError = new ParseError(
-                startLine + 1,
-                lineIndex,
-                col,
-                ERR_QUOTE,
-              );
-              break currentLineLoop;
-=======
-            if (!opt.lazyQuotes) {
-              const col = fullLine.length;
+              const col = line.length;
               throw new ParseError(startLine + 1, lineIndex, col, ERR_QUOTE);
->>>>>>> c58879e6
             }
             fieldIndexes.push(recordBuffer.length);
             break currentLineLoop;
@@ -199,21 +156,9 @@
           recordBuffer += "\n"; // preserve line feed (This is because TextProtoReader removes it.)
         } else {
           // Abrupt end of file (EOF on error).
-<<<<<<< HEAD
           if (!options.lazyQuotes) {
-            const col = runeCount(line);
-            quoteError = new ParseError(
-              startLine + 1,
-              lineIndex,
-              col,
-              ERR_QUOTE,
-            );
-            break currentLineLoop;
-=======
-          if (!opt.lazyQuotes) {
-            const col = fullLine.length;
+            const col = line.length;
             throw new ParseError(startLine + 1, lineIndex, col, ERR_QUOTE);
->>>>>>> c58879e6
           }
           fieldIndexes.push(recordBuffer.length);
           break currentLineLoop;
