// Originally ported from Go:
// https://github.com/golang/go/blob/go1.12.5/src/encoding/csv/
// Copyright 2011 The Go Authors. All rights reserved. BSD license.
// https://github.com/golang/go/blob/master/LICENSE
// Copyright 2018-2024 the Deno authors. All rights reserved. MIT license.

import { graphemeLength } from "./_shared.ts";

/** Options for {@linkcode parseRecord}. */
export interface ReadOptions {
  /** Character which separates values.
   *
   * @default {","}
   */
  separator?: string;
  /** Character to start a comment.
   *
   * Lines beginning with the comment character without preceding whitespace
   * are ignored. With leading whitespace the comment character becomes part of
   * the field, even you provide `trimLeadingSpace: true`.
   *
   * @default {"#"}
   */
  comment?: string;
  /** Flag to trim the leading space of the value.
   *
   * This is done even if the field delimiter, `separator`, is white space.
   *
   * @default {false}
   */
  trimLeadingSpace?: boolean;
  /**
   * Allow unquoted quote in a quoted field or non-double-quoted quotes in
   * quoted field.
   *
   * @default {false}
   */
  lazyQuotes?: boolean;
  /**
   * Enabling checking number of expected fields for each row.
   *
   * If positive, each record is required to have the given number of fields.
   * If === 0, it will be set to the number of fields in the first row, so that
   * future rows must have the same field count.
   * If negative, no check is made and records may have a variable number of
   * fields.
   *
   * If the wrong number of fields is in a row, a `ParseError` is thrown.
   */
  fieldsPerRecord?: number;
}

export const defaultReadOptions: ReadOptions = {
  separator: ",",
  trimLeadingSpace: false,
};

export interface LineReader {
  readLine(): Promise<string | null>;
  isEOF(): boolean;
}

export async function parseRecord(
  fullLine: string,
  reader: LineReader,
  options: ReadOptions,
  startLine: number,
  lineIndex: number = startLine,
): Promise<Array<string>> {
  // line starting with comment character is ignored
<<<<<<< HEAD
  if (options.comment && line[0] === options.comment) return [];
=======
  if (options.comment && fullLine[0] === options.comment) {
    return [];
  }
>>>>>>> 81943c34

  if (options.separator === undefined) {
    throw new TypeError("Separator is required");
  }

<<<<<<< HEAD
=======
  let line = fullLine;
>>>>>>> 81943c34
  const quote = '"';
  const quoteLen = quote.length;
  const separatorLen = options.separator.length;
  let recordBuffer = "";
  const fieldIndexes = [] as number[];
<<<<<<< HEAD

  let fullLine = line;
  parseField: while (true) {
    if (options.trimLeadingSpace) line = line.trimStart();
    if (line.length === 0) {
=======
  parseField: while (true) {
    if (options.trimLeadingSpace) {
      line = line.trimStart();
    }

    if (line.length === 0 || !line.startsWith(quote)) {
      // Non-quoted string field
      const i = line.indexOf(options.separator);
      let field = line;
      if (i >= 0) {
        field = field.substring(0, i);
      }
      // Check to make sure a quote does not appear in field.
      if (!options.lazyQuotes) {
        const j = field.indexOf(quote);
        if (j >= 0) {
          const col = graphemeLength(
            fullLine.slice(0, fullLine.length - line.slice(j).length),
          );
          throw new ParseError(startLine + 1, lineIndex, col, ERR_BARE_QUOTE);
        }
      }
      recordBuffer += field;
>>>>>>> 81943c34
      fieldIndexes.push(recordBuffer.length);
      break parseField;
    }
    if (line.startsWith(quote)) {
      // Quoted string field
      line = line.substring(quoteLen);
      parseQuotedField: while (true) {
        const i = line.indexOf(quote);
        if (i >= 0) {
          // Hit next quote.
          recordBuffer += line.substring(0, i);
          line = line.substring(i + quoteLen);
          if (line.startsWith(quote)) {
            // `""` sequence (append quote).
            recordBuffer += quote;
            line = line.substring(quoteLen);
<<<<<<< HEAD
            continue parseQuotedField;
          }
          if (line.startsWith(options.separator)) {
=======
          } else if (line.startsWith(options.separator)) {
>>>>>>> 81943c34
            // `","` sequence (end of field).
            line = line.substring(separatorLen);
            fieldIndexes.push(recordBuffer.length);
            continue parseField;
          }
          if (0 === line.length) {
            // `"\n` sequence (end of line).
            fieldIndexes.push(recordBuffer.length);
            break parseField;
<<<<<<< HEAD
          }
          if (options.lazyQuotes) {
=======
          } else if (options.lazyQuotes) {
>>>>>>> 81943c34
            // `"` sequence (bare quote).
            recordBuffer += quote;
            continue parseQuotedField;
          }
          // `"*` sequence (invalid non-escaped quote).
          const col = graphemeLength(
            fullLine.slice(0, fullLine.length - line.length - quoteLen),
          );
          throw new ParseError(startLine + 1, lineIndex, col, ERR_QUOTE);
        }
        if (line.length > 0 || !reader.isEOF()) {
          // Hit end of line (copy all data so far).
          recordBuffer += line;
          const r = await reader.readLine();
          lineIndex++;
          line = r ?? ""; // This is a workaround for making this module behave similarly to the encoding/csv/reader.go.
          fullLine = line;
          if (r === null) {
            // Abrupt end of file (EOF or error).
            if (!options.lazyQuotes) {
              const col = graphemeLength(fullLine);
              throw new ParseError(startLine + 1, lineIndex, col, ERR_QUOTE);
            }
            fieldIndexes.push(recordBuffer.length);
            break parseField;
          }
          recordBuffer += "\n"; // preserve line feed (This is because TextProtoReader removes it.)
<<<<<<< HEAD
          continue parseQuotedField;
        }

        // Abrupt end of file (EOF on error).
        if (!options.lazyQuotes) {
          const col = graphemeLength(fullLine);
          throw new ParseError(startLine + 1, lineIndex, col, ERR_QUOTE);
=======
        } else {
          // Abrupt end of file (EOF on error).
          if (!options.lazyQuotes) {
            const col = graphemeLength(fullLine);
            throw new ParseError(startLine + 1, lineIndex, col, ERR_QUOTE);
          }
          fieldIndexes.push(recordBuffer.length);
          break parseField;
>>>>>>> 81943c34
        }
        fieldIndexes.push(recordBuffer.length);
        break parseField;
      }
    }

    // Non-quoted string field
    const i = line.indexOf(options.separator);
    let field = line;
    if (i >= 0) field = field.substring(0, i);
    // Check to make sure a quote does not appear in field.
    if (!options.lazyQuotes) {
      const j = field.indexOf(quote);
      if (j >= 0) {
        const col = graphemeLength(
          fullLine.slice(0, fullLine.length - line.slice(j).length),
        );
        throw new ParseError(startLine + 1, lineIndex, col, ERR_BARE_QUOTE);
      }
    }
    recordBuffer += field;
    fieldIndexes.push(recordBuffer.length);
    if (i >= 0) {
      line = line.substring(i + separatorLen);
      continue parseField;
    }
    break parseField;
  }
  const result = [] as string[];
  let preIdx = 0;
  for (const i of fieldIndexes) {
    result.push(recordBuffer.slice(preIdx, i));
    preIdx = i;
  }
  return result;
}

/**
 * A ParseError is returned for parsing errors.
 * Line numbers are 1-indexed and columns are 0-indexed.
 *
 * @example Usage
 * ```ts
 * import { parse, ParseError } from "@std/csv/parse";
 * import { assertEquals } from "@std/assert";
 *
 * try {
 *   parse(`a "word","b"`);
 * } catch (error) {
 *   if (error instanceof ParseError) {
 *     assertEquals(error.message, `parse error on line 1, column 2: bare " in non-quoted-field`);
 *   }
 * }
 * ```
 */
export class ParseError extends SyntaxError {
  /**
   * Line where the record starts.
   *
   * @example Usage
   * ```ts
   * import { parse, ParseError } from "@std/csv/parse";
   * import { assertEquals } from "@std/assert";
   *
   * try {
   *   parse(`a "word","b"`);
   * } catch (error) {
   *   if (error instanceof ParseError) {
   *     assertEquals(error.startLine, 1);
   *   }
   * }
   * ```
   */
  startLine: number;
  /**
   * Line where the error occurred.
   *
   * @example Usage
   * ```ts
   * import { parse, ParseError } from "@std/csv/parse";
   * import { assertEquals } from "@std/assert";
   *
   * try {
   *   parse(`a "word","b"`);
   * } catch (error) {
   *   if (error instanceof ParseError) {
   *     assertEquals(error.line, 1);
   *   }
   * }
   * ```
   */
  line: number;
  /**
   * Column (rune index) where the error occurred.
   *
   * @example Usage
   * ```ts
   * import { parse, ParseError } from "@std/csv/parse";
   * import { assertEquals } from "@std/assert";
   *
   * try {
   *   parse(`a "word","b"`);
   * } catch (error) {
   *   if (error instanceof ParseError) {
   *     assertEquals(error.column, 2);
   *   }
   * }
   * ```
   */
  column: number | null;

  /**
   * Constructs a new instance.
   *
   * @example Usage
   * ```ts
   * import { parse, ParseError } from "@std/csv/parse";
   * import { assertEquals } from "@std/assert";
   *
   * try {
   *   parse(`a "word","b"`);
   * } catch (error) {
   *   if (error instanceof ParseError) {
   *     assertEquals(error.message, `parse error on line 1, column 2: bare " in non-quoted-field`);
   *   }
   * }
   * ```
   *
   * @param start Line where the record starts
   * @param line Line where the error occurred
   * @param column Column The index where the error occurred
   * @param message Error message
   */
  constructor(
    start: number,
    line: number,
    column: number | null,
    message: string,
  ) {
    super();
    this.startLine = start;
    this.column = column;
    this.line = line;

    if (message === ERR_FIELD_COUNT) {
      this.message = `record on line ${line}: ${message}`;
    } else if (start !== line) {
      this.message =
        `record on line ${start}; parse error on line ${line}, column ${column}: ${message}`;
    } else {
      this.message =
        `parse error on line ${line}, column ${column}: ${message}`;
    }
  }
}

export const ERR_BARE_QUOTE = 'bare " in non-quoted-field';
export const ERR_QUOTE = 'extraneous or missing " in quoted-field';
export const ERR_INVALID_DELIM = "Invalid Delimiter";
export const ERR_FIELD_COUNT = "wrong number of fields";

export function convertRowToObject(
  row: string[],
  headers: readonly string[],
  index: number,
) {
  if (row.length !== headers.length) {
    throw new Error(
      `Error number of fields line: ${index}\nNumber of fields found: ${headers.length}\nExpected number of fields: ${row.length}`,
    );
  }
  const out: Record<string, unknown> = {};
  for (const [index, header] of headers.entries()) {
    out[header] = row[index];
  }
  return out;
}

/** Parse result type for {@linkcode parse} and {@linkcode CsvParseStream}. */
export type ParseResult<ParseOptions, T> =
  // If `columns` option is specified, the return type is Record type.
  T extends ParseOptions & { columns: readonly (infer C extends string)[] }
    ? RecordWithColumn<C>[]
    // If `skipFirstRow` option is specified, the return type is Record type.
    : T extends ParseOptions & { skipFirstRow: true }
      ? Record<string, string | undefined>[]
    // If `columns` and `skipFirstRow` option is _not_ specified, the return type is string[][].
    : T extends
      ParseOptions & { columns?: undefined; skipFirstRow?: false | undefined }
      ? string[][]
    // else, the return type is Record type or string[][].
    : Record<string, string | undefined>[] | string[][];

/**
 * Record type with column type.
 *
 * @example
 * ```
 * type RecordWithColumn<"aaa"|"bbb"> => Record<"aaa"|"bbb", string>
 * type RecordWithColumn<string> => Record<string, string | undefined>
 * ```
 */
export type RecordWithColumn<C extends string> = string extends C
  ? Record<string, string | undefined>
  : Record<C, string>;<|MERGE_RESOLUTION|>--- conflicted
+++ resolved
@@ -68,58 +68,22 @@
   lineIndex: number = startLine,
 ): Promise<Array<string>> {
   // line starting with comment character is ignored
-<<<<<<< HEAD
-  if (options.comment && line[0] === options.comment) return [];
-=======
-  if (options.comment && fullLine[0] === options.comment) {
-    return [];
-  }
->>>>>>> 81943c34
+  if (options.comment && fullLine[0] === options.comment) return [];
 
   if (options.separator === undefined) {
     throw new TypeError("Separator is required");
   }
 
-<<<<<<< HEAD
-=======
-  let line = fullLine;
->>>>>>> 81943c34
   const quote = '"';
   const quoteLen = quote.length;
   const separatorLen = options.separator.length;
   let recordBuffer = "";
   const fieldIndexes = [] as number[];
-<<<<<<< HEAD
-
-  let fullLine = line;
+
+  let line = fullLine;
   parseField: while (true) {
     if (options.trimLeadingSpace) line = line.trimStart();
     if (line.length === 0) {
-=======
-  parseField: while (true) {
-    if (options.trimLeadingSpace) {
-      line = line.trimStart();
-    }
-
-    if (line.length === 0 || !line.startsWith(quote)) {
-      // Non-quoted string field
-      const i = line.indexOf(options.separator);
-      let field = line;
-      if (i >= 0) {
-        field = field.substring(0, i);
-      }
-      // Check to make sure a quote does not appear in field.
-      if (!options.lazyQuotes) {
-        const j = field.indexOf(quote);
-        if (j >= 0) {
-          const col = graphemeLength(
-            fullLine.slice(0, fullLine.length - line.slice(j).length),
-          );
-          throw new ParseError(startLine + 1, lineIndex, col, ERR_BARE_QUOTE);
-        }
-      }
-      recordBuffer += field;
->>>>>>> 81943c34
       fieldIndexes.push(recordBuffer.length);
       break parseField;
     }
@@ -136,13 +100,9 @@
             // `""` sequence (append quote).
             recordBuffer += quote;
             line = line.substring(quoteLen);
-<<<<<<< HEAD
             continue parseQuotedField;
           }
           if (line.startsWith(options.separator)) {
-=======
-          } else if (line.startsWith(options.separator)) {
->>>>>>> 81943c34
             // `","` sequence (end of field).
             line = line.substring(separatorLen);
             fieldIndexes.push(recordBuffer.length);
@@ -152,12 +112,8 @@
             // `"\n` sequence (end of line).
             fieldIndexes.push(recordBuffer.length);
             break parseField;
-<<<<<<< HEAD
           }
           if (options.lazyQuotes) {
-=======
-          } else if (options.lazyQuotes) {
->>>>>>> 81943c34
             // `"` sequence (bare quote).
             recordBuffer += quote;
             continue parseQuotedField;
@@ -185,7 +141,6 @@
             break parseField;
           }
           recordBuffer += "\n"; // preserve line feed (This is because TextProtoReader removes it.)
-<<<<<<< HEAD
           continue parseQuotedField;
         }
 
@@ -193,16 +148,6 @@
         if (!options.lazyQuotes) {
           const col = graphemeLength(fullLine);
           throw new ParseError(startLine + 1, lineIndex, col, ERR_QUOTE);
-=======
-        } else {
-          // Abrupt end of file (EOF on error).
-          if (!options.lazyQuotes) {
-            const col = graphemeLength(fullLine);
-            throw new ParseError(startLine + 1, lineIndex, col, ERR_QUOTE);
-          }
-          fieldIndexes.push(recordBuffer.length);
-          break parseField;
->>>>>>> 81943c34
         }
         fieldIndexes.push(recordBuffer.length);
         break parseField;
