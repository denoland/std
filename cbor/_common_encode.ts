// Copyright 2018-2025 the Deno authors. MIT license.

import { CborTag } from "./tag.ts";
import type { CborType } from "./types.ts";

function calcBytes(x: bigint): number {
  let bytes = 0;
  while (x > 0n) {
    ++bytes;
    x >>= 8n;
  }
  return bytes;
}

function calcHeaderSize(x: number | bigint): number {
  if (x < 24) return 1;
  if (x < 2 ** 8) return 2;
  if (x < 2 ** 16) return 3;
  if (x < 2 ** 32) return 5;
  return 9;
}

export function calcEncodingSize(x: CborType): number {
  if (x == undefined || typeof x === "boolean") return 1;
  if (typeof x === "number") {
    return x % 1 === 0 ? calcHeaderSize(x < 0 ? -x - 1 : x) : 9;
  }
<<<<<<< HEAD
  if (typeof x === "bigint") {
    if (x < 0n) x = -x - 1n;
    if (x < 2n ** 64n) return calcHeaderSize(x);
    const bytes = calcBytes(x);
    return 1 + calcHeaderSize(bytes) + bytes;
  }
  if (typeof x === "string" || x instanceof Uint8Array) {
=======
  if (typeof x === "bigint") return calcHeaderSize(x < 0n ? -x - 1n : x);
  if (typeof x === "string") {
    return calcHeaderSize(x.length * 3) + x.length * 3;
  }
  if (x instanceof Uint8Array) {
>>>>>>> 68118353
    return calcHeaderSize(x.length) + x.length;
  }
  if (x instanceof Date) return 1 + calcEncodingSize(x.getTime() / 1000);
  if (x instanceof CborTag) {
    return calcHeaderSize(x.tagNumber) + calcEncodingSize(x.tagContent);
  }
  if (x instanceof Array) {
    let size = calcHeaderSize(x.length);
    for (const y of x) size += calcEncodingSize(y);
    return size;
  }
  if (x instanceof Map) {
    let size = 3 + calcHeaderSize(x.size);
    for (const y of x) size += calcEncodingSize(y[0]) + calcEncodingSize(y[1]);
    return size;
  }
  let pairs = 0;
  let size = 0;
  for (const y in x) {
    ++pairs;
    size += calcHeaderSize(y.length) + y.length + calcEncodingSize(x[y]);
  }
  return size + calcHeaderSize(pairs);
}

export function encode(
  input: CborType,
  output: Uint8Array,
  offset: number,
): number {
  switch (typeof input) {
    case "undefined":
      output[offset++] = 0b111_10111;
      break;
    case "boolean":
      output[offset++] = input ? 0b111_10101 : 0b111_10100;
      break;
    case "number":
      return encodeNumber(input, output, offset);
    case "bigint":
      return encodeBigInt(input, output, offset);
    case "string":
      return encodeString(input, output, offset);
    default:
      if (input === null) output[offset++] = 0b111_10110;
      else if (input instanceof Uint8Array) {
        return encodeUint8Array(input, output, offset);
      } else if (input instanceof Date) {
        return encodeDate(input, output, offset);
      } else if (input instanceof CborTag) {
        return encodeTag(input, output, offset);
      } else if (input instanceof Map) return encodeMap(input, output, offset);
      else if (input instanceof Array) {
        return encodeArray(input, output, offset);
      } else return encodeObject(input, output, offset);
  }
  return offset;
}

function encodeHeader(
  majorType: number,
  input: number | bigint,
  output: Uint8Array,
  offset: number,
): number {
  if (input < 24) output[offset++] = majorType + Number(input);
  else if (input < 2 ** 8) {
    output[offset++] = majorType + 0b000_11000;
    output[offset++] = Number(input);
  } else {
    const view = new DataView(output.buffer);
    if (input < 2 ** 16) {
      output[offset++] = majorType + 0b000_11001;
      view.setUint16(offset, Number(input));
      offset += 2;
    } else if (input < 2 ** 32) {
      output[offset++] = majorType + 0b000_11010;
      view.setUint32(offset, Number(input));
      offset += 4;
    } else {
      output[offset++] = majorType + 0b000_11011;
      view.setBigUint64(offset, BigInt(input));
      offset += 8;
    }
  }
  return offset;
}

function encodeNumber(
  input: number,
  output: Uint8Array,
  offset: number,
): number {
  if (input % 1 === 0) {
    const isNegative = input < 0;
    if (isNegative && input <= -(2 ** 64)) {
      throw new RangeError(
        `Cannot encode number: It (${input}) exceeds -(2 ** 64) - 1`,
      );
    } else if (input >= 2 ** 64) {
      throw new RangeError(
        `Cannot encode number: It (${input}) exceeds 2 ** 64 - 1`,
      );
    }
    return encodeHeader(
      isNegative ? 0b001_00000 : 0b000_00000,
      isNegative ? -input - 1 : input,
      output,
      offset,
    );
  }
  const view = new DataView(output.buffer);
  output[offset++] = 0b111_11011;
  view.setFloat64(offset, input);
  return offset + 8;
}

function encodeBigInt(
  input: bigint,
  output: Uint8Array,
  offset: number,
): number {
  const isNegative = input < 0n;
  if (isNegative) input = -input - 1n;
  if (input >= 2n ** 64n) {
    output[offset++] = isNegative ? 0b110_00011 : 0b110_00010;
    const bytes = calcBytes(input);
    offset = encodeHeader(0b010_00000, bytes, output, offset);
    for (let i = bytes - 1; i >= 0; --i) {
      output[offset + i] = Number(input & 0xFFn);
      input >>= 8n;
    }
    return offset + bytes;
  }
  return encodeHeader(
    isNegative ? 0b001_00000 : 0b000_00000,
    input,
    output,
    offset,
  );
}

function encodeUint8Array(
  input: Uint8Array,
  output: Uint8Array,
  offset: number,
): number {
  offset = encodeHeader(0b010_00000, input.length, output, offset);
  output.set(input, offset);
  return offset + input.length;
}

function encodeString(
  input: string,
  output: Uint8Array,
  offset: number,
): number {
  const length = new TextEncoder()
    .encodeInto(input, output.subarray(offset)).written;
  output.set(
    output.subarray(offset, offset + length),
    offset + calcHeaderSize(length),
  );
  return encodeHeader(0b011_00000, length, output, offset) + length;
}

function encodeArray(
  input: CborType[],
  output: Uint8Array,
  offset: number,
): number {
  offset = encodeHeader(0b100_00000, input.length, output, offset);
  for (const value of input) offset = encode(value, output, offset);
  return offset;
}

function encodeObject(
  input: { [k: string]: CborType },
  output: Uint8Array,
  offset: number,
): number {
  output[offset] = 0b101_00000;
  offset = encodeHeader(0b101_00000, Object.keys(input).length, output, offset);
  for (const key in input) {
    offset = encodeString(key, output, offset);
    offset = encode(input[key], output, offset);
  }
  return offset;
}

function encodeDate(input: Date, output: Uint8Array, offset: number): number {
  output[offset++] = 0b110_00001;
  return encodeNumber(input.getTime() / 1000, output, offset);
}

function encodeTag(
  input: CborTag<CborType>,
  output: Uint8Array,
  offset: number,
): number {
  const tagNumber = BigInt(input.tagNumber);
  if (tagNumber < 0n) {
    throw new RangeError(
      `Cannot encode Tag Item: Tag Number (${input.tagNumber}) is less than zero`,
    );
  }
  if (tagNumber >= 2n ** 64n) {
    throw new RangeError(
      `Cannot encode Tag Item: Tag Number (${input.tagNumber}) exceeds 2 ** 64 - 1`,
    );
  }
  offset = encodeHeader(0b110_00000, tagNumber, output, offset);
  return encode(
    input.tagContent,
    output,
    offset,
  );
}

function encodeMap(
  input: Map<CborType, CborType>,
  output: Uint8Array,
  offset: number,
): number {
  // Tag Number 259 = [217, 1, 3]
  output[offset++] = 217;
  output[offset++] = 1;
  output[offset++] = 3;
  offset = encodeHeader(0b101_00000, input.size, output, offset);
  for (const pair of input) {
    offset = encode(pair[0], output, offset);
    offset = encode(pair[1], output, offset);
  }
  return offset;
}<|MERGE_RESOLUTION|>--- conflicted
+++ resolved
@@ -25,21 +25,16 @@
   if (typeof x === "number") {
     return x % 1 === 0 ? calcHeaderSize(x < 0 ? -x - 1 : x) : 9;
   }
-<<<<<<< HEAD
   if (typeof x === "bigint") {
     if (x < 0n) x = -x - 1n;
     if (x < 2n ** 64n) return calcHeaderSize(x);
     const bytes = calcBytes(x);
     return 1 + calcHeaderSize(bytes) + bytes;
   }
-  if (typeof x === "string" || x instanceof Uint8Array) {
-=======
-  if (typeof x === "bigint") return calcHeaderSize(x < 0n ? -x - 1n : x);
   if (typeof x === "string") {
     return calcHeaderSize(x.length * 3) + x.length * 3;
   }
   if (x instanceof Uint8Array) {
->>>>>>> 68118353
     return calcHeaderSize(x.length) + x.length;
   }
   if (x instanceof Date) return 1 + calcEncodingSize(x.getTime() / 1000);
