// Copyright 2018-2023 the Deno authors. All rights reserved. MIT license.
// This module is browser compatible.

import { posixJoin } from "../path/_join.ts";

/**
<<<<<<< HEAD
 * Join all given a sequence of a `URL` and `paths`, then normalizes the resulting URL.
 *
 * @example
 * ```ts
 * import { join } from "https://deno.land/std@$STD_VERSION/url/join";
 *
 * console.log(join("https://deno.land/", "std", "path", "mod.ts").href);
 * // Outputs: "https://deno.land/std/path/mod.ts"
 *
 * console.log(join("https://deno.land", "//std", "path/", "/mod.ts").href);
 * // Outputs: "https://deno.land/path/mod.ts"
 * ```
 *
 * @param url the base URL to be joined with the paths and normalized
 * @param paths array of path segments to be joined to the base URL
 * @returns a complete URL string containing the base URL joined with the paths
 */
export function join(url: string | URL, ...paths: string[]): URL {
  return normalize(url.toString() + "/" + paths.join("/"));
=======
 * Join all given a sequence of a `url` and `paths`, then normalizes the resulting url.
 * @param url to be joined with the paths and normalized
 * @param paths to be joined
 */
export function join(url: string | URL, ...paths: string[]) {
  url = new URL(url);
  url.pathname = posixJoin(url.pathname, ...paths);
  return url;
>>>>>>> 8d86684c
}<|MERGE_RESOLUTION|>--- conflicted
+++ resolved
@@ -4,8 +4,7 @@
 import { posixJoin } from "../path/_join.ts";
 
 /**
-<<<<<<< HEAD
- * Join all given a sequence of a `URL` and `paths`, then normalizes the resulting URL.
+ * Join a base `URL` and a series of `paths`, then normalizes the resulting URL.
  *
  * @example
  * ```ts
@@ -23,15 +22,7 @@
  * @returns a complete URL string containing the base URL joined with the paths
  */
 export function join(url: string | URL, ...paths: string[]): URL {
-  return normalize(url.toString() + "/" + paths.join("/"));
-=======
- * Join all given a sequence of a `url` and `paths`, then normalizes the resulting url.
- * @param url to be joined with the paths and normalized
- * @param paths to be joined
- */
-export function join(url: string | URL, ...paths: string[]) {
   url = new URL(url);
   url.pathname = posixJoin(url.pathname, ...paths);
   return url;
->>>>>>> 8d86684c
 }