--- conflicted
+++ resolved
@@ -72,13 +72,6 @@
     "1.000.000 YB",
   );
 
-<<<<<<< HEAD
-  assertEquals(format(-0.4, { locale: true }), "-0.4 B");
-  assertEquals(format(0.4, { locale: true }), "0.4 B");
-  assertEquals(format(1001, { locale: true }), "1 kB");
-  assertEquals(format(10.1, { locale: true }), "10.1 B");
-  assertEquals(format(1e30, { locale: true }), "1,000,000 YB");
-=======
   assertEquals(prettyBytes(-0.4, { locale: true }), `-0${decimal}4 B`);
   assertEquals(prettyBytes(0.4, { locale: true }), `0${decimal}4 B`);
   assertEquals(prettyBytes(1001, { locale: true }), "1 kB");
@@ -87,7 +80,6 @@
     prettyBytes(1e30, { locale: true }),
     `1${group}000${group}000 YB`,
   );
->>>>>>> bc345306
 
   assertEquals(format(-0.4, { locale: false }), "-0.4 B");
   assertEquals(format(0.4, { locale: false }), "0.4 B");
@@ -143,33 +135,6 @@
 });
 
 Deno.test("fractional digits options", () => {
-<<<<<<< HEAD
-  assertEquals(format(1900, { maximumFractionDigits: 1 }), "1.9 kB");
-  assertEquals(format(1900, { minimumFractionDigits: 3 }), "1.900 kB");
-  assertEquals(format(1911, { maximumFractionDigits: 1 }), "1.9 kB");
-  assertEquals(format(1111, { maximumFractionDigits: 2 }), "1.11 kB");
-  assertEquals(format(1019, { maximumFractionDigits: 3 }), "1.019 kB");
-  assertEquals(format(1001, { maximumFractionDigits: 3 }), "1.001 kB");
-  assertEquals(
-    format(1000, { minimumFractionDigits: 1, maximumFractionDigits: 3 }),
-    "1.0 kB",
-  );
-  assertEquals(
-    format(3942, { minimumFractionDigits: 1, maximumFractionDigits: 2 }),
-    "3.94 kB",
-  );
-  assertEquals(
-    format(4001, { maximumFractionDigits: 3, binary: true }),
-    "3.907 kiB",
-  );
-  assertEquals(
-    format(18717, { maximumFractionDigits: 2, binary: true }),
-    "18.28 kiB",
-  );
-  assertEquals(
-    format(18717, { maximumFractionDigits: 4, binary: true }),
-    "18.2783 kiB",
-=======
   assertEquals(
     prettyBytes(1900, { maximumFractionDigits: 1 }),
     `1${decimal}9 kB`,
@@ -213,7 +178,6 @@
   assertEquals(
     prettyBytes(18717, { maximumFractionDigits: 4, binary: true }),
     `18${decimal}2783 kiB`,
->>>>>>> bc345306
   );
   assertEquals(
     format(32768, {
