// Copyright 2018-2024 the Deno authors. All rights reserved. MIT license.
import { assertEquals, assertExists } from "@std/assert";
import { format } from "./duration.ts";

Deno.test({
  name: "format() handles duration since epoch",
  fn() {
    assertExists(format(Date.now()));
  },
});

Deno.test({
  name: "format() handles narrow duration",
  fn() {
    assertEquals(format(99674), "0d 0h 1m 39s 674ms 0µs 0ns");
  },
});

Deno.test({
  name: "format() handles default style (narrow)",
  fn() {
    assertEquals(
      format(99674, { style: undefined }),
      "0d 0h 1m 39s 674ms 0µs 0ns",
    );
  },
});

Deno.test({
  name: "format() handles full duration",
  fn() {
    assertEquals(
      format(99674, { style: "full" }),
      "0 days, 0 hours, 1 minutes, 39 seconds, 674 milliseconds, 0 microseconds, 0 nanoseconds",
    );
  },
});

Deno.test({
  name: "format() handles digital duration",
  fn() {
    assertEquals(
      format(99674, { style: "digital" }),
      "00:00:01:39:674:000:000",
    );
  },
});

Deno.test({
  name: "format() handles negative duration",
  fn() {
    assertEquals(
      format(-99674, { style: "digital" }),
      "00:00:01:39:674:000:000",
    );
  },
});

Deno.test({
  name: "format() handles full duration ignore zero",
  fn() {
    assertEquals(
      format(99674, { style: "full", ignoreZero: true }),
      "1 minutes, 39 seconds, 674 milliseconds",
    );
  },
});

Deno.test({
  name: "format() handles narrow duration ignore zero",
  fn() {
    assertEquals(format(99674, { ignoreZero: true }), "1m 39s 674ms");
  },
});

Deno.test({
  name: "format() handles digital style ignore zero",
  fn() {
    assertEquals(
      format(99674, { ignoreZero: true, style: "digital" }),
      "00:00:01:39:674",
    );
  },
});

Deno.test({
  name: "format() handles duration rounding error",
  fn() {
    assertEquals(format(16.342, { ignoreZero: true }), "16ms 342µs");
  },
<<<<<<< HEAD
});

Deno.test({
  name: "format() handles default style error",
  fn() {
    assertThrows(
      () => {
        format(16.342, { style: undefined } as object);
      },
      TypeError,
      `style must be "narrow", "full", or "digital"!`,
    );
  },
=======
>>>>>>> 5bed4c81
});<|MERGE_RESOLUTION|>--- conflicted
+++ resolved
@@ -20,6 +20,7 @@
   name: "format() handles default style (narrow)",
   fn() {
     assertEquals(
+      // @ts-expect-error: explicitly giving undefined
       format(99674, { style: undefined }),
       "0d 0h 1m 39s 674ms 0µs 0ns",
     );
@@ -88,20 +89,4 @@
   fn() {
     assertEquals(format(16.342, { ignoreZero: true }), "16ms 342µs");
   },
-<<<<<<< HEAD
-});
-
-Deno.test({
-  name: "format() handles default style error",
-  fn() {
-    assertThrows(
-      () => {
-        format(16.342, { style: undefined } as object);
-      },
-      TypeError,
-      `style must be "narrow", "full", or "digital"!`,
-    );
-  },
-=======
->>>>>>> 5bed4c81
 });