--- conflicted
+++ resolved
@@ -278,7 +278,6 @@
 them. Filtering can be applied by setting `BenchmarkRunOptions.only` and/or
 `BenchmarkRunOptions.skip` to regular expressions matching benchmark names.
 
-<<<<<<< HEAD
 ## Behavior-driven development
 
 With the `bdd.ts` module you can write your tests in a familiar format for
@@ -572,7 +571,9 @@
     user.setAge(18);
     assertEquals(user.getAge(), 18);
   });
-=======
+});
+```
+
 ## Mocking
 
 Test spies are function stand-ins that are used to assert if a function's
@@ -781,6 +782,5 @@
 
   // asserts that randomIntStub was only called twice.
   assertSpyCalls(randomIntStub, 2);
->>>>>>> 39c17fa3
 });
 ```