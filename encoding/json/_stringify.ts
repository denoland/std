// Copyright 2018-2022 the Deno authors. All rights reserved. MIT license.

/** Optional object interface for `JsonStringifyStream`. */
export interface StringifyStreamOptions {
  /** Prefix to be added after stringify.
   *
   * @default {""}
   */
  readonly prefix?: string;
  /** Suffix to be added after stringify.
   *
   * @default {"\n"}
   */
  readonly suffix?: string;
  /** Controls the buffer of the TransformStream used internally. Check https://developer.mozilla.org/en-US/docs/Web/API/TransformStream/TransformStream. */
  readonly writableStrategy?: QueuingStrategy<unknown>;
  /** Controls the buffer of the TransformStream used internally. Check https://developer.mozilla.org/en-US/docs/Web/API/TransformStream/TransformStream. */
  readonly readableStrategy?: QueuingStrategy<string>;
}

/**
 * Convert each chunk to JSON string.
 *
 * This can be used to stringify [JSON lines](https://jsonlines.org/), [NDJSON](http://ndjson.org/), [JSON Text Sequences](https://datatracker.ietf.org/doc/html/rfc7464), and [Concatenated JSON](https://en.wikipedia.org/wiki/JSON_streaming#Concatenated_JSON).
 * You can optionally specify a prefix and suffix for each chunk. The default prefix is "" and the default suffix is "\n".
 *
 * @example
 * ```ts
 * import { readableStreamFromIterable } from "https://deno.land/std@$STD_VERSION/streams/mod.ts";
 * import { JsonStringifyStream } from "https://deno.land/std@$STD_VERSION/encoding/json/stream.ts";
 *
 * const file = await Deno.open("./tmp.jsonl", { create: true, write: true });
 *
 * readableStreamFromIterable([{ foo: "bar" }, { baz: 100 }])
<<<<<<< HEAD
 *   .pipeThrough(new JSONStringifyStream()) // convert to JSON lines (ndjson)
 *   .pipeThrough(new TextEncoderStream()) // convert a string to a Uint8Array
 *   .pipeTo(file.writable)
 *   .then(() => console.log("write success"));
 * ```
 *
 * @example
 * To convert to [JSON Text Sequences](https://datatracker.ietf.org/doc/html/rfc7464), set the
 * prefix to the delimiter "\x1E" as options.
 * ```ts
 * import { readableStreamFromIterable } from "https://deno.land/std@$STD_VERSION/streams/mod.ts";
 * import { JsonStringifyStream } from "https://deno.land/std@$STD_VERSION/encoding/json/stream.ts";
 *
 * const file = await Deno.open("./tmp.jsonl", { create: true, write: true });
 *
 * readableStreamFromIterable([{ foo: "bar" }, { baz: 100 }])
 *   .pipeThrough(new JsonStringifyStream({ prefix: "\x1E", suffix: "\n" })) // convert to JSON Text Sequences
=======
 *   .pipeThrough(new JsonStringifyStream())
>>>>>>> 3832a1f3
 *   .pipeThrough(new TextEncoderStream())
 *   .pipeTo(file.writable)
 *   .then(() => console.log("write success"));
 * ```
 *
 * @example
 * If you want to stream [JSON lines](https://jsonlines.org/) from the server:
 * ```ts
 * import { serve } from "https://deno.land/std@$STD_VERSION/http/server.ts";
 * import { JsonStringifyStream } from "https://deno.land/std@$STD_VERSION/encoding/json/stream.ts";
 *
 * // A server that streams one line of JSON every second
 * serve(() => {
 *   let intervalId: number | undefined;
 *   const readable = new ReadableStream({
 *     start(controller) {
 *       // enqueue data once per second
 *       intervalId = setInterval(() => {
 *         controller.enqueue({ now: new Date() });
 *       }, 1000);
 *     },
 *     cancel() {
 *       clearInterval(intervalId);
 *     },
 *   });
 *
 *   const body = readable
 *     .pipeThrough(new JsonStringifyStream()) // convert data to JSON lines
 *     .pipeThrough(new TextEncoderStream()); // convert a string to a Uint8Array
 *
 *   return new Response(body);
 * });
 * ```
 */
export class JsonStringifyStream extends TransformStream<unknown, string> {
  constructor({
    prefix = "",
    suffix = "\n",
    writableStrategy,
    readableStrategy,
  }: StringifyStreamOptions = {}) {
    super(
      {
        transform(chunk, controller) {
          controller.enqueue(`${prefix}${JSON.stringify(chunk)}${suffix}`);
        },
      },
      writableStrategy,
      readableStrategy,
    );
  }
}<|MERGE_RESOLUTION|>--- conflicted
+++ resolved
@@ -32,8 +32,7 @@
  * const file = await Deno.open("./tmp.jsonl", { create: true, write: true });
  *
  * readableStreamFromIterable([{ foo: "bar" }, { baz: 100 }])
-<<<<<<< HEAD
- *   .pipeThrough(new JSONStringifyStream()) // convert to JSON lines (ndjson)
+ *   .pipeThrough(new JsonStringifyStream()) // convert to JSON lines (ndjson)
  *   .pipeThrough(new TextEncoderStream()) // convert a string to a Uint8Array
  *   .pipeTo(file.writable)
  *   .then(() => console.log("write success"));
@@ -50,9 +49,6 @@
  *
  * readableStreamFromIterable([{ foo: "bar" }, { baz: 100 }])
  *   .pipeThrough(new JsonStringifyStream({ prefix: "\x1E", suffix: "\n" })) // convert to JSON Text Sequences
-=======
- *   .pipeThrough(new JsonStringifyStream())
->>>>>>> 3832a1f3
  *   .pipeThrough(new TextEncoderStream())
  *   .pipeTo(file.writable)
  *   .then(() => console.log("write success"));
