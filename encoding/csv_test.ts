--- conflicted
+++ resolved
@@ -782,13 +782,8 @@
         const columns = ["a"];
         const data = [["foo"], ["bar"]];
         const errorMessage = 'Property accessor is not of type "number"';
-<<<<<<< HEAD
-        assertThrows(
-          () => stringify(data, columns),
-=======
-        await assertRejects(
-          async () => await stringify(data, { columns }),
->>>>>>> c23915fa
+        assertThrows(
+          () => stringify(data, { columns }),
           StringifyError,
           errorMessage,
         );
@@ -806,15 +801,9 @@
             '  - U+0022: Quotation mark (")',
             "  - U+000D U+000A: Carriage Return + Line Feed (\\r\\n)",
           ].join("\n");
-<<<<<<< HEAD
-          const options = { separator: '"' };
+          const options = { separator: '"', columns };
           assertThrows(
-            () => stringify(data, columns, options),
-=======
-          const options = { separator: '"', columns };
-          await assertRejects(
-            async () => await stringify(data, options),
->>>>>>> c23915fa
+            () => stringify(data, options),
             StringifyError,
             errorMessage,
           );
@@ -832,50 +821,23 @@
             '  - U+0022: Quotation mark (")',
             "  - U+000D U+000A: Carriage Return + Line Feed (\\r\\n)",
           ].join("\n");
-<<<<<<< HEAD
-          const options = { separator: "\r\n" };
+          const options = { separator: "\r\n", columns };
           assertThrows(
-            () => stringify(data, columns, options),
-=======
-          const options = { separator: "\r\n", columns };
-          await assertRejects(
-            async () => await stringify(data, options),
->>>>>>> c23915fa
+            () => stringify(data, options),
             StringifyError,
             errorMessage,
           );
         },
       },
     );
-<<<<<<< HEAD
-
-=======
-    await t.step(
-      {
-        name: "Transform function",
-        async fn() {
-          const columns: Column[] = [
-            {
-              fn: (obj: string) => obj.toUpperCase(),
-              prop: "msg",
-            },
-          ];
-          const data = [{ msg: { value: "foo" } }, { msg: { value: "bar" } }];
-          await assertRejects(
-            async () => await stringify(data, { columns }),
-            TypeError,
-          );
-        },
-      },
-    );
->>>>>>> c23915fa
+
     await t.step(
       {
         name: "Invalid data, no columns",
-        async fn() {
+        fn() {
           const data = [{ a: 1 }, { a: 2 }];
-          await assertRejects(
-            async () => await stringify(data),
+          assertThrows(
+            () => stringify(data),
             StringifyError,
             "No property accessor function was provided for object",
           );
@@ -884,20 +846,26 @@
     );
     await t.step(
       {
+        name: "Invalid data, no columns",
+        fn() {
+          const data = [{ a: 1 }, { a: 2 }];
+          assertThrows(
+            () => stringify(data),
+            StringifyError,
+            "No property accessor function was provided for object",
+          );
+        },
+      },
+    );
+    await t.step(
+      {
         name: "No data, no columns",
 
-<<<<<<< HEAD
         fn() {
           const columns: string[] = [];
           const data: string[][] = [];
           const output = NEWLINE;
-          assertEquals(stringify(data, columns), output);
-=======
-        async fn() {
-          const data: string[][] = [];
-          const output = NEWLINE;
-          assertEquals(await stringify(data), output);
->>>>>>> c23915fa
+          assertEquals(stringify(data, { columns }), output);
         },
       },
     );
@@ -908,13 +876,8 @@
           const columns: string[] = [];
           const data: string[][] = [];
           const output = ``;
-<<<<<<< HEAD
-          const options = { headers: false };
-          assertEquals(stringify(data, columns, options), output);
-=======
           const options = { headers: false, columns };
-          assertEquals(await stringify(data, options), output);
->>>>>>> c23915fa
+          assertEquals(stringify(data, options), output);
         },
       },
     );
@@ -925,11 +888,7 @@
           const columns = ["a"];
           const data: string[][] = [];
           const output = `a${NEWLINE}`;
-<<<<<<< HEAD
-          assertEquals(stringify(data, columns), output);
-=======
-          assertEquals(await stringify(data, { columns }), output);
->>>>>>> c23915fa
+          assertEquals(stringify(data, { columns }), output);
         },
       },
     );
@@ -941,24 +900,8 @@
           const columns = ["a"];
           const data: string[][] = [];
           const output = ``;
-<<<<<<< HEAD
-          const options = { headers: false };
-          assertEquals(stringify(data, columns, options), output);
-        },
-      },
-    );
-    await t.step(
-      {
-        name: "Data, no columns",
-        fn() {
-          const columns: string[] = [];
-          const data = [{ a: 1 }, { a: 2 }];
-          const output = `${NEWLINE}${NEWLINE}${NEWLINE}`;
-          assertEquals(stringify(data, columns), output);
-=======
           const options = { headers: false, columns };
-          assertEquals(await stringify(data, options), output);
->>>>>>> c23915fa
+          assertEquals(stringify(data, options), output);
         },
       },
     );
@@ -969,13 +912,8 @@
           const columns = [0, 1];
           const data = [["foo", "bar"], ["baz", "qux"]];
           const output = `0\r1${NEWLINE}foo\rbar${NEWLINE}baz\rqux${NEWLINE}`;
-<<<<<<< HEAD
-          const options = { separator: "\r" };
-          assertEquals(stringify(data, columns, options), output);
-=======
           const options = { separator: "\r", columns };
-          assertEquals(await stringify(data, options), output);
->>>>>>> c23915fa
+          assertEquals(stringify(data, options), output);
         },
       },
     );
@@ -987,13 +925,8 @@
           const columns = [0, 1];
           const data = [["foo", "bar"], ["baz", "qux"]];
           const output = `0\n1${NEWLINE}foo\nbar${NEWLINE}baz\nqux${NEWLINE}`;
-<<<<<<< HEAD
-          const options = { separator: "\n" };
-          assertEquals(stringify(data, columns, options), output);
-=======
           const options = { separator: "\n", columns };
-          assertEquals(await stringify(data, options), output);
->>>>>>> c23915fa
+          assertEquals(stringify(data, options), output);
         },
       },
     );
@@ -1004,11 +937,7 @@
           const columns = [1];
           const data = [{ 1: 1 }, { 1: 2 }];
           const output = `1${NEWLINE}1${NEWLINE}2${NEWLINE}`;
-<<<<<<< HEAD
-          assertEquals(stringify(data, columns), output);
-=======
-          assertEquals(await stringify(data, { columns }), output);
->>>>>>> c23915fa
+          assertEquals(stringify(data, { columns }), output);
         },
       },
     );
@@ -1020,13 +949,8 @@
           const columns = [{ header: "Value", prop: "value" }];
           const data = [{ value: "foo" }, { value: "bar" }];
           const output = `foo${NEWLINE}bar${NEWLINE}`;
-<<<<<<< HEAD
-          const options = { headers: false };
-          assertEquals(stringify(data, columns, options), output);
-=======
           const options = { headers: false, columns };
-          assertEquals(await stringify(data, options), output);
->>>>>>> c23915fa
+          assertEquals(stringify(data, options), output);
         },
       },
     );
@@ -1037,11 +961,7 @@
           const columns = [1];
           const data = [["key", "foo"], ["key", "bar"]];
           const output = `1${NEWLINE}foo${NEWLINE}bar${NEWLINE}`;
-<<<<<<< HEAD
-          assertEquals(stringify(data, columns), output);
-=======
-          assertEquals(await stringify(data, { columns }), output);
->>>>>>> c23915fa
+          assertEquals(stringify(data, { columns }), output);
         },
       },
     );
@@ -1053,11 +973,7 @@
           const columns = [[1]];
           const data = [{ 1: 1 }, { 1: 2 }];
           const output = `1${NEWLINE}1${NEWLINE}2${NEWLINE}`;
-<<<<<<< HEAD
-          assertEquals(stringify(data, columns), output);
-=======
-          assertEquals(await stringify(data, { columns }), output);
->>>>>>> c23915fa
+          assertEquals(stringify(data, { columns }), output);
         },
       },
     );
@@ -1068,11 +984,7 @@
           const columns = [[1]];
           const data = [["key", "foo"], ["key", "bar"]];
           const output = `1${NEWLINE}foo${NEWLINE}bar${NEWLINE}`;
-<<<<<<< HEAD
-          assertEquals(stringify(data, columns), output);
-=======
-          assertEquals(await stringify(data, { columns }), output);
->>>>>>> c23915fa
+          assertEquals(stringify(data, { columns }), output);
         },
       },
     );
@@ -1084,11 +996,7 @@
           const columns = [[1, 1]];
           const data = [["key", ["key", "foo"]], ["key", ["key", "bar"]]];
           const output = `1${NEWLINE}foo${NEWLINE}bar${NEWLINE}`;
-<<<<<<< HEAD
-          assertEquals(stringify(data, columns), output);
-=======
-          assertEquals(await stringify(data, { columns }), output);
->>>>>>> c23915fa
+          assertEquals(stringify(data, { columns }), output);
         },
       },
     );
@@ -1099,11 +1007,7 @@
           const columns = ["value"];
           const data = [{ value: "foo" }, { value: "bar" }];
           const output = `value${NEWLINE}foo${NEWLINE}bar${NEWLINE}`;
-<<<<<<< HEAD
-          assertEquals(stringify(data, columns), output);
-=======
-          assertEquals(await stringify(data, { columns }), output);
->>>>>>> c23915fa
+          assertEquals(stringify(data, { columns }), output);
         },
       },
     );
@@ -1114,11 +1018,7 @@
           const columns = [["value"]];
           const data = [{ value: "foo" }, { value: "bar" }];
           const output = `value${NEWLINE}foo${NEWLINE}bar${NEWLINE}`;
-<<<<<<< HEAD
-          assertEquals(stringify(data, columns), output);
-=======
-          assertEquals(await stringify(data, { columns }), output);
->>>>>>> c23915fa
+          assertEquals(stringify(data, { columns }), output);
         },
       },
     );
@@ -1129,11 +1029,7 @@
           const columns = [["msg", "value"]];
           const data = [{ msg: { value: "foo" } }, { msg: { value: "bar" } }];
           const output = `value${NEWLINE}foo${NEWLINE}bar${NEWLINE}`;
-<<<<<<< HEAD
-          assertEquals(stringify(data, columns), output);
-=======
-          assertEquals(await stringify(data, { columns }), output);
->>>>>>> c23915fa
+          assertEquals(stringify(data, { columns }), output);
         },
       },
     );
@@ -1149,96 +1045,20 @@
           ];
           const data = [{ msg: { value: "foo" } }, { msg: { value: "bar" } }];
           const output = `Value${NEWLINE}foo${NEWLINE}bar${NEWLINE}`;
-<<<<<<< HEAD
-          assertEquals(stringify(data, columns), output);
-=======
-          assertEquals(await stringify(data, { columns }), output);
-        },
-      },
-    );
-    await t.step(
-      {
-        name: "Transform function 1",
-        async fn() {
-          const columns = [
-            {
-              fn: (str: string) => str.toUpperCase(),
-              prop: ["msg", "value"],
-            },
-          ];
-          const data = [{ msg: { value: "foo" } }, { msg: { value: "bar" } }];
-          const output = `value${NEWLINE}FOO${NEWLINE}BAR${NEWLINE}`;
-          assertEquals(await stringify(data, { columns }), output);
-        },
-      },
-    );
-    await t.step(
-      {
-        name: "Transform function 1 async",
-        async fn() {
-          const columns = [
-            {
-              fn: (str: string) => Promise.resolve(str.toUpperCase()),
-              prop: ["msg", "value"],
-            },
-          ];
-          const data = [{ msg: { value: "foo" } }, { msg: { value: "bar" } }];
-          const output = `value${NEWLINE}FOO${NEWLINE}BAR${NEWLINE}`;
-          assertEquals(await stringify(data, { columns }), output);
->>>>>>> c23915fa
-        },
-      },
-    );
-
-    await t.step(
-      {
-<<<<<<< HEAD
-=======
-        name: "Transform function 2",
-        async fn() {
-          const columns = [
-            {
-              fn: (obj: { value: string }) => obj.value,
-              prop: "msg",
-            },
-          ];
-          const data = [{ msg: { value: "foo" } }, { msg: { value: "bar" } }];
-          const output = `msg${NEWLINE}foo${NEWLINE}bar${NEWLINE}`;
-          assertEquals(await stringify(data, { columns }), output);
-        },
-      },
-    );
-    await t.step(
-      {
-        name: "Transform function 2, explicit header",
-        async fn() {
-          const columns = [
-            {
-              fn: (obj: { value: string }) => obj.value,
-              header: "Value",
-              prop: "msg",
-            },
-          ];
-          const data = [{ msg: { value: "foo" } }, { msg: { value: "bar" } }];
-          const output = `Value${NEWLINE}foo${NEWLINE}bar${NEWLINE}`;
-          assertEquals(await stringify(data, { columns }), output);
-        },
-      },
-    );
-    await t.step(
-      {
->>>>>>> c23915fa
+          assertEquals(stringify(data, { columns }), output);
+        },
+      },
+    );
+
+    await t.step(
+      {
         name: "Targeted value: object",
         fn() {
           const columns = [0];
           const data = [[{ value: "foo" }], [{ value: "bar" }]];
           const output =
             `0${NEWLINE}"{""value"":""foo""}"${NEWLINE}"{""value"":""bar""}"${NEWLINE}`;
-<<<<<<< HEAD
-          assertEquals(stringify(data, columns), output);
-=======
-          assertEquals(await stringify(data, { columns }), output);
->>>>>>> c23915fa
+          assertEquals(stringify(data, { columns }), output);
         },
       },
     );
@@ -1253,11 +1073,7 @@
           ];
           const output =
             `0${NEWLINE}"[{""value"":""foo""},{""value"":""bar""}]"${NEWLINE}"[{""value"":""baz""},{""value"":""qux""}]"${NEWLINE}`;
-<<<<<<< HEAD
-          assertEquals(stringify(data, columns), output);
-=======
-          assertEquals(await stringify(data, { columns }), output);
->>>>>>> c23915fa
+          assertEquals(stringify(data, { columns }), output);
         },
       },
     );
@@ -1269,11 +1085,7 @@
           const data = [[["foo", "bar"]], [["baz", "qux"]]];
           const output =
             `0${NEWLINE}"[""foo"",""bar""]"${NEWLINE}"[""baz"",""qux""]"${NEWLINE}`;
-<<<<<<< HEAD
-          assertEquals(stringify(data, columns), output);
-=======
-          assertEquals(await stringify(data, { columns }), output);
->>>>>>> c23915fa
+          assertEquals(stringify(data, { columns }), output);
         },
       },
     );
@@ -1286,13 +1098,8 @@
           const data = [[["foo", "bar"]], [["baz", "qux"]]];
           const output =
             `0${NEWLINE}"[""foo"",""bar""]"${NEWLINE}"[""baz"",""qux""]"${NEWLINE}`;
-<<<<<<< HEAD
-          const options = { separator: "\t" };
-          assertEquals(stringify(data, columns, options), output);
-=======
           const options = { separator: "\t", columns };
-          assertEquals(await stringify(data, options), output);
->>>>>>> c23915fa
+          assertEquals(stringify(data, options), output);
         },
       },
     );
@@ -1303,11 +1110,7 @@
           const columns = [0];
           const data = [[], []];
           const output = `0${NEWLINE}${NEWLINE}${NEWLINE}`;
-<<<<<<< HEAD
-          assertEquals(stringify(data, columns), output);
-=======
-          assertEquals(await stringify(data, { columns }), output);
->>>>>>> c23915fa
+          assertEquals(stringify(data, { columns }), output);
         },
       },
     );
@@ -1318,11 +1121,7 @@
           const columns = [0];
           const data = [[null], [null]];
           const output = `0${NEWLINE}${NEWLINE}${NEWLINE}`;
-<<<<<<< HEAD
-          assertEquals(stringify(data, columns), output);
-=======
-          assertEquals(await stringify(data, { columns }), output);
->>>>>>> c23915fa
+          assertEquals(stringify(data, { columns }), output);
         },
       },
     );
@@ -1333,11 +1132,7 @@
           const columns = [0];
           const data = [[0xa], [0xb]];
           const output = `0${NEWLINE}10${NEWLINE}11${NEWLINE}`;
-<<<<<<< HEAD
-          assertEquals(stringify(data, columns), output);
-=======
-          assertEquals(await stringify(data, { columns }), output);
->>>>>>> c23915fa
+          assertEquals(stringify(data, { columns }), output);
         },
       },
     );
@@ -1348,11 +1143,7 @@
           const columns = [0];
           const data = [[BigInt("1")], [BigInt("2")]];
           const output = `0${NEWLINE}1${NEWLINE}2${NEWLINE}`;
-<<<<<<< HEAD
-          assertEquals(stringify(data, columns), output);
-=======
-          assertEquals(await stringify(data, { columns }), output);
->>>>>>> c23915fa
+          assertEquals(stringify(data, { columns }), output);
         },
       },
     );
@@ -1363,11 +1154,7 @@
           const columns = [0];
           const data = [[true], [false]];
           const output = `0${NEWLINE}true${NEWLINE}false${NEWLINE}`;
-<<<<<<< HEAD
-          assertEquals(stringify(data, columns), output);
-=======
-          assertEquals(await stringify(data, { columns }), output);
->>>>>>> c23915fa
+          assertEquals(stringify(data, { columns }), output);
         },
       },
     );
@@ -1378,11 +1165,7 @@
           const columns = [0];
           const data = [["foo"], ["bar"]];
           const output = `0${NEWLINE}foo${NEWLINE}bar${NEWLINE}`;
-<<<<<<< HEAD
-          assertEquals(stringify(data, columns), output);
-=======
-          assertEquals(await stringify(data, { columns }), output);
->>>>>>> c23915fa
+          assertEquals(stringify(data, { columns }), output);
         },
       },
     );
@@ -1394,11 +1177,7 @@
           const data = [[Symbol("foo")], [Symbol("bar")]];
           const output =
             `0${NEWLINE}Symbol(foo)${NEWLINE}Symbol(bar)${NEWLINE}`;
-<<<<<<< HEAD
-          assertEquals(stringify(data, columns), output);
-=======
-          assertEquals(await stringify(data, { columns }), output);
->>>>>>> c23915fa
+          assertEquals(stringify(data, { columns }), output);
         },
       },
     );
@@ -1409,11 +1188,7 @@
           const columns = [0];
           const data = [[(n: number) => n]];
           const output = `0${NEWLINE}(n)=>n${NEWLINE}`;
-<<<<<<< HEAD
-          assertEquals(stringify(data, columns), output);
-=======
-          assertEquals(await stringify(data, { columns }), output);
->>>>>>> c23915fa
+          assertEquals(stringify(data, { columns }), output);
         },
       },
     );
@@ -1424,11 +1199,7 @@
           const columns = [0];
           const data = [['foo"']];
           const output = `0${NEWLINE}"foo"""${NEWLINE}`;
-<<<<<<< HEAD
-          assertEquals(stringify(data, columns), output);
-=======
-          assertEquals(await stringify(data, { columns }), output);
->>>>>>> c23915fa
+          assertEquals(stringify(data, { columns }), output);
         },
       },
     );
@@ -1439,11 +1210,7 @@
           const columns = [0];
           const data = [["foo\r\n"]];
           const output = `0${NEWLINE}"foo\r\n"${NEWLINE}`;
-<<<<<<< HEAD
-          assertEquals(stringify(data, columns), output);
-=======
-          assertEquals(await stringify(data, { columns }), output);
->>>>>>> c23915fa
+          assertEquals(stringify(data, { columns }), output);
         },
       },
     );
@@ -1454,11 +1221,7 @@
           const columns = [0];
           const data = [["foo\r"]];
           const output = `0${NEWLINE}foo\r${NEWLINE}`;
-<<<<<<< HEAD
-          assertEquals(stringify(data, columns), output);
-=======
-          assertEquals(await stringify(data, { columns }), output);
->>>>>>> c23915fa
+          assertEquals(stringify(data, { columns }), output);
         },
       },
     );
@@ -1469,11 +1232,7 @@
           const columns = [0];
           const data = [["foo\n"]];
           const output = `0${NEWLINE}foo\n${NEWLINE}`;
-<<<<<<< HEAD
-          assertEquals(stringify(data, columns), output);
-=======
-          assertEquals(await stringify(data, { columns }), output);
->>>>>>> c23915fa
+          assertEquals(stringify(data, { columns }), output);
         },
       },
     );
@@ -1484,11 +1243,7 @@
           const columns = [0];
           const data = [["foo,"]];
           const output = `0${NEWLINE}"foo,"${NEWLINE}`;
-<<<<<<< HEAD
-          assertEquals(stringify(data, columns), output);
-=======
-          assertEquals(await stringify(data, { columns }), output);
->>>>>>> c23915fa
+          assertEquals(stringify(data, { columns }), output);
         },
       },
     );
@@ -1500,13 +1255,8 @@
           const data = [["foo,"]];
           const output = `0${NEWLINE}foo,${NEWLINE}`;
 
-<<<<<<< HEAD
-          const options = { separator: "\t" };
-          assertEquals(stringify(data, columns, options), output);
-=======
           const options = { separator: "\t", columns };
-          assertEquals(await stringify(data, options), output);
->>>>>>> c23915fa
+          assertEquals(stringify(data, options), output);
         },
       },
     );
