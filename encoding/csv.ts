--- conflicted
+++ resolved
@@ -2,10 +2,8 @@
 // https://github.com/golang/go/blob/master/LICENSE
 // Copyright 2018-2022 the Deno authors. All rights reserved. MIT license.
 
-<<<<<<< HEAD
 // This module is browser compatible.
 
-=======
 /** Port of the Go
  * [encoding/csv](https://github.com/golang/go/blob/go1.12.5/src/encoding/csv/)
  * library.
@@ -13,10 +11,6 @@
  * @module
  */
 
-import { BufReader } from "../io/buffer.ts";
-import { TextProtoReader } from "../textproto/mod.ts";
-import { StringReader } from "../io/readers.ts";
->>>>>>> e8330667
 import { assert } from "../_util/assert.ts";
 import type { ReadOptions } from "./csv/_io.ts";
 import { Parser } from "./csv/_parser.ts";
