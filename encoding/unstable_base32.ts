--- conflicted
+++ resolved
@@ -179,66 +179,8 @@
   input: string | Uint8Array_,
   format: Base32Format = "Base32",
 ): Uint8Array_ {
-<<<<<<< HEAD
-  const output = new TextEncoder().encode(input) as Uint8Array_;
-  return output
-    .subarray(
-      0,
-      decode(output, 0, 0, rAlphabet[format], padding),
-    );
-=======
   if (typeof input === "string") {
     input = new TextEncoder().encode(input) as Uint8Array_;
   }
   return input.subarray(0, decode(input, 0, 0, rAlphabet[format], padding));
-}
-
-/**
- * `decodeRawHex` is a low-level function that decodes a
- * {@linkcode Uint8Array<ArrayBuffer>} from hexadecimal in place. Param
- * {@linkcode i} must be greater than or equal to param {@linkcode o}. The
- * function assumes that the encoded data starts at param {@linkcode i} and ends
- * at the end of the buffer.
- *
- * @experimental **UNSTABLE**: New API, yet to be vetted.
- *
- * @param buffer The buffer to decode in place.
- * @param i The index of where the encoded data starts reading from.
- * @param o The index of where the decoded data starts writing to.
- * @param format The format to use for decoding.
- * @returns The index of where the decoded data finished writing to.
- *
- * @example Basic Usage
- * ```ts
- * import { assertEquals } from "@std/assert";
- * import {
- *   decodeRawBase32,
- *   encodeBase32,
- *   type Uint8Array_,
- * } from "@std/encoding/unstable-base32";
- *
- * let buffer = new TextEncoder().encode(
- *   "data:url/fake," + encodeBase32(await Deno.readFile("./deno.lock"), "Base32"),
- * ) as Uint8Array_;
- *
- * const i = buffer.indexOf(",".charCodeAt(0)) + 1;
- * const o = decodeRawBase32(buffer, i, i, "Base32");
- *
- * buffer = buffer.subarray(i, o);
- * assertEquals(buffer, await Deno.readFile("./deno.lock"));
- * ```
- */
-export function decodeRawBase32(
-  buffer: Uint8Array_,
-  i: number,
-  o: number,
-  format: Base32Format = "Base32",
-): number {
-  if (i < o) {
-    throw new RangeError(
-      "Cannot decode buffer as base32: Input (i) must be greater than or equal to output (o)",
-    );
-  }
-  return decode(buffer, i, o, rAlphabet[format], padding);
->>>>>>> 61f9fd39
 }