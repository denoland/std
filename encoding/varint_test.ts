--- conflicted
+++ resolved
@@ -4,17 +4,10 @@
 
 import { assertEquals, assertThrows } from "@std/assert";
 import {
-<<<<<<< HEAD
-  decode,
-  decode32,
-  encode,
-  MaxUint64,
-=======
   decodeVarint,
   decodeVarint32,
   encodeVarint,
-  MaxUInt64,
->>>>>>> f8f54444
+  MaxUint64,
   MaxVarIntLen64,
 } from "./varint.ts";
 
