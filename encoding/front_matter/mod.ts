// Copyright 2018-2023 the Deno authors. All rights reserved. MIT license.
// Copyright (c) Jason Campbell. MIT license

/**
 * @deprecated (will be removed after 0.182.0) Import from `std/front_matter` instead.
 *
 * Extracts
 * [front matter](https://daily-dev-tips.com/posts/what-exactly-is-frontmatter/)
 * from strings.
 *
 * {@linkcode createExtractor}, {@linkcode recognize} and {@linkcode test} functions
 * to handle many forms of front matter.
 *
 * Adapted from
 * [jxson/front-matter](https://github.com/jxson/front-matter/blob/36f139ef797bd9e5196a9ede03ef481d7fbca18e/index.js).
 *
 * Supported formats:
 *
 * - [`YAML`](./front_matter/yaml.ts)
 * - [`TOML`](./front_matter/toml.ts)
 * - [`JSON`](./front_matter/json.ts)
 *
 * ### Basic usage
 *
 * example.md
 *
 * ```markdown
 * ---
 * module: front_matter
 * tags:
 *   - yaml
 *   - toml
 *   - json
 * ---
 *
 * deno is awesome
 * ```
 *
 * example.ts
 *
 * ```ts
 * import {
 *   extract,
 *   test,
 * } from "https://deno.land/std@$STD_VERSION/encoding/front_matter/any.ts";
 *
 * const str = await Deno.readTextFile("./example.md");
 *
 * if (test(str)) {
 *   console.log(extract(str));
 * } else {
 *   console.log("document doesn't contain front matter");
 * }
 * ```
 *
 * ```sh
 * $ deno run ./example.ts
 * {
 *   frontMatter: "module: front_matter\ntags:\n  - yaml\n  - toml\n  - json",
 *   body: "deno is awesome",
 *   attrs: { module: "front_matter", tags: [ "yaml", "toml", "json" ] }
 * }
 * ```
 *
 * The above example recognizes any of the supported formats, extracts metadata and
 * parses accordingly. Please note that in this case both the [YAML](#yaml) and
 * [TOML](#toml) parsers will be imported as dependencies.
 *
 * If you need only one specific format then you can import the file named
 * respectively from [here](./front_matter).
 *
 * ### Advanced usage
 *
 * ```ts
 * import {
 *   createExtractor,
 *   Format,
 *   Parser,
 *   test as _test,
 * } from "https://deno.land/std@$STD_VERSION/encoding/front_matter/mod.ts";
 * import { parse } from "https://deno.land/std@$STD_VERSION/toml/parse.ts";
 *
 * const extract = createExtractor({
 *   [Format.TOML]: parse as Parser,
 *   [Format.JSON]: JSON.parse as Parser,
 * });
 *
 * export function test(str: string): boolean {
 *   return _test(str, [Format.TOML, Format.JSON]);
 * }
 * ```
 *
 * In this setup `extract()` and `test()` will work with TOML and JSON and only.
 * This way the YAML parser is not loaded if not needed. You can cherry-pick which
 * combination of formats are you supporting based on your needs.
 *
 * ### Delimiters
 *
 * #### YAML
 *
 * ```markdown
 * ---
 * these: are
 * ---
 * ```
 *
 * ```markdown
 * ---yaml
 * all: recognized
 * ---
 * ```
 *
 * ```markdown
 * = yaml =
 * as: yaml
 * = yaml =
 * ```
 *
 * #### TOML
 *
 * ```markdown
 * ---toml
 * this = 'is'
 * ---
 * ```
 *
 * ```markdown
 * = toml =
 * parsed = 'as'
 * toml = 'data'
 * = toml =
 * ```
 *
 * #### JSON
 *
 * ```markdown
 * ---json
 * {
 *   "and": "this"
 * }
 * ---
 * ```
 *
 * ```markdown
 * {
 *   "is": "JSON"
 * }
 * ```
 *
 * @module
 */

<<<<<<< HEAD
export {
  /**
   * @deprecated (will be removed after 0.182.0) Import from `std/front_matter/mod.ts` instead.
   *
   * Factory that creates a function that extracts front matter from a string with the given parsers.
   * Supports YAML, TOML and JSON.
   *
   * @param formats A descriptor containing Format-parser pairs to use for each format.
   * @returns A function that extracts front matter from a string with the given parsers.
   *
   * ```ts
   * import { createExtractor, Format, Parser } from "https://deno.land/std@$STD_VERSION/encoding/front_matter/mod.ts";
   * import { assertEquals } from "https://deno.land/std@$STD_VERSION/testing/asserts.ts";
   * import { parse as parseYAML } from "https://deno.land/std@$STD_VERSION/encoding/yaml.ts";
   * import { parse as parseTOML } from "https://deno.land/std@$STD_VERSION/toml/parse.ts";
   * const extractYAML = createExtractor({ [Format.YAML]: parseYAML as Parser });
   * const extractTOML = createExtractor({ [Format.TOML]: parseTOML as Parser });
   * const extractJSON = createExtractor({ [Format.JSON]: JSON.parse as Parser });
   * const extractYAMLOrJSON = createExtractor({
   *     [Format.YAML]: parseYAML as Parser,
   *     [Format.JSON]: JSON.parse as Parser,
   * });
   *
   * let { attrs, body, frontMatter } = extractYAML<{ title: string }>("---\ntitle: Three dashes marks the spot\n---\nferret");
   * assertEquals(attrs.title, "Three dashes marks the spot");
   * assertEquals(body, "ferret");
   * assertEquals(frontMatter, "title: Three dashes marks the spot");
   *
   * ({ attrs, body, frontMatter } = extractTOML<{ title: string }>("---toml\ntitle = 'Three dashes followed by format marks the spot'\n---\n"));
   * assertEquals(attrs.title, "Three dashes followed by format marks the spot");
   * assertEquals(body, "");
   * assertEquals(frontMatter, "title = 'Three dashes followed by format marks the spot'");
   *
   * ({ attrs, body, frontMatter } = extractJSON<{ title: string }>("---json\n{\"title\": \"Three dashes followed by format marks the spot\"}\n---\ngoat"));
   * assertEquals(attrs.title, "Three dashes followed by format marks the spot");
   * assertEquals(body, "goat");
   * assertEquals(frontMatter, "{\"title\": \"Three dashes followed by format marks the spot\"}");
   *
   * ({ attrs, body, frontMatter } = extractYAMLOrJSON<{ title: string }>("---\ntitle: Three dashes marks the spot\n---\nferret"));
   * assertEquals(attrs.title, "Three dashes marks the spot");
   * assertEquals(body, "ferret");
   * assertEquals(frontMatter, "title: Three dashes marks the spot");
   *
   * ({ attrs, body, frontMatter } = extractYAMLOrJSON<{ title: string }>("---json\n{\"title\": \"Three dashes followed by format marks the spot\"}\n---\ngoat"));
   * assertEquals(attrs.title, "Three dashes followed by format marks the spot");
   * assertEquals(body, "goat");
   * assertEquals(frontMatter, "{\"title\": \"Three dashes followed by format marks the spot\"}");
   * ```
   */
  createExtractor,
  /** @deprecated (will be removed after 0.182.0) Import from `std/front_matter/mod.ts` instead. */
  type Extract,
  /** @deprecated (will be removed after 0.182.0) Import from `std/front_matter/mod.ts` instead. */
  type Extractor,
  /** @deprecated (will be removed after 0.182.0) Import from `std/front_matter/mod.ts` instead. */
  Format,
  /** @deprecated (will be removed after 0.182.0) Import from `std/front_matter/mod.ts` instead. */
  type Parser,
  /**
   * @deprecated (will be removed after 0.182.0) Import from `std/front_matter/mod.ts` instead.
   *
   * Tests if a string has valid front matter. Supports YAML, TOML and JSON.
   *
   * @param str String to test.
   * @param formats A list of formats to test for. Defaults to all supported formats.
   *
   * ```ts
   * import { test, Format } from "https://deno.land/std@$STD_VERSION/encoding/front_matter/mod.ts";
   * import { assert } from "https://deno.land/std@$STD_VERSION/testing/asserts.ts";
   *
   * assert(test("---\ntitle: Three dashes marks the spot\n---\n"));
   * assert(test("---toml\ntitle = 'Three dashes followed by format marks the spot'\n---\n"));
   * assert(test("---json\n{\"title\": \"Three dashes followed by format marks the spot\"}\n---\n"));
   *
   * assert(!test("---json\n{\"title\": \"Three dashes followed by format marks the spot\"}\n---\n", [Format.YAML]));
   * ```
   */
  test,
} from "../../front_matter/mod.ts";
=======
type Delimiter = string | [begin: string, end: string];
export type Parser = <T = Record<string, unknown>>(str: string) => T;
export type Extractor = <T = Record<string, unknown>>(
  str: string,
) => Extract<T>;

export enum Format {
  YAML = "yaml",
  TOML = "toml",
  JSON = "json",
  UNKNOWN = "unknown",
}

export type Extract<T> = {
  frontMatter: string;
  body: string;
  attrs: T;
};

const { isArray } = Array;
const [RX_RECOGNIZE_YAML, RX_YAML] = createRegExp(
  ["---yaml", "---"],
  "= yaml =",
  "---",
);
const [RX_RECOGNIZE_TOML, RX_TOML] = createRegExp(
  ["---toml", "---"],
  "= toml =",
);
const [RX_RECOGNIZE_JSON, RX_JSON] = createRegExp(
  ["---json", "---"],
  "= json =",
);
const MAP_FORMAT_TO_RECOGNIZER_RX: Omit<
  Record<Format, RegExp>,
  Format.UNKNOWN
> = {
  [Format.YAML]: RX_RECOGNIZE_YAML,
  [Format.TOML]: RX_RECOGNIZE_TOML,
  [Format.JSON]: RX_RECOGNIZE_JSON,
};
const MAP_FORMAT_TO_EXTRACTOR_RX: Omit<Record<Format, RegExp>, Format.UNKNOWN> =
  {
    [Format.YAML]: RX_YAML,
    [Format.TOML]: RX_TOML,
    [Format.JSON]: RX_JSON,
  };

function getBeginToken(delimiter: Delimiter): string {
  return isArray(delimiter) ? delimiter[0] : delimiter;
}

function getEndToken(delimiter: Delimiter): string {
  return isArray(delimiter) ? delimiter[1] : delimiter;
}

function createRegExp(...dv: Delimiter[]): [RegExp, RegExp] {
  const beginPattern = "(" + dv.map(getBeginToken).join("|") + ")";
  const pattern = "^(" +
    "\\ufeff?" + // Maybe byte order mark
    beginPattern +
    "$([\\s\\S]+?)" +
    "^(?:" + dv.map(getEndToken).join("|") + ")\\s*" +
    "$" +
    (globalThis?.Deno?.build?.os === "windows" ? "\\r?" : "") +
    "(?:\\n)?)";

  return [
    new RegExp("^" + beginPattern + "$", "im"),
    new RegExp(pattern, "im"),
  ];
}

function _extract<T>(
  str: string,
  rx: RegExp,
  parse: Parser,
): Extract<T> {
  const match = rx.exec(str);
  if (!match || match.index !== 0) {
    throw new TypeError("Unexpected end of input");
  }
  const frontMatter = match.at(-1)?.replace(/^\s+|\s+$/g, "") || "";
  const attrs = parse(frontMatter) as T;
  const body = str.replace(match[0], "");
  return { frontMatter, body, attrs };
}

/**
 * Factory that creates a function that extracts front matter from a string with the given parsers.
 * Supports YAML, TOML and JSON.
 *
 * @param formats A descriptor containing Format-parser pairs to use for each format.
 * @returns A function that extracts front matter from a string with the given parsers.
 *
 * ```ts
 * import { createExtractor, Format, Parser } from "https://deno.land/std@$STD_VERSION/encoding/front_matter/mod.ts";
 * import { assertEquals } from "https://deno.land/std@$STD_VERSION/testing/asserts.ts";
 * import { parse as parseYAML } from "https://deno.land/std@$STD_VERSION/yaml/parse.ts";
 * import { parse as parseTOML } from "https://deno.land/std@$STD_VERSION/toml/parse.ts";
 * const extractYAML = createExtractor({ [Format.YAML]: parseYAML as Parser });
 * const extractTOML = createExtractor({ [Format.TOML]: parseTOML as Parser });
 * const extractJSON = createExtractor({ [Format.JSON]: JSON.parse as Parser });
 * const extractYAMLOrJSON = createExtractor({
 *     [Format.YAML]: parseYAML as Parser,
 *     [Format.JSON]: JSON.parse as Parser,
 * });
 *
 * let { attrs, body, frontMatter } = extractYAML<{ title: string }>("---\ntitle: Three dashes marks the spot\n---\nferret");
 * assertEquals(attrs.title, "Three dashes marks the spot");
 * assertEquals(body, "ferret");
 * assertEquals(frontMatter, "title: Three dashes marks the spot");
 *
 * ({ attrs, body, frontMatter } = extractTOML<{ title: string }>("---toml\ntitle = 'Three dashes followed by format marks the spot'\n---\n"));
 * assertEquals(attrs.title, "Three dashes followed by format marks the spot");
 * assertEquals(body, "");
 * assertEquals(frontMatter, "title = 'Three dashes followed by format marks the spot'");
 *
 * ({ attrs, body, frontMatter } = extractJSON<{ title: string }>("---json\n{\"title\": \"Three dashes followed by format marks the spot\"}\n---\ngoat"));
 * assertEquals(attrs.title, "Three dashes followed by format marks the spot");
 * assertEquals(body, "goat");
 * assertEquals(frontMatter, "{\"title\": \"Three dashes followed by format marks the spot\"}");
 *
 * ({ attrs, body, frontMatter } = extractYAMLOrJSON<{ title: string }>("---\ntitle: Three dashes marks the spot\n---\nferret"));
 * assertEquals(attrs.title, "Three dashes marks the spot");
 * assertEquals(body, "ferret");
 * assertEquals(frontMatter, "title: Three dashes marks the spot");
 *
 * ({ attrs, body, frontMatter } = extractYAMLOrJSON<{ title: string }>("---json\n{\"title\": \"Three dashes followed by format marks the spot\"}\n---\ngoat"));
 * assertEquals(attrs.title, "Three dashes followed by format marks the spot");
 * assertEquals(body, "goat");
 * assertEquals(frontMatter, "{\"title\": \"Three dashes followed by format marks the spot\"}");
 * ```
 */
export function createExtractor(
  formats: Partial<Record<Format, Parser>>,
): Extractor {
  const formatKeys = Object.keys(formats) as Format[];

  return function extract<T>(str: string): Extract<T> {
    const format = recognize(str, formatKeys);
    const parser = formats[format];

    if (format === Format.UNKNOWN || !parser) {
      throw new TypeError(`Unsupported front matter format`);
    }

    return _extract(str, MAP_FORMAT_TO_EXTRACTOR_RX[format], parser);
  };
}

/**
 * Tests if a string has valid front matter. Supports YAML, TOML and JSON.
 *
 * @param str String to test.
 * @param formats A list of formats to test for. Defaults to all supported formats.
 *
 * ```ts
 * import { test, Format } from "https://deno.land/std@$STD_VERSION/encoding/front_matter/mod.ts";
 * import { assert } from "https://deno.land/std@$STD_VERSION/testing/asserts.ts";
 *
 * assert(test("---\ntitle: Three dashes marks the spot\n---\n"));
 * assert(test("---toml\ntitle = 'Three dashes followed by format marks the spot'\n---\n"));
 * assert(test("---json\n{\"title\": \"Three dashes followed by format marks the spot\"}\n---\n"));
 *
 * assert(!test("---json\n{\"title\": \"Three dashes followed by format marks the spot\"}\n---\n", [Format.YAML]));
 * ```
 */
export function test(str: string, formats?: Format[]): boolean {
  if (!formats) {
    formats = Object.keys(MAP_FORMAT_TO_EXTRACTOR_RX) as Format[];
  }

  for (const format of formats) {
    if (format === Format.UNKNOWN) {
      throw new TypeError("Unable to test for unknown front matter format");
    }

    const match = MAP_FORMAT_TO_EXTRACTOR_RX[format].exec(str);
    if (match?.index === 0) {
      return true;
    }
  }

  return false;
}

/**
 * Recognizes the format of the front matter in a string. Supports YAML, TOML and JSON.
 *
 * @param str String to recognize.
 * @param formats A list of formats to recognize. Defaults to all supported formats.
 *
 * ```ts
 * import { recognize, Format } from "https://deno.land/std@$STD_VERSION/encoding/front_matter/mod.ts";
 * import { assertEquals } from "https://deno.land/std@$STD_VERSION/testing/asserts.ts";
 *
 * assertEquals(recognize("---\ntitle: Three dashes marks the spot\n---\n"), Format.YAML);
 * assertEquals(recognize("---toml\ntitle = 'Three dashes followed by format marks the spot'\n---\n"), Format.TOML);
 * assertEquals(recognize("---json\n{\"title\": \"Three dashes followed by format marks the spot\"}\n---\n"), Format.JSON);
 * assertEquals(recognize("---xml\n<title>Three dashes marks the spot</title>\n---\n"), Format.UNKNOWN);
 *
 * assertEquals(recognize("---json\n<title>Three dashes marks the spot</title>\n---\n", [Format.YAML]), Format.UNKNOWN);
 */
function recognize(str: string, formats?: Format[]): Format {
  if (!formats) {
    formats = Object.keys(MAP_FORMAT_TO_RECOGNIZER_RX) as Format[];
  }

  const [firstLine] = str.split(/(\r?\n)/);

  for (const format of formats) {
    if (format === Format.UNKNOWN) {
      continue;
    }

    if (MAP_FORMAT_TO_RECOGNIZER_RX[format].test(firstLine)) {
      return format;
    }
  }

  return Format.UNKNOWN;
}
>>>>>>> 85ef5806
<|MERGE_RESOLUTION|>--- conflicted
+++ resolved
@@ -150,7 +150,6 @@
  * @module
  */
 
-<<<<<<< HEAD
 export {
   /**
    * @deprecated (will be removed after 0.182.0) Import from `std/front_matter/mod.ts` instead.
@@ -164,7 +163,7 @@
    * ```ts
    * import { createExtractor, Format, Parser } from "https://deno.land/std@$STD_VERSION/encoding/front_matter/mod.ts";
    * import { assertEquals } from "https://deno.land/std@$STD_VERSION/testing/asserts.ts";
-   * import { parse as parseYAML } from "https://deno.land/std@$STD_VERSION/encoding/yaml.ts";
+   * import { parse as parseYAML } from "https://deno.land/std@$STD_VERSION/yaml/parse.ts";
    * import { parse as parseTOML } from "https://deno.land/std@$STD_VERSION/toml/parse.ts";
    * const extractYAML = createExtractor({ [Format.YAML]: parseYAML as Parser });
    * const extractTOML = createExtractor({ [Format.TOML]: parseTOML as Parser });
@@ -229,229 +228,4 @@
    * ```
    */
   test,
-} from "../../front_matter/mod.ts";
-=======
-type Delimiter = string | [begin: string, end: string];
-export type Parser = <T = Record<string, unknown>>(str: string) => T;
-export type Extractor = <T = Record<string, unknown>>(
-  str: string,
-) => Extract<T>;
-
-export enum Format {
-  YAML = "yaml",
-  TOML = "toml",
-  JSON = "json",
-  UNKNOWN = "unknown",
-}
-
-export type Extract<T> = {
-  frontMatter: string;
-  body: string;
-  attrs: T;
-};
-
-const { isArray } = Array;
-const [RX_RECOGNIZE_YAML, RX_YAML] = createRegExp(
-  ["---yaml", "---"],
-  "= yaml =",
-  "---",
-);
-const [RX_RECOGNIZE_TOML, RX_TOML] = createRegExp(
-  ["---toml", "---"],
-  "= toml =",
-);
-const [RX_RECOGNIZE_JSON, RX_JSON] = createRegExp(
-  ["---json", "---"],
-  "= json =",
-);
-const MAP_FORMAT_TO_RECOGNIZER_RX: Omit<
-  Record<Format, RegExp>,
-  Format.UNKNOWN
-> = {
-  [Format.YAML]: RX_RECOGNIZE_YAML,
-  [Format.TOML]: RX_RECOGNIZE_TOML,
-  [Format.JSON]: RX_RECOGNIZE_JSON,
-};
-const MAP_FORMAT_TO_EXTRACTOR_RX: Omit<Record<Format, RegExp>, Format.UNKNOWN> =
-  {
-    [Format.YAML]: RX_YAML,
-    [Format.TOML]: RX_TOML,
-    [Format.JSON]: RX_JSON,
-  };
-
-function getBeginToken(delimiter: Delimiter): string {
-  return isArray(delimiter) ? delimiter[0] : delimiter;
-}
-
-function getEndToken(delimiter: Delimiter): string {
-  return isArray(delimiter) ? delimiter[1] : delimiter;
-}
-
-function createRegExp(...dv: Delimiter[]): [RegExp, RegExp] {
-  const beginPattern = "(" + dv.map(getBeginToken).join("|") + ")";
-  const pattern = "^(" +
-    "\\ufeff?" + // Maybe byte order mark
-    beginPattern +
-    "$([\\s\\S]+?)" +
-    "^(?:" + dv.map(getEndToken).join("|") + ")\\s*" +
-    "$" +
-    (globalThis?.Deno?.build?.os === "windows" ? "\\r?" : "") +
-    "(?:\\n)?)";
-
-  return [
-    new RegExp("^" + beginPattern + "$", "im"),
-    new RegExp(pattern, "im"),
-  ];
-}
-
-function _extract<T>(
-  str: string,
-  rx: RegExp,
-  parse: Parser,
-): Extract<T> {
-  const match = rx.exec(str);
-  if (!match || match.index !== 0) {
-    throw new TypeError("Unexpected end of input");
-  }
-  const frontMatter = match.at(-1)?.replace(/^\s+|\s+$/g, "") || "";
-  const attrs = parse(frontMatter) as T;
-  const body = str.replace(match[0], "");
-  return { frontMatter, body, attrs };
-}
-
-/**
- * Factory that creates a function that extracts front matter from a string with the given parsers.
- * Supports YAML, TOML and JSON.
- *
- * @param formats A descriptor containing Format-parser pairs to use for each format.
- * @returns A function that extracts front matter from a string with the given parsers.
- *
- * ```ts
- * import { createExtractor, Format, Parser } from "https://deno.land/std@$STD_VERSION/encoding/front_matter/mod.ts";
- * import { assertEquals } from "https://deno.land/std@$STD_VERSION/testing/asserts.ts";
- * import { parse as parseYAML } from "https://deno.land/std@$STD_VERSION/yaml/parse.ts";
- * import { parse as parseTOML } from "https://deno.land/std@$STD_VERSION/toml/parse.ts";
- * const extractYAML = createExtractor({ [Format.YAML]: parseYAML as Parser });
- * const extractTOML = createExtractor({ [Format.TOML]: parseTOML as Parser });
- * const extractJSON = createExtractor({ [Format.JSON]: JSON.parse as Parser });
- * const extractYAMLOrJSON = createExtractor({
- *     [Format.YAML]: parseYAML as Parser,
- *     [Format.JSON]: JSON.parse as Parser,
- * });
- *
- * let { attrs, body, frontMatter } = extractYAML<{ title: string }>("---\ntitle: Three dashes marks the spot\n---\nferret");
- * assertEquals(attrs.title, "Three dashes marks the spot");
- * assertEquals(body, "ferret");
- * assertEquals(frontMatter, "title: Three dashes marks the spot");
- *
- * ({ attrs, body, frontMatter } = extractTOML<{ title: string }>("---toml\ntitle = 'Three dashes followed by format marks the spot'\n---\n"));
- * assertEquals(attrs.title, "Three dashes followed by format marks the spot");
- * assertEquals(body, "");
- * assertEquals(frontMatter, "title = 'Three dashes followed by format marks the spot'");
- *
- * ({ attrs, body, frontMatter } = extractJSON<{ title: string }>("---json\n{\"title\": \"Three dashes followed by format marks the spot\"}\n---\ngoat"));
- * assertEquals(attrs.title, "Three dashes followed by format marks the spot");
- * assertEquals(body, "goat");
- * assertEquals(frontMatter, "{\"title\": \"Three dashes followed by format marks the spot\"}");
- *
- * ({ attrs, body, frontMatter } = extractYAMLOrJSON<{ title: string }>("---\ntitle: Three dashes marks the spot\n---\nferret"));
- * assertEquals(attrs.title, "Three dashes marks the spot");
- * assertEquals(body, "ferret");
- * assertEquals(frontMatter, "title: Three dashes marks the spot");
- *
- * ({ attrs, body, frontMatter } = extractYAMLOrJSON<{ title: string }>("---json\n{\"title\": \"Three dashes followed by format marks the spot\"}\n---\ngoat"));
- * assertEquals(attrs.title, "Three dashes followed by format marks the spot");
- * assertEquals(body, "goat");
- * assertEquals(frontMatter, "{\"title\": \"Three dashes followed by format marks the spot\"}");
- * ```
- */
-export function createExtractor(
-  formats: Partial<Record<Format, Parser>>,
-): Extractor {
-  const formatKeys = Object.keys(formats) as Format[];
-
-  return function extract<T>(str: string): Extract<T> {
-    const format = recognize(str, formatKeys);
-    const parser = formats[format];
-
-    if (format === Format.UNKNOWN || !parser) {
-      throw new TypeError(`Unsupported front matter format`);
-    }
-
-    return _extract(str, MAP_FORMAT_TO_EXTRACTOR_RX[format], parser);
-  };
-}
-
-/**
- * Tests if a string has valid front matter. Supports YAML, TOML and JSON.
- *
- * @param str String to test.
- * @param formats A list of formats to test for. Defaults to all supported formats.
- *
- * ```ts
- * import { test, Format } from "https://deno.land/std@$STD_VERSION/encoding/front_matter/mod.ts";
- * import { assert } from "https://deno.land/std@$STD_VERSION/testing/asserts.ts";
- *
- * assert(test("---\ntitle: Three dashes marks the spot\n---\n"));
- * assert(test("---toml\ntitle = 'Three dashes followed by format marks the spot'\n---\n"));
- * assert(test("---json\n{\"title\": \"Three dashes followed by format marks the spot\"}\n---\n"));
- *
- * assert(!test("---json\n{\"title\": \"Three dashes followed by format marks the spot\"}\n---\n", [Format.YAML]));
- * ```
- */
-export function test(str: string, formats?: Format[]): boolean {
-  if (!formats) {
-    formats = Object.keys(MAP_FORMAT_TO_EXTRACTOR_RX) as Format[];
-  }
-
-  for (const format of formats) {
-    if (format === Format.UNKNOWN) {
-      throw new TypeError("Unable to test for unknown front matter format");
-    }
-
-    const match = MAP_FORMAT_TO_EXTRACTOR_RX[format].exec(str);
-    if (match?.index === 0) {
-      return true;
-    }
-  }
-
-  return false;
-}
-
-/**
- * Recognizes the format of the front matter in a string. Supports YAML, TOML and JSON.
- *
- * @param str String to recognize.
- * @param formats A list of formats to recognize. Defaults to all supported formats.
- *
- * ```ts
- * import { recognize, Format } from "https://deno.land/std@$STD_VERSION/encoding/front_matter/mod.ts";
- * import { assertEquals } from "https://deno.land/std@$STD_VERSION/testing/asserts.ts";
- *
- * assertEquals(recognize("---\ntitle: Three dashes marks the spot\n---\n"), Format.YAML);
- * assertEquals(recognize("---toml\ntitle = 'Three dashes followed by format marks the spot'\n---\n"), Format.TOML);
- * assertEquals(recognize("---json\n{\"title\": \"Three dashes followed by format marks the spot\"}\n---\n"), Format.JSON);
- * assertEquals(recognize("---xml\n<title>Three dashes marks the spot</title>\n---\n"), Format.UNKNOWN);
- *
- * assertEquals(recognize("---json\n<title>Three dashes marks the spot</title>\n---\n", [Format.YAML]), Format.UNKNOWN);
- */
-function recognize(str: string, formats?: Format[]): Format {
-  if (!formats) {
-    formats = Object.keys(MAP_FORMAT_TO_RECOGNIZER_RX) as Format[];
-  }
-
-  const [firstLine] = str.split(/(\r?\n)/);
-
-  for (const format of formats) {
-    if (format === Format.UNKNOWN) {
-      continue;
-    }
-
-    if (MAP_FORMAT_TO_RECOGNIZER_RX[format].test(firstLine)) {
-      return format;
-    }
-  }
-
-  return Format.UNKNOWN;
-}
->>>>>>> 85ef5806
+} from "../../front_matter/mod.ts";