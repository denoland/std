// Copyright 2018-2025 the Deno authors. MIT license.

import { assertEquals, assertThrows } from "@std/assert";
import { concat } from "@std/bytes";
import {
  calcMax,
  decodeHex,
  decodeRawHex,
  encodeHex,
  encodeRawHex,
} from "./unstable_hex.ts";

const inputOutput: [string | ArrayBuffer, string][] = [
  ["", ""],
  ["Z", "5a"],
  ["ZZ", "5a5a"],
  [new Uint8Array(0).fill("Z".charCodeAt(0)).buffer, ""],
  [new Uint8Array(1).fill("Z".charCodeAt(0)).buffer, "5a"],
  [new Uint8Array(2).fill("Z".charCodeAt(0)).buffer, "5a5a"],
];

Deno.test("encodeHex()", () => {
  for (const [input, hex] of inputOutput) {
    assertEquals(encodeHex(input.slice(0)), hex);
  }
});

Deno.test("encodeHex() subarray", () => {
  for (const [input, output] of inputOutput) {
    if (typeof input === "string") continue;

    const buffer = new Uint8Array(10);
    buffer.set(new Uint8Array(input), 10 - input.byteLength);

    assertEquals(
      encodeHex(buffer.slice().subarray(10 - input.byteLength)),
      output,
    );
  }
});

Deno.test("encodeRawHex()", () => {
  const prefix = new TextEncoder().encode("data:fake/url,");
  for (const [input, output] of inputOutput) {
    if (typeof input === "string") continue;

    const buffer = new Uint8Array(prefix.length + calcMax(input.byteLength));
    buffer.set(prefix);
    buffer.set(new Uint8Array(input), buffer.length - input.byteLength);

    encodeRawHex(
      buffer,
      buffer.length - input.byteLength,
      prefix.length,
    );
    assertEquals(buffer, concat([prefix, new TextEncoder().encode(output)]));
  }
});

Deno.test("encodeRawHex() with too small buffer", () => {
  const prefix = new TextEncoder().encode("data:fake/url,");
  for (const [input] of inputOutput) {
    if (typeof input === "string" || input.byteLength === 0) continue;

    const buffer = new Uint8Array(
      prefix.length + calcMax(input.byteLength) - 2,
    );
    buffer.set(prefix);
    buffer.set(new Uint8Array(input), buffer.length - input.byteLength);

    assertThrows(
      () =>
        encodeRawHex(
          buffer,
          buffer.length - input.byteLength,
          prefix.length,
        ),
      RangeError,
      "Buffer too small",
    );
  }
});

Deno.test("decodeHex()", () => {
  for (const [input, output] of inputOutput) {
    if (input instanceof ArrayBuffer) continue;

    assertEquals(decodeHex(output), new TextEncoder().encode(input));
  }
});

Deno.test("decodeHex() invalid length", () => {
  for (const [input, output] of inputOutput) {
    if (input instanceof ArrayBuffer) continue;

    assertThrows(
      () => decodeHex(output + "a"),
<<<<<<< HEAD
      TypeError,
      "Cannot decode input as hex: Invalid character (a)",
=======
      RangeError,
      `Length (${output.length + 1}) must be divisible by 2`,
>>>>>>> 9943308a
    );
  }
});

Deno.test("decodeHex() invalid char", () => {
  for (const [input, output] of inputOutput) {
    if (input instanceof ArrayBuffer) continue;

    assertThrows(
      () => decodeHex(".".repeat(2) + output),
      TypeError,
      "Cannot decode input as hex: Invalid character (.)",
    );
  }
});

Deno.test("decodeRawHex()", () => {
  const prefix = new TextEncoder().encode("data:fake/url,");
  for (const [input, output] of inputOutput) {
    if (typeof input === "string") continue;

    const buffer = concat([prefix, new TextEncoder().encode(output)]);
    assertEquals(
      buffer.subarray(
        prefix.length,
        decodeRawHex(buffer, prefix.length, prefix.length),
      ),
      new Uint8Array(input),
    );
  }
});

Deno.test("decodeRawHex() with invalid offsets", () => {
  const prefix = new TextEncoder().encode("data:fake/url,");
  for (const [input, output] of inputOutput) {
    if (typeof input === "string") continue;

    assertThrows(
      () =>
        decodeRawHex(
          concat([prefix, new TextEncoder().encode(output)]),
          prefix.length - 2,
          prefix.length,
        ),
      RangeError,
      "Input (i) must be greater than or equal to output (o)",
    );
  }
});

Deno.test("decodeHex() throws with invalid byte >= 128", () => {
  const input = new TextDecoder().decode(new Uint8Array(2).fill(200));
  assertThrows(
    () => decodeHex(input),
    TypeError,
    "Cannot decode input as hex: Invalid character",
  );
});<|MERGE_RESOLUTION|>--- conflicted
+++ resolved
@@ -95,13 +95,10 @@
 
     assertThrows(
       () => decodeHex(output + "a"),
-<<<<<<< HEAD
       TypeError,
-      "Cannot decode input as hex: Invalid character (a)",
-=======
-      RangeError,
-      `Length (${output.length + 1}) must be divisible by 2`,
->>>>>>> 9943308a
+      `Cannot decode input as hex: Length (${
+        output.length + 1
+      }) must be divisible by 2`,
     );
   }
 });
