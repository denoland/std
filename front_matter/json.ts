--- conflicted
+++ resolved
@@ -9,10 +9,6 @@
   return _test(str, ["json"]);
 }
 
-<<<<<<< HEAD
 export const extract = createExtractor({ json: JSON.parse as Parser });
-=======
-export const extract = createExtractor({ [Format.JSON]: JSON.parse as Parser });
 /** @deprecated (will be removed after 0.210.0) import `extract` (named export) instead. */
->>>>>>> 3b79ccf5
 export default extract;