--- conflicted
+++ resolved
@@ -1,13 +1,5 @@
 // Copyright 2018-2024 the Deno authors. All rights reserved. MIT license.
 
-<<<<<<< HEAD
-import { parseJson } from "./parse_json.ts";
-
-/**
- * @deprecated (will be removed in 0.222.0) Use {@linkcode parseJson} instead.
- */
-export const extract = parseJson;
-=======
 import { createExtractor, type Parser } from "./_create_extractor.ts";
 import type { Extract } from "./types.ts";
 
@@ -42,8 +34,8 @@
  * @typeParam T The type of the parsed front matter.
  * @param text The text to extract JSON front matter from.
  * @returns The extracted JSON front matter and body content.
+ * @deprecated (will be removed in 0.226.0) Use {@linkcode parseJson} instead.
  */
 export function extract<T>(text: string): Extract<T> {
   return _extractor(text);
-}
->>>>>>> 9498a40b
+}