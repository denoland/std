--- conflicted
+++ resolved
@@ -1,13 +1,5 @@
 // Copyright 2018-2024 the Deno authors. All rights reserved. MIT license.
 
-<<<<<<< HEAD
-import { parse } from "./parse.ts";
-
-/**
- * @deprecated (will be removed in 0.222.0) Use {@linkcode parse} instead.
- */
-export const extract = parse;
-=======
 import { createExtractor, type Parser } from "./_create_extractor.ts";
 import { parse as parseYaml } from "@std/yaml/parse";
 import { parse as parseToml } from "@std/toml/parse";
@@ -46,8 +38,8 @@
  * @typeParam T The type of the parsed front matter.
  * @param text The text to extract front matter from.
  * @returns The extracted front matter and body content.
+ * @deprecated (will be removed in 0.226.0) Use {@linkcode parse} instead.
  */
 export function extract<T>(text: string): Extract<T> {
   return _extractor(text);
-}
->>>>>>> 9498a40b
+}