// Copyright 2018-2024 the Deno authors. All rights reserved. MIT license.
<<<<<<< HEAD
import type { Range, SemVer } from "./types.ts";
import { rangeIncludes } from "./range_includes.ts";
=======
import type { Comparator, Range, SemVer } from "./types.ts";
import { compare } from "./compare.ts";
import { isWildcardComparator } from "./_shared.ts";

function testComparator(version: SemVer, comparator: Comparator): boolean {
  if (isWildcardComparator(comparator)) {
    return true;
  }
  const cmp = compare(version, comparator.semver ?? comparator);
  switch (comparator.operator) {
    case "=":
    case undefined: {
      return cmp === 0;
    }
    case "!=": {
      return cmp !== 0;
    }
    case ">": {
      return cmp > 0;
    }
    case "<": {
      return cmp < 0;
    }
    case ">=": {
      return cmp >= 0;
    }
    case "<=": {
      return cmp <= 0;
    }
  }
}

function testComparatorSet(
  version: SemVer,
  set: Comparator[],
): boolean {
  for (const comparator of set) {
    if (!testComparator(version, comparator)) {
      return false;
    }
  }
  if (version.prerelease && version.prerelease.length > 0) {
    // Find the comparator that is allowed to have prereleases
    // For example, ^1.2.3-pr.1 desugars to >=1.2.3-pr.1 <2.0.0
    // That should allow `1.2.3-pr.2` to pass.
    // However, `1.2.4-alpha.notready` should NOT be allowed,
    // even though it's within the range set by the comparators.
    for (const comparator of set) {
      if (isWildcardComparator(comparator)) {
        continue;
      }
      const { prerelease } = comparator.semver ?? comparator;
      if (prerelease && prerelease.length > 0) {
        const major = comparator.semver?.major ?? comparator.major;
        const minor = comparator.semver?.minor ?? comparator.minor;
        const patch = comparator.semver?.patch ?? comparator.patch;
        if (
          version.major === major && version.minor === minor &&
          version.patch === patch
        ) {
          return true;
        }
      }
    }
    return false;
  }
  return true;
}
>>>>>>> 8b90e315

/**
 * Test to see if the version satisfies the range.
 * @param version The version to test
 * @param range The range to check
 * @returns true if the version is in the range
 * @deprecated (will be removed after 0.217.0) Use {@linkcode rangeIncludes} instead.
 */
export function testRange(version: SemVer, range: Range): boolean {
  return rangeIncludes(range, version);
}<|MERGE_RESOLUTION|>--- conflicted
+++ resolved
@@ -1,77 +1,6 @@
 // Copyright 2018-2024 the Deno authors. All rights reserved. MIT license.
-<<<<<<< HEAD
+import { rangeIncludes } from "./range_includes.ts";
 import type { Range, SemVer } from "./types.ts";
-import { rangeIncludes } from "./range_includes.ts";
-=======
-import type { Comparator, Range, SemVer } from "./types.ts";
-import { compare } from "./compare.ts";
-import { isWildcardComparator } from "./_shared.ts";
-
-function testComparator(version: SemVer, comparator: Comparator): boolean {
-  if (isWildcardComparator(comparator)) {
-    return true;
-  }
-  const cmp = compare(version, comparator.semver ?? comparator);
-  switch (comparator.operator) {
-    case "=":
-    case undefined: {
-      return cmp === 0;
-    }
-    case "!=": {
-      return cmp !== 0;
-    }
-    case ">": {
-      return cmp > 0;
-    }
-    case "<": {
-      return cmp < 0;
-    }
-    case ">=": {
-      return cmp >= 0;
-    }
-    case "<=": {
-      return cmp <= 0;
-    }
-  }
-}
-
-function testComparatorSet(
-  version: SemVer,
-  set: Comparator[],
-): boolean {
-  for (const comparator of set) {
-    if (!testComparator(version, comparator)) {
-      return false;
-    }
-  }
-  if (version.prerelease && version.prerelease.length > 0) {
-    // Find the comparator that is allowed to have prereleases
-    // For example, ^1.2.3-pr.1 desugars to >=1.2.3-pr.1 <2.0.0
-    // That should allow `1.2.3-pr.2` to pass.
-    // However, `1.2.4-alpha.notready` should NOT be allowed,
-    // even though it's within the range set by the comparators.
-    for (const comparator of set) {
-      if (isWildcardComparator(comparator)) {
-        continue;
-      }
-      const { prerelease } = comparator.semver ?? comparator;
-      if (prerelease && prerelease.length > 0) {
-        const major = comparator.semver?.major ?? comparator.major;
-        const minor = comparator.semver?.minor ?? comparator.minor;
-        const patch = comparator.semver?.patch ?? comparator.patch;
-        if (
-          version.major === major && version.minor === minor &&
-          version.patch === patch
-        ) {
-          return true;
-        }
-      }
-    }
-    return false;
-  }
-  return true;
-}
->>>>>>> 8b90e315
 
 /**
  * Test to see if the version satisfies the range.
