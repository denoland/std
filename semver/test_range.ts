--- conflicted
+++ resolved
@@ -1,12 +1,6 @@
 // Copyright 2018-2024 the Deno authors. All rights reserved. MIT license.
-<<<<<<< HEAD
+import type { Range, SemVer } from "./types.ts";
 import { rangeIncludes } from "./range_includes.ts";
-import type { Range, SemVer } from "./types.ts";
-=======
-
-import type { Range, SemVer } from "./types.ts";
-import { testComparatorSet } from "./_test_comparator_set.ts";
->>>>>>> fe9b2958
 
 /**
  * Test to see if the version satisfies the range.
