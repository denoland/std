--- conflicted
+++ resolved
@@ -182,32 +182,6 @@
     value.length <= MAX_LENGTH &&
     !!value.match(/[0-9A-Za-z-]+/)
   );
-<<<<<<< HEAD
-=======
-}
-
-export const operators = [
-  "",
-  "=",
-  "==",
-  "===",
-  "!==",
-  "!=",
-  ">",
-  ">=",
-  "<",
-  "<=",
-] as const;
-
-/**
- * Checks to see if the value is a valid Operator string.
- *
- * Adds a type assertion if true.
- * @param value The value to check
- * @returns True if the value is a valid Operator string otherwise false.
- */
-export function isOperator(value: unknown): value is Operator {
-  return operators.includes(value as Operator);
 }
 
 const NUMERIC_IDENTIFIER_REGEXP = new RegExp(`^(${NUMERIC_IDENTIFIER})$`);
@@ -235,5 +209,4 @@
     throw new TypeError(errorMessage);
   }
   return number;
->>>>>>> 756ddf37
 }