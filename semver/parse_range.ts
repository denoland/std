--- conflicted
+++ resolved
@@ -339,18 +339,10 @@
  * @returns A valid semantic range
  */
 export function parseRange(range: string): Range {
-<<<<<<< HEAD
   // remove spaces between operator and version
   range = range.replaceAll(/(?<=<|>|=) +/g, "");
 
   const ranges = range.split(/\s*\|\|\s*/)
     .map((string) => parseHyphenRange(string) || parseOperatorRanges(string));
-  Object.defineProperty(ranges, "ranges", { value: ranges });
-  return ranges as Range;
-=======
-  const ranges = range
-    .split(/\s*\|\|\s*/)
-    .map((range) => parseHyphenRange(range).flatMap(parseRangeString));
-  return ranges;
->>>>>>> 51380566
+  return ranges
 }