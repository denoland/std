--- conflicted
+++ resolved
@@ -1,11 +1,7 @@
 // Copyright 2018-2024 the Deno authors. All rights reserved. MIT license.
 import { assert } from "../assert/mod.ts";
-<<<<<<< HEAD
-import { ALL, INVALID, MIN } from "./constants.ts";
-=======
-import { ALL } from "./constants.ts";
+import { ALL, MIN } from "./constants.ts";
 import { formatRange } from "./format_range.ts";
->>>>>>> 514a0270
 import { isRange } from "./is_range.ts";
 import { Range } from "./types.ts";
 
@@ -18,13 +14,15 @@
       [{
         operator: ">=",
         semver: { major: 0, minor: 0, patch: 0, prerelease: [], build: [] },
-        min: { major: 0, minor: 0, patch: 0, prerelease: [], build: [] },
-        max: { major: 0, minor: 0, patch: 0, prerelease: [], build: [] },
+        major: 0,
+        minor: 0,
+        patch: 0,
+        prerelease: [],
+        build: [],
       }, {
         operator: "<",
         semver: MIN,
-        min: INVALID,
-        max: INVALID,
+        ...MIN,
       }],
     ]];
     for (const r of ranges) {
