--- conflicted
+++ resolved
@@ -45,12 +45,5 @@
     }
     : ANY;
 
-<<<<<<< HEAD
-  const min = comparatorMin(semver, operator);
-  const max = comparatorMax(semver, operator);
-
-  return { ...semver, operator, semver, min, max };
-=======
-  return { operator, semver };
->>>>>>> bd08c2b5
+  return { operator, ...semver, semver };
 }