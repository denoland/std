--- conflicted
+++ resolved
@@ -1,14 +1,7 @@
 // Copyright 2018-2024 the Deno authors. All rights reserved. MIT license.
-<<<<<<< HEAD
-import { INVALID } from "./constants.ts";
-import type { Range, SemVer } from "./types.ts";
 import { rangeIncludes } from "./range_includes.ts";
-import { comparatorMin } from "./_comparator_min.ts";
-=======
 import { ANY, INVALID, MAX, MIN } from "./constants.ts";
 import type { Comparator, Range, SemVer } from "./types.ts";
-import { testRange } from "./test_range.ts";
->>>>>>> 8b90e315
 import { lessThan } from "./less_than.ts";
 import { greaterThan } from "./greater_than.ts";
 import { increment } from "./increment.ts";
