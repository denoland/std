// Copyright 2018-2025 the Deno authors. MIT license.
// This module is browser compatible.

/** Options for providing formatting marks. */
export interface FormattingOptions {
  /**
   * Character(s) used to break lines in the config file. Ignored on parse.
   *
   * @default {"\n"}
   */
  lineBreak?: "\n" | "\r\n" | "\r";
  /**
   * Use a plain assignment char or pad with spaces. Ignored on parse.
   *
   * @default {false}
   */
  pretty?: boolean;
}

/** Possible INI value types. */
type IniValue =
  | string
  | number
  | boolean
  | null
  | undefined;

/** Represents an INI section. */
type IniSection = Record<string, IniValue>;

/** Options for parsing INI strings. */
interface ParseOptions {
  /** Provide custom parsing of the value in a key/value pair. */
  reviver?: ReviverFunction;
}

/** Function for replacing JavaScript values with INI string values. */
export type ReplacerFunction = (
  key: string,
  // deno-lint-ignore no-explicit-any
  value: any,
  section?: string,
) => string;

/** Function for replacing INI values with JavaScript values. */
export type ReviverFunction = (
  key: string,
  value: string,
  section?: string,
) => unknown;

const ASSIGNMENT_MARK = "=";

/**
 * Class implementation for fine control of INI data structures.
 */
export class IniMap {
  #global = new Map<string, LineValue>();
  #sections = new Map<string, LineSection>();
  #lines: Line[] = [];
  #formatting: FormattingOptions;

  /** Constructs a new `IniMap`.
   *
   * @param formatting Optional formatting options when printing an INI file.
   */
  constructor(formatting: FormattingOptions = {}) {
    this.#formatting = formatting;
  }

  /**
   * Set the value of a global key in the INI.
   *
   * @param key The key to set the value
   * @param value The value to set
   * @returns The map object itself
   */
  set(key: string, value: IniValue): this;
  /**
   * Set the value of a section key in the INI.
   *
   * @param section The section
   * @param key The key to set
   * @param value The value to set
   * @return The map object itself
   */
  set(section: string, key: string, value: IniValue): this;
  set(
    keyOrSection: string,
    valueOrKey: string | IniValue,
    value?: IniValue,
  ): this {
    if (typeof valueOrKey === "string" && value !== undefined) {
      const section = this.#getOrCreateSection(keyOrSection);
      const exists = section.map.get(valueOrKey);

      if (exists) {
        exists.val = value;
      } else {
        section.end += 1;
        const lineValue: LineValue = {
          type: "value",
          num: section.end,
          sec: section.sec,
          key: valueOrKey,
          val: value,
        };
        this.#appendValue(lineValue);
        section.map.set(valueOrKey, lineValue);
      }
    } else {
      const lineValue: LineValue = {
        type: "value",
        num: 0, // Simply set to zero since we have to find the end ofthe global keys
        key: keyOrSection,
        val: valueOrKey,
      };
      this.#appendValue(lineValue);
      this.#global.set(keyOrSection, lineValue);
    }

    return this;
  }

  #getOrCreateSection(section: string): LineSection {
    const existing = this.#sections.get(section);

    if (existing) {
      return existing;
    }

    const lineSection: LineSection = {
      type: "section",
      num: this.#lines.length + 1,
      sec: section,
      map: new Map<string, LineValue>(),
      end: this.#lines.length + 1,
    };
    this.#lines.push(lineSection);
    this.#sections.set(section, lineSection);
    return lineSection;
  }

  #appendValue(lineValue: LineValue): void {
    if (this.#lines.length === 0) {
      // For an empty array, just insert the line value
      lineValue.num = 1;
      this.#lines.push(lineValue);
    } else if (lineValue.sec) {
      // For line values in a section, the end of the section is known
      this.#appendOrDeleteLine(lineValue, LineOp.Add);
    } else {
      // For global values, find the line preceding the first section
      lineValue.num = this.#lines.length + 1;
      for (const [i, line] of this.#lines.entries()) {
        if (line.type === "section") {
          lineValue.num = i + 1;
          break;
        }
      }
      // Append the line value at the end of all global values
      this.#appendOrDeleteLine(lineValue, LineOp.Add);
    }
  }

  #appendOrDeleteLine(input: Line, op: LineOp) {
    if (op === LineOp.Add) {
      this.#lines.splice(input.num - 1, 0, input);
    } else {
      this.#lines.splice(input.num - 1, 1);
    }
    // If the input is a comment, find the next section if any to update.
    let updateSection = input.type === "comment";
    const start = op === LineOp.Add ? input.num : input.num - 1;
    for (const line of this.#lines.slice(start)) {
      line.num += op;
      if (line.type === "section") {
        line.end += op;
        // If the comment is before the nearest section, don't update the section further.
        updateSection = false;
      }
      if (updateSection) {
        // if the comment precedes a value in a section, get and update the section end.
        if (line.type === "value" && line.sec) {
          const section = this.#sections.get(line.sec);

          if (section) {
            section.end += op;
            updateSection = false;
          }
        }
      }
    }
  }

<<<<<<< HEAD
  #cleanFormatting(options?: FormattingOptions): FormattingOptions {
    return Object.fromEntries(
      Object.entries(options ?? {}).filter(([key]) =>
        FormattingKeys.includes(key as keyof FormattingOptions)
      ),
    );
=======
  *#readTextLines(text: string): Generator<string> {
    const { length } = text;
    let line = "";

    for (let i = 0; i < length; i += 1) {
      const char = text[i]!;

      if (char === "\n" || char === "\r") {
        yield line;
        line = "";
        if (char === "\r" && text[i + 1] === "\n") {
          i++;
          if (!this.#formatting.lineBreak) {
            this.#formatting.lineBreak = "\r\n";
          }
        } else if (!this.#formatting.lineBreak) {
          this.#formatting.lineBreak = char;
        }
      } else {
        line += char;
      }
    }

    yield line;
>>>>>>> f7d1fa93
  }

  /**
   * Convert this `IniMap` to a plain object.
   *
   * @returns The object equivalent to this {@code IniMap}
   */
  toObject<T extends object>(): T {
    const obj: T = {} as T;

    for (const { key, val } of this.#global.values()) {
      Object.defineProperty(obj, key, {
        value: val,
        writable: true,
        enumerable: true,
        configurable: true,
      });
    }
    for (const { sec, map } of this.#sections.values()) {
      const section: IniSection = {};
      Object.defineProperty(obj, sec, {
        value: section,
        writable: true,
        enumerable: true,
        configurable: true,
      });
      for (const { key, val } of map.values()) {
        Object.defineProperty(section, key, {
          value: val,
          writable: true,
          enumerable: true,
          configurable: true,
        });
      }
    }

    return obj;
  }

  /**
   * Convert this `IniMap` to an INI string.
   *
   * @param replacer The replacer
   * @returns Ini string
   */
  toString(replacer?: ReplacerFunction): string {
    replacer ??= (_key, value, _section) => `${value}`;

    const pretty = this.#formatting?.pretty ?? false;
    const assignment = pretty ? ` ${ASSIGNMENT_MARK} ` : ASSIGNMENT_MARK;
    const lines = this.#lines;

    return lines.map((line) => {
      switch (line.type) {
        case "comment":
          return line.val;
        case "section":
          return `[${line.sec}]`;
        case "value":
          return line.key + assignment +
            replacer(line.key, line.val, line.sec);
      }
    }).join(this.#formatting?.lineBreak ?? "\n");
  }

  /**
   * Create an `IniMap` from an INI string.
   *
   * @param input The input string
   * @param options The options to use
   * @returns The parsed {@code IniMap}
   */
  static from(
    input: string,
    options?: ParseOptions & FormattingOptions,
  ): IniMap;
  /**
   * Create an `IniMap` from a plain object.
   *
   * @param input The input string
   * @param formatting The options to use
   * @returns The parsed {@code IniMap}
   */
  static from(input: object, formatting?: FormattingOptions): IniMap;
  static from(
    input: string | object,
    formatting?: ParseOptions & FormattingOptions,
  ): IniMap {
    const ini = new IniMap(formatting);
    if (typeof input === "object" && input !== null) {
      const isRecord = (val: unknown): val is IniSection =>
        typeof val === "object" && val !== null;
      const sort = (
        [_a, valA]: [string, unknown],
        [_b, valB]: [string, unknown],
      ) => {
        if (isRecord(valA)) return 1;
        if (isRecord(valB)) return -1;
        return 0;
      };

      for (const [key, val] of Object.entries(input).sort(sort)) {
        if (isRecord(val)) {
          for (const [sectionKey, sectionValue] of Object.entries(val)) {
            ini.set(key, sectionKey, sectionValue);
          }
        } else {
          ini.set(key, val);
        }
      }
    }
    return ini;
  }
}

type LineOp = typeof LineOp[keyof typeof LineOp];
const LineOp = {
  Del: -1,
  Add: 1,
} as const;

interface LineComment {
  type: "comment";
  num: number;
  val: string;
}

interface LineSection {
  type: "section";
  num: number;
  sec: string;
  map: Map<string, LineValue>;
  end: number;
}

interface LineValue {
  type: "value";
  num: number;
  sec?: string;
  key: string;
  val: unknown;
}

type Line = LineComment | LineSection | LineValue;<|MERGE_RESOLUTION|>--- conflicted
+++ resolved
@@ -191,41 +191,6 @@
         }
       }
     }
-  }
-
-<<<<<<< HEAD
-  #cleanFormatting(options?: FormattingOptions): FormattingOptions {
-    return Object.fromEntries(
-      Object.entries(options ?? {}).filter(([key]) =>
-        FormattingKeys.includes(key as keyof FormattingOptions)
-      ),
-    );
-=======
-  *#readTextLines(text: string): Generator<string> {
-    const { length } = text;
-    let line = "";
-
-    for (let i = 0; i < length; i += 1) {
-      const char = text[i]!;
-
-      if (char === "\n" || char === "\r") {
-        yield line;
-        line = "";
-        if (char === "\r" && text[i + 1] === "\n") {
-          i++;
-          if (!this.#formatting.lineBreak) {
-            this.#formatting.lineBreak = "\r\n";
-          }
-        } else if (!this.#formatting.lineBreak) {
-          this.#formatting.lineBreak = char;
-        }
-      } else {
-        line += char;
-      }
-    }
-
-    yield line;
->>>>>>> f7d1fa93
   }
 
   /**
