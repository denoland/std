--- conflicted
+++ resolved
@@ -63,18 +63,13 @@
       SyntaxError,
       "Unexpected empty section name at line 1",
     );
-<<<<<<< HEAD
+    assertThrows(
+      () => parse("[ ]\na=1"),
+      SyntaxError,
+      "Unexpected empty section name at line 1",
+    );
     assertThrows(
       () => parse("=100"),
-=======
-    assertInvalidParse(
-      "[ ]\na=1",
-      SyntaxError,
-      "Unexpected empty section name at line 1",
-    );
-    assertInvalidParse(
-      `=100`,
->>>>>>> f80315fa
       SyntaxError,
       "Unexpected empty key name at line 1",
     );
