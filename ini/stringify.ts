// Copyright 2018-2025 the Deno authors. MIT license.
// This module is browser compatible.

<<<<<<< HEAD
/** Function for replacing JavaScript values with INI string values. */
export type ReplacerFunction = (
  key: string,
  // deno-lint-ignore no-explicit-any
  value: any,
  section?: string,
) => string;
=======
import type { ReplacerFunction } from "./_ini_map.ts";
>>>>>>> 173112a9

/** Options for {@linkcode stringify}. */
export interface StringifyOptions {
  /**
   * Character(s) used to break lines in the config file.
   *
   * @default {"\n"}
   */
  lineBreak?: "\n" | "\r\n" | "\r";
  /**
   * Use a plain assignment char or pad with spaces.
   *
   * @default {false}
   */
  pretty?: boolean;
  /**
   * Provide custom string conversion for the value in a key/value pair.
   * Similar to the
   * {@linkcode https://developer.mozilla.org/en-US/docs/Web/JavaScript/Reference/Global_Objects/JSON/stringify#replacer | replacer}
   * function in {@linkcode JSON.stringify}.
   */
  replacer?: ReplacerFunction;
}

const isObject = (val: unknown): val is Record<string, unknown> =>
  typeof val === "object" && val !== null;

const sort = ([_a, valA]: [string, unknown], [_b, valB]: [string, unknown]) => {
  if (isObject(valA)) return 1;
  if (isObject(valB)) return -1;
  return 0;
};

function defaultReplacer(_key: string, value: unknown, _section?: string) {
  return `${value}`;
}

function isPlainObject(object: unknown): object is object {
  return Object.prototype.toString.call(object) === "[object Object]";
}

const sort = ([_a, valA]: [string, unknown], [_b, valB]: [string, unknown]) => {
  if (isPlainObject(valA)) return 1;
  if (isPlainObject(valB)) return -1;
  return 0;
};

function defaultReplacer(_key: string, value: unknown, _section?: string) {
  return `${value}`;
}

/**
 * Compile an object into an INI config string. Provide formatting options to modify the output.
 *
 * @example Usage
 * ```ts
 * import { stringify } from "@std/ini/stringify";
 * import { assertEquals } from "@std/assert";
 *
 * const str = stringify({
 *   key1: "value1",
 *   key2: "value2",
 *   section1: {
 *     foo: "bar",
 *   },
 *   section2: {
 *     hello: "world",
 *   },
 * });
 *
 * assertEquals(str, `key1=value1
 * key2=value2
 * [section1]
 * foo=bar
 * [section2]
 * hello=world`);
 * ```
 *
 * @example Using replacer option
 * ```ts
 * import { stringify } from "@std/ini/stringify";
 * import { assertEquals } from "@std/assert";
 *
 * const str = stringify({
 *   "section X": {
 *     date: new Date("2024-06-10"),
 *   },
 *   "section Y": {
 *     name: "John"
 *   }
 * }, {
 *   replacer(key, value, section) {
 *     if (section === "section X" && key === "date") {
 *       return value.toISOString().slice(0, 10);
 *     }
 *     return value;
 *   },
 * });
 *
 * assertEquals(str, `[section X]
 * date=2024-06-10
 * [section Y]
 * name=John`);
 * ```
 *
 * @param object The object to stringify
 * @param options The option to use
 * @returns The INI string
 */
export function stringify(
  object: object,
  options: StringifyOptions = {},
): string {
  const {
    replacer = defaultReplacer,
    pretty = false,
    lineBreak = "\n",
  } = options;
  const assignment = pretty ? " = " : "=";

  const entries = Object.entries(object).sort(sort);

  const lines = [];
  for (const [key, value] of entries) {
<<<<<<< HEAD
    if (isObject(value)) {
=======
    if (isPlainObject(value)) {
>>>>>>> 173112a9
      const sectionName = key;
      lines.push(`[${sectionName}]`);
      for (const [key, val] of Object.entries(value)) {
        const line = `${key}${assignment}${replacer(key, val, sectionName)}`;
        lines.push(line);
      }
    } else {
      const line = `${key}${assignment}${replacer(key, value)}`;
      lines.push(line);
    }
  }
  return lines.join(lineBreak);
}<|MERGE_RESOLUTION|>--- conflicted
+++ resolved
@@ -1,7 +1,6 @@
 // Copyright 2018-2025 the Deno authors. MIT license.
 // This module is browser compatible.
 
-<<<<<<< HEAD
 /** Function for replacing JavaScript values with INI string values. */
 export type ReplacerFunction = (
   key: string,
@@ -9,9 +8,6 @@
   value: any,
   section?: string,
 ) => string;
-=======
-import type { ReplacerFunction } from "./_ini_map.ts";
->>>>>>> 173112a9
 
 /** Options for {@linkcode stringify}. */
 export interface StringifyOptions {
@@ -34,19 +30,6 @@
    * function in {@linkcode JSON.stringify}.
    */
   replacer?: ReplacerFunction;
-}
-
-const isObject = (val: unknown): val is Record<string, unknown> =>
-  typeof val === "object" && val !== null;
-
-const sort = ([_a, valA]: [string, unknown], [_b, valB]: [string, unknown]) => {
-  if (isObject(valA)) return 1;
-  if (isObject(valB)) return -1;
-  return 0;
-};
-
-function defaultReplacer(_key: string, value: unknown, _section?: string) {
-  return `${value}`;
 }
 
 function isPlainObject(object: unknown): object is object {
@@ -136,11 +119,7 @@
 
   const lines = [];
   for (const [key, value] of entries) {
-<<<<<<< HEAD
-    if (isObject(value)) {
-=======
     if (isPlainObject(value)) {
->>>>>>> 173112a9
       const sectionName = key;
       lines.push(`[${sectionName}]`);
       for (const [key, val] of Object.entries(value)) {
