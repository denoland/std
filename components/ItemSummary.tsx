// Copyright 2023 the Deno authors. All rights reserved. MIT license.
import type { Item } from "@/utils/db.ts";

export function pluralize(unit: number, label: string) {
  return unit === 1 ? `${unit} ${label}` : `${unit} ${label}s`;
}

/** @todo Replace with https://deno.land/std@0.184.0/datetime/mod.ts?s=difference */
export function timeAgo(time: number | Date) {
  const between = (Date.now() - Number(time)) / 1000;
  if (between < 3600) return pluralize(~~(between / 60), "minute");
  else if (between < 86400) return pluralize(~~(between / 3600), "hour");
  else return pluralize(~~(between / 86400), "day");
}

export default function ItemSummary(props: Item) {
  return (
    <div class="py-2">
      <div>
        <span class="cursor-pointer mr-2 text-gray-300">▲</span>
        <span class="mr-2">
          <a href={props.url}>{props.title}</a>
        </span>
        <span class="text-gray-500">
          {new URL(props.url).host}
        </span>
      </div>
      <div class="text-gray-500">
<<<<<<< HEAD
        {pluralize(props.value.score, "point")} by {props.value.userId}{" "}
        {timeAgo(new Date(props.value.createdAt))} ago •{" "}
        <a href={`/item/${props.key.at(-1)}`}>
          {props.value.comment_count
            ? pluralize(props.value.comment_count, "Comment")
            : "Comment"}
=======
        {pluralize(props.score, "point")} by {props.userId}{" "}
        {timeAgo(new Date(props.createdAt))} ago •{" "}
        <a href={`/item/${props.id}`}>
          Comments
>>>>>>> db6a1ea0
        </a>
      </div>
    </div>
  );
}<|MERGE_RESOLUTION|>--- conflicted
+++ resolved
@@ -26,19 +26,10 @@
         </span>
       </div>
       <div class="text-gray-500">
-<<<<<<< HEAD
-        {pluralize(props.value.score, "point")} by {props.value.userId}{" "}
-        {timeAgo(new Date(props.value.createdAt))} ago •{" "}
-        <a href={`/item/${props.key.at(-1)}`}>
-          {props.value.comment_count
-            ? pluralize(props.value.comment_count, "Comment")
-            : "Comment"}
-=======
         {pluralize(props.score, "point")} by {props.userId}{" "}
         {timeAgo(new Date(props.createdAt))} ago •{" "}
         <a href={`/item/${props.id}`}>
           Comments
->>>>>>> db6a1ea0
         </a>
       </div>
     </div>
