// Copyright 2018-2024 the Deno authors. All rights reserved. MIT license.

import { expect } from "./expect.ts";
import {
  AssertionError,
  assertMatch,
  assertNotMatch,
  assertThrows,
} from "@std/assert";

Deno.test("expect().toMatchObject()", () => {
  const house0 = {
    bath: true,
    bedrooms: 4,
    kitchen: {
      amenities: ["oven", "stove", "washer"],
      area: 20,
      wallColor: "white",
    },
  };
  const house1 = {
    bath: true,
    bedrooms: 4,
    kitchen: {
      amenities: ["oven", "stove"],
      area: 20,
      wallColor: "white",
    },
  };
  const desiredHouse = {
    bath: true,
    kitchen: {
      amenities: ["oven", "stove", "washer"],
      wallColor: "white",
    },
  };

  expect(house0).toMatchObject(desiredHouse);
  expect([house0]).toMatchObject([desiredHouse]);

  expect(house1).not.toMatchObject(desiredHouse);
  expect([house1]).not.toMatchObject([desiredHouse]);

  assertThrows(() => {
    expect(house1).toMatchObject(desiredHouse);
  }, AssertionError);
  assertThrows(() => {
    expect([house1]).toMatchObject([desiredHouse]);
  }, AssertionError);

  assertThrows(() => {
    expect(house0).not.toMatchObject(desiredHouse);
  }, AssertionError);
  assertThrows(() => {
    expect([house0]).not.toMatchObject([desiredHouse]);
  }, AssertionError);
});

Deno.test("expect().toMatchObject() with array", () => {
  const fixedPriorityQueue = Array.from({ length: 5 });
  fixedPriorityQueue[0] = { data: 1, priority: 0 };

  expect(fixedPriorityQueue).toMatchObject([
    { data: 1, priority: 0 },
  ]);
});

Deno.test("expect(),toMatchObject() with asyAsymmetric matcher", () => {
  expect({ position: { x: 0, y: 0 } }).toMatchObject({
    position: {
      x: expect.any(Number),
      y: expect.any(Number),
    },
  });
});

<<<<<<< HEAD
Deno.test("expect().toMatchObject() with custom error message", () => {
  const house0 = {
    bath: true,
    bedrooms: 4,
    kitchen: {
      amenities: ["oven", "stove", "washer"],
      area: 20,
      wallColor: "white",
    },
  };
  const house1 = {
    bath: true,
    bedrooms: 4,
    kitchen: {
      amenities: ["oven", "stove"],
      area: 20,
      wallColor: "white",
    },
  };
  const desiredHouse = {
    bath: true,
    kitchen: {
      amenities: ["oven", "stove", "washer"],
      wallColor: "white",
    },
  };
  const msg = "toMatchObject Custom Error";

  expect(
    () => expect([house1], msg).toMatchObject([desiredHouse]),
    msg,
  ).toThrow(new RegExp(`^${msg}`));

  expect(
    () => expect(house0, msg).not.toMatchObject(desiredHouse),
    msg,
  ).toThrow(new RegExp(`^${msg}`));

  expect(
    () => expect(null, msg).toMatchObject([desiredHouse]),
    msg,
  ).toThrow(new RegExp(`^${msg}`));
=======
Deno.test("expect().toMatchObject() throws the correct error messages", () => {
  {
    const e = assertThrows(
      () => expect({ a: 1 }).toMatchObject({ a: 2 }),
      Error,
    );
    assertNotMatch(e.message, /NOT/);
  }
  {
    const e = assertThrows(
      () => expect({ a: 1 }).not.toMatchObject({ a: 1 }),
      Error,
    );
    assertMatch(e.message, /NOT/);
  }
>>>>>>> cc9a7c00
});<|MERGE_RESOLUTION|>--- conflicted
+++ resolved
@@ -74,7 +74,6 @@
   });
 });
 
-<<<<<<< HEAD
 Deno.test("expect().toMatchObject() with custom error message", () => {
   const house0 = {
     bath: true,
@@ -117,7 +116,8 @@
     () => expect(null, msg).toMatchObject([desiredHouse]),
     msg,
   ).toThrow(new RegExp(`^${msg}`));
-=======
+});
+
 Deno.test("expect().toMatchObject() throws the correct error messages", () => {
   {
     const e = assertThrows(
@@ -133,5 +133,4 @@
     );
     assertMatch(e.message, /NOT/);
   }
->>>>>>> cc9a7c00
 });