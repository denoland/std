// Copyright 2018-2024 the Deno authors. All rights reserved. MIT license.
// deno-lint-ignore-file no-explicit-any

export interface MatcherContext {
  value: unknown;
  isNot: boolean;
  customTesters: Array<Tester>;
  customMessage: string | undefined;
}

export type Matcher = (
  context: MatcherContext,
  ...args: any[]
) => MatchResult;

export type Matchers = {
  [key: string]: Matcher;
};
export type MatchResult = void | Promise<void> | boolean;
export type AnyConstructor = new (...args: any[]) => any;

<<<<<<< HEAD
export type Tester = (
  a: any,
  b: any,
  customTesters: Array<Tester>,
) => void;

// a helper type to match any function. Used so that we only convert functions
// to return a promise and not properties.
type Fn = (...args: any[]) => unknown;

// converts all the methods in an interface to be async functions
export type Async<T> = {
  [K in keyof T]: T[K] extends Fn
    ? (...args: Parameters<T[K]>) => Promise<ReturnType<T[K]>>
    : T[K];
};

export interface Expected {
  lastCalledWith(...expected: unknown[]): void;
  lastReturnedWith(expected: unknown): void;
  nthCalledWith(nth: number, ...expected: unknown[]): void;
  nthReturnedWith(nth: number, expected: unknown): void;
  toBeCalled(): void;
  toBeCalledTimes(expected: number): void;
  toBeCalledWith(...expected: unknown[]): void;
  toBeCloseTo(candidate: number, tolerance?: number): void;
  toBeDefined(): void;
  toBeFalsy(): void;
  toBeGreaterThan(expected: number): void;
  toBeGreaterThanOrEqual(expected: number): void;
  toBeInstanceOf<T extends AnyConstructor>(expected: T): void;
  toBeLessThan(expected: number): void;
  toBeLessThanOrEqual(expected: number): void;
  toBeNaN(): void;
  toBeNull(): void;
  toBeTruthy(): void;
  toBeUndefined(): void;
  toBe(expected: unknown): void;
  toContainEqual(expected: unknown): void;
  toContain(expected: unknown): void;
  toEqual(expected: unknown): void;
  toHaveBeenCalledTimes(expected: number): void;
  toHaveBeenCalledWith(...expected: unknown[]): void;
  toHaveBeenCalled(): void;
  toHaveBeenLastCalledWith(...expected: unknown[]): void;
  toHaveBeenNthCalledWith(nth: number, ...expected: unknown[]): void;
  toHaveLength(expected: number): void;
  toHaveLastReturnedWith(expected: unknown): void;
  toHaveNthReturnedWith(nth: number, expected: unknown): void;
  toHaveProperty(propName: string | string[], value?: unknown): void;
  toHaveReturnedTimes(expected: number): void;
  toHaveReturnedWith(expected: unknown): void;
  toHaveReturned(): void;
  toMatch(expected: RegExp): void;
  toMatchObject(
    expected:
      | Record<PropertyKey, unknown>
      | Record<PropertyKey, unknown>[],
  ): void;
  toReturn(): void;
  toReturnTimes(expected: number): void;
  toReturnWith(expected: unknown): void;
  toStrictEqual(candidate: unknown): void;
  toThrow<E extends Error = Error>(
    expected?: string | RegExp | E | (new (...args: any[]) => E),
  ): void;
  not: Expected;
  resolves: Async<Expected>;
  rejects: Async<Expected>;
}

export type MatcherKey = keyof Omit<Expected, "not" | "resolves" | "rejects">;
=======
export type AssertEqualsOptions = {
  formatter?: (value: unknown) => string;
  msg?: string;
  strictCheck?: boolean;
};
>>>>>>> 67fe57c2
<|MERGE_RESOLUTION|>--- conflicted
+++ resolved
@@ -19,7 +19,6 @@
 export type MatchResult = void | Promise<void> | boolean;
 export type AnyConstructor = new (...args: any[]) => any;
 
-<<<<<<< HEAD
 export type Tester = (
   a: any,
   b: any,
@@ -92,10 +91,14 @@
 }
 
 export type MatcherKey = keyof Omit<Expected, "not" | "resolves" | "rejects">;
-=======
-export type AssertEqualsOptions = {
+
+export type EqualOptions = {
+  customTesters?: Array<Tester>;
+  msg?: string;
   formatter?: (value: unknown) => string;
-  msg?: string;
   strictCheck?: boolean;
 };
->>>>>>> 67fe57c2
+
+export interface EqualOptionUtil extends MatcherContext {
+  strictCheck?: boolean;
+}