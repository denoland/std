// Copyright 2018-2024 the Deno authors. All rights reserved. MIT license.

import { assertNotStrictEquals } from "../assert/assert_not_strict_equals.ts";
import { assertStrictEquals } from "../assert/assert_strict_equals.ts";
import { assertInstanceOf } from "../assert/assert_instance_of.ts";
import { assertIsError } from "../assert/assert_is_error.ts";
import { assertNotInstanceOf } from "../assert/assert_not_instance_of.ts";
import { assertMatch } from "../assert/assert_match.ts";
import { assertObjectMatch } from "../assert/assert_object_match.ts";
import { assertNotMatch } from "../assert/assert_not_match.ts";
import { AssertionError } from "../assert/assertion_error.ts";
<<<<<<< HEAD
import { equal } from "../assert/equal.ts";
import { format } from "./_format.ts";
import { buildEqualErrorMessage, buildNotEqualErrorMessage } from "./_build_message.ts";
=======
>>>>>>> 67fe57c2

import { assertEquals } from "./_assert_equals.ts";
import { assertNotEquals } from "./_assert_not_equals.ts";
import { equal } from "./_equal.ts";
import { format } from "./_format.ts";
import { AnyConstructor, MatcherContext, MatchResult } from "./_types.ts";
import { getMockCalls } from "./_mock_util.ts";
import { inspectArg, inspectArgs } from "./_inspect_args.ts";

export function toBe(context: MatcherContext, expect: unknown): MatchResult {
  if (context.isNot) {
    assertNotStrictEquals(context.value, expect, context.customMessage);
  } else {
    assertStrictEquals(context.value, expect, context.customMessage);
  }
}

<<<<<<< HEAD
// deno-lint-ignore no-explicit-any
function filterUndefined(obj: any): any {
  if (typeof obj !== "object") return obj;
  if (obj instanceof Date) return obj;
  if (obj instanceof RegExp) return obj;
  if (ArrayBuffer.isView(obj)) return obj;
  if (obj === null) return obj;
  if ("size" in obj) return obj;
  if (Symbol.iterator in obj) return obj;
  if (Array.isArray(obj)) return obj.map(filterUndefined);

  const result = Object.create(obj);
  for (const key in obj) {
    const val = obj[key];
    if (val === undefined) continue;
    result[key] = filterUndefined(val);
  }
  return result;
}

=======
>>>>>>> 67fe57c2
export function toEqual(
  context: MatcherContext,
  expected: unknown,
): MatchResult {
<<<<<<< HEAD
  const v = filterUndefined(context.value);
  const e = filterUndefined(expected);

  for (const customTester of context.customTesters) {
    const pass = customTester.call(undefined, v, e, context.customTesters);
    if (pass !== undefined) {
      const expected = format(e);
      const actual = format(v);
      if (context.isNot) {
        if (pass) {
          throw new AssertionError(buildNotEqualErrorMessage(actual, expected, context.customMessage));
        }
      } else {
        if (!pass) {
          throw new AssertionError(buildEqualErrorMessage(actual, expected, context.customMessage));
        }
      }
      return;
    }
  }

=======
  const v = context.value;
  const e = expected;
>>>>>>> 67fe57c2
  if (context.isNot) {
    assertNotEquals(v, e, { msg: context.customMessage });
  } else {
    assertEquals(v, e, { msg: context.customMessage });
  }
}

export function toStrictEqual(
  context: MatcherContext,
  expected: unknown,
): MatchResult {
  if (context.isNot) {
    assertNotEquals(context.value, expected, {
      msg: context.customMessage,
      strictCheck: true,
    });
  } else {
    assertEquals(context.value, expected, {
      msg: context.customMessage,
      strictCheck: true,
    });
  }
}

export function toBeCloseTo(
  context: MatcherContext,
  expected: number,
  numDigits = 2,
): MatchResult {
  if (numDigits < 0) {
    throw new Error(
      "toBeCloseTo second argument must be a non-negative integer. Got " +
        numDigits,
    );
  }
  const tolerance = 0.5 * Math.pow(10, -numDigits);
  const value = Number(context.value);
  const pass = Math.abs(expected - value) < tolerance;

  if (context.isNot) {
    if (pass) {
      throw new AssertionError(
        `Expected the value not to be close to ${expected} (using ${numDigits} digits), but it is`,
      );
    }
  } else {
    if (!pass) {
      throw new AssertionError(
        `Expected the value (${value} to be close to ${expected} (using ${numDigits} digits), but it is not`,
      );
    }
  }
}

export function toBeDefined(context: MatcherContext): MatchResult {
  if (context.isNot) {
    assertStrictEquals(context.value, undefined, context.customMessage);
  } else {
    assertNotStrictEquals(context.value, undefined, context.customMessage);
  }
}

export function toBeUndefined(context: MatcherContext): MatchResult {
  if (context.isNot) {
    assertNotStrictEquals(
      context.value,
      undefined,
      context.customMessage,
    );
  } else {
    assertStrictEquals(context.value, undefined, context.customMessage);
  }
}

export function toBeFalsy(
  context: MatcherContext,
): MatchResult {
  const isFalsy = !(context.value);
  if (context.isNot) {
    if (isFalsy) {
      throw new AssertionError(
        `Expected ${context.value} to NOT be falsy`,
      );
    }
  } else {
    if (!isFalsy) {
      throw new AssertionError(
        `Expected ${context.value} to be falsy`,
      );
    }
  }
}

export function toBeTruthy(
  context: MatcherContext,
): MatchResult {
  const isTruthy = !!(context.value);
  if (context.isNot) {
    if (isTruthy) {
      throw new AssertionError(
        `Expected ${context.value} to NOT be truthy`,
      );
    }
  } else {
    if (!isTruthy) {
      throw new AssertionError(
        `Expected ${context.value} to be truthy`,
      );
    }
  }
}

export function toBeGreaterThanOrEqual(
  context: MatcherContext,
  expected: number,
): MatchResult {
  const isGreaterOrEqual = Number(context.value) >= Number(expected);
  if (context.isNot) {
    if (isGreaterOrEqual) {
      throw new AssertionError(
        `Expected ${context.value} to NOT be greater than or equal ${expected}`,
      );
    }
  } else {
    if (!isGreaterOrEqual) {
      throw new AssertionError(
        `Expected ${context.value} to be greater than or equal ${expected}`,
      );
    }
  }
}

export function toBeGreaterThan(
  context: MatcherContext,
  expected: number,
): MatchResult {
  const isGreater = Number(context.value) > Number(expected);
  if (context.isNot) {
    if (isGreater) {
      throw new AssertionError(
        `Expected ${context.value} to NOT be greater than ${expected}`,
      );
    }
  } else {
    if (!isGreater) {
      throw new AssertionError(
        `Expected ${context.value} to be greater than ${expected}`,
      );
    }
  }
}

export function toBeInstanceOf<T extends AnyConstructor>(
  context: MatcherContext,
  expected: T,
): MatchResult {
  if (context.isNot) {
    assertNotInstanceOf(context.value, expected);
  } else {
    assertInstanceOf(context.value, expected);
  }
}
export function toBeLessThanOrEqual(
  context: MatcherContext,
  expected: number,
): MatchResult {
  const isLower = Number(context.value) <= Number(expected);
  if (context.isNot) {
    if (isLower) {
      throw new AssertionError(
        `Expected ${context.value} to NOT be lower than or equal ${expected}`,
      );
    }
  } else {
    if (!isLower) {
      throw new AssertionError(
        `Expected ${context.value} to be lower than or equal ${expected}`,
      );
    }
  }
}
export function toBeLessThan(
  context: MatcherContext,
  expected: number,
): MatchResult {
  const isLower = Number(context.value) < Number(expected);
  if (context.isNot) {
    if (isLower) {
      throw new AssertionError(
        `Expected ${context.value} to NOT be lower than ${expected}`,
      );
    }
  } else {
    if (!isLower) {
      throw new AssertionError(
        `Expected ${context.value} to be lower than ${expected}`,
      );
    }
  }
}
export function toBeNaN(context: MatcherContext): MatchResult {
  if (context.isNot) {
    assertNotEquals(
      isNaN(Number(context.value)),
      true,
      {
        msg: context.customMessage || `Expected ${context.value} to not be NaN`,
      },
    );
  } else {
    assertEquals(
      isNaN(Number(context.value)),
      true,
      { msg: context.customMessage || `Expected ${context.value} to be NaN` },
    );
  }
}

export function toBeNull(context: MatcherContext): MatchResult {
  if (context.isNot) {
    assertNotStrictEquals(
      context.value as number,
      null,
      context.customMessage || `Expected ${context.value} to not be null`,
    );
  } else {
    assertStrictEquals(
      context.value as number,
      null,
      context.customMessage || `Expected ${context.value} to be null`,
    );
  }
}

export function toHaveLength(
  context: MatcherContext,
  expected: number,
): MatchResult {
  const { value } = context;
  // deno-lint-ignore no-explicit-any
  const maybeLength = (value as any)?.length;
  const hasLength = maybeLength === expected;

  if (context.isNot) {
    if (hasLength) {
      throw new AssertionError(
        `Expected value not to have length ${expected}, but it does`,
      );
    }
  } else {
    if (!hasLength) {
      throw new AssertionError(
        `Expected value to have length ${expected}, but it does not. (The value has length ${maybeLength})`,
      );
    }
  }
}

export function toHaveProperty(
  context: MatcherContext,
  propName: string | string[],
  v?: unknown,
): MatchResult {
  const { value } = context;

  let propPath = [] as string[];
  if (Array.isArray(propName)) {
    propPath = propName;
  } else {
    propPath = propName.split(".");
  }

  // deno-lint-ignore no-explicit-any
  let current = value as any;
  while (true) {
    if (current === undefined || current === null) {
      break;
    }
    if (propPath.length === 0) {
      break;
    }
    const prop = propPath.shift()!;
    current = current[prop];
  }

  let hasProperty;
  if (v) {
    hasProperty = current !== undefined && propPath.length === 0 &&
      equal(current, v);
  } else {
    hasProperty = current !== undefined && propPath.length === 0;
  }

  let ofValue = "";
  if (v) {
    ofValue = ` of the value ${inspectArg(v)}`;
  }

  if (context.isNot) {
    if (hasProperty) {
      throw new AssertionError(
        `Expected the value not to have the property ${
          propPath.join(".")
        }${ofValue}, but it does.`,
      );
    }
  } else {
    if (!hasProperty) {
      throw new AssertionError(
        `Expected the value to have the property ${
          propPath.join(".")
        }${ofValue}, but it does not.`,
      );
    }
  }
}

export function toContain(
  context: MatcherContext,
  expected: unknown,
): MatchResult {
  // deno-lint-ignore no-explicit-any
  const doesContain = (context.value as any)?.includes?.(expected);

  if (context.isNot) {
    if (doesContain) {
      throw new AssertionError("The value contains the expected item");
    }
  } else {
    if (!doesContain) {
      throw new AssertionError("The value doesn't contain the expected item");
    }
  }
}

export function toContainEqual(
  context: MatcherContext,
  expected: unknown,
): MatchResult {
  const { customTesters, value } = context;
  assertIsIterable(value);
  let doesContain = false;

  if (customTesters.length) {
    for (const customTester of customTesters) {
      const index = [...value].findIndex(item =>
        customTester.call(undefined, item, expected, customTesters)
      );

      if (index > -1) {
        doesContain = true;
        break;
      }
    }
  } else {
    for (const item of value) {
      if (equal(item, expected)) {
        doesContain = true;
        break;
      }
    }
  }

  if (context.isNot) {
    if (doesContain) {
      throw new AssertionError("The value contains the expected item");
    }
  } else {
    if (!doesContain) {
      throw new AssertionError("The value doesn't contain the expected item");
    }
  }
}

// deno-lint-ignore no-explicit-any
function assertIsIterable(value: any): asserts value is Iterable<unknown> {
  if (value == null) {
    throw new AssertionError("The value is null or undefined");
  }
  if (typeof value[Symbol.iterator] !== "function") {
    throw new AssertionError("The value is not iterable");
  }
}

export function toMatch(
  context: MatcherContext,
  expected: RegExp,
): MatchResult {
  if (context.isNot) {
    assertNotMatch(
      String(context.value),
      expected,
      context.customMessage,
    );
  } else {
    assertMatch(String(context.value), expected, context.customMessage);
  }
}

export function toMatchObject(
  context: MatcherContext,
  expected: Record<PropertyKey, unknown> | Record<PropertyKey, unknown>[],
): MatchResult {
  if (context.isNot) {
    let objectMatch = false;
    try {
      assertObjectMatch(
        // deno-lint-ignore no-explicit-any
        context.value as Record<PropertyKey, any>,
        expected as Record<PropertyKey, unknown>,
        context.customMessage,
      );
      objectMatch = true;
      const actualString = format(context.value);
      const expectedString = format(expected);
      throw new AssertionError(
        `Expected ${actualString} to NOT match ${expectedString}`,
      );
    } catch (e) {
      if (objectMatch) {
        throw e;
      }
      return;
    }
  } else {
    assertObjectMatch(
      // deno-lint-ignore no-explicit-any
      context.value as Record<PropertyKey, any>,
      expected as Record<PropertyKey, unknown>,
      context.customMessage,
    );
  }
}

export function toHaveBeenCalled(context: MatcherContext): MatchResult {
  const calls = getMockCalls(context.value);
  const hasBeenCalled = calls.length > 0;

  if (context.isNot) {
    if (hasBeenCalled) {
      throw new AssertionError(
        `Expected mock function not to be called, but it was called ${calls.length} time(s)`,
      );
    }
  } else {
    if (!hasBeenCalled) {
      throw new AssertionError(
        `Expected mock function to be called, but it was not called`,
      );
    }
  }
}

export function toHaveBeenCalledTimes(
  context: MatcherContext,
  expected: number,
): MatchResult {
  const calls = getMockCalls(context.value);

  if (context.isNot) {
    if (calls.length === expected) {
      throw new AssertionError(
        `Expected mock function not to be called ${expected} time(s), but it was`,
      );
    }
  } else {
    if (calls.length !== expected) {
      throw new AssertionError(
        `Expected mock function to be called ${expected} time(s), but it was called ${calls.length} time(s)`,
      );
    }
  }
}

export function toHaveBeenCalledWith(
  context: MatcherContext,
  ...expected: unknown[]
): MatchResult {
  const calls = getMockCalls(context.value);
  const hasBeenCalled = calls.some((call) => equal(call.args, expected));

  if (context.isNot) {
    if (hasBeenCalled) {
      throw new AssertionError(
        `Expected mock function not to be called with ${
          inspectArgs(expected)
        }, but it was`,
      );
    }
  } else {
    if (!hasBeenCalled) {
      let otherCalls = "";
      if (calls.length > 0) {
        otherCalls = `\n  Other calls:\n     ${
          calls.map((call) => inspectArgs(call.args)).join("\n    ")
        }`;
      }
      throw new AssertionError(
        `Expected mock function to be called with ${
          inspectArgs(expected)
        }, but it was not.${otherCalls}`,
      );
    }
  }
}
export function toHaveBeenLastCalledWith(
  context: MatcherContext,
  ...expected: unknown[]
): MatchResult {
  const calls = getMockCalls(context.value);
  const hasBeenCalled = calls.length > 0 &&
    equal(calls.at(-1)?.args, expected);

  if (context.isNot) {
    if (hasBeenCalled) {
      throw new AssertionError(
        `Expected mock function not to be last called with ${
          inspectArgs(expected)
        }, but it was`,
      );
    }
  } else {
    if (!hasBeenCalled) {
      const lastCall = calls.at(-1);
      if (!lastCall) {
        throw new AssertionError(
          `Expected mock function to be last called with ${
            inspectArgs(expected)
          }, but it was not.`,
        );
      } else {
        throw new AssertionError(
          `Expected mock function to be last called with ${
            inspectArgs(expected)
          }, but it was last called with ${inspectArgs(lastCall.args)}.`,
        );
      }
    }
  }
}
export function toHaveBeenNthCalledWith(
  context: MatcherContext,
  nth: number,
  ...expected: unknown[]
): MatchResult {
  if (nth < 1) {
    new Error(`nth must be greater than 0. ${nth} was given.`);
  }

  const calls = getMockCalls(context.value);
  const callIndex = nth - 1;
  const hasBeenCalled = calls.length > callIndex &&
    equal(calls[callIndex]?.args, expected);

  if (context.isNot) {
    if (hasBeenCalled) {
      throw new AssertionError(
        `Expected the n-th call (n=${nth}) of mock function is not with ${
          inspectArgs(expected)
        }, but it was`,
      );
    }
  } else {
    if (!hasBeenCalled) {
      const nthCall = calls[callIndex];
      if (!nthCall) {
        throw new AssertionError(
          `Expected the n-th call (n=${nth}) of mock function is with ${
            inspectArgs(expected)
          }, but the n-th call does not exist.`,
        );
      } else {
        throw new AssertionError(
          `Expected the n-th call (n=${nth}) of mock function is with ${
            inspectArgs(expected)
          }, but it was with ${inspectArgs(nthCall.args)}.`,
        );
      }
    }
  }
}

export function toHaveReturned(context: MatcherContext): MatchResult {
  const calls = getMockCalls(context.value);
  const returned = calls.filter((call) => call.returns);

  if (context.isNot) {
    if (returned.length > 0) {
      throw new AssertionError(
        `Expected the mock function to not have returned, but it returned ${returned.length} times`,
      );
    }
  } else {
    if (returned.length === 0) {
      throw new AssertionError(
        `Expected the mock function to have returned, but it did not return`,
      );
    }
  }
}

export function toHaveReturnedTimes(
  context: MatcherContext,
  expected: number,
): MatchResult {
  const calls = getMockCalls(context.value);
  const returned = calls.filter((call) => call.returns);

  if (context.isNot) {
    if (returned.length === expected) {
      throw new AssertionError(
        `Expected the mock function to not have returned ${expected} times, but it returned ${returned.length} times`,
      );
    }
  } else {
    if (returned.length !== expected) {
      throw new AssertionError(
        `Expected the mock function to have returned ${expected} times, but it returned ${returned.length} times`,
      );
    }
  }
}
export function toHaveReturnedWith(
  context: MatcherContext,
  expected: unknown,
): MatchResult {
  const calls = getMockCalls(context.value);
  const returned = calls.filter((call) => call.returns);
  const returnedWithExpected = returned.some((call) =>
    equal(call.returned, expected)
  );

  if (context.isNot) {
    if (returnedWithExpected) {
      throw new AssertionError(
        `Expected the mock function to not have returned with ${
          inspectArg(expected)
        }, but it did`,
      );
    }
  } else {
    if (!returnedWithExpected) {
      throw new AssertionError(
        `Expected the mock function to have returned with ${
          inspectArg(expected)
        }, but it did not`,
      );
    }
  }
}

export function toHaveLastReturnedWith(
  context: MatcherContext,
  expected: unknown,
): MatchResult {
  const calls = getMockCalls(context.value);
  const returned = calls.filter((call) => call.returns);
  const lastReturnedWithExpected = returned.length > 0 &&
    equal(returned.at(-1)?.returned, expected);

  if (context.isNot) {
    if (lastReturnedWithExpected) {
      throw new AssertionError(
        `Expected the mock function to not have last returned with ${
          inspectArg(expected)
        }, but it did`,
      );
    }
  } else {
    if (!lastReturnedWithExpected) {
      throw new AssertionError(
        `Expected the mock function to have last returned with ${
          inspectArg(expected)
        }, but it did not`,
      );
    }
  }
}

export function toHaveNthReturnedWith(
  context: MatcherContext,
  nth: number,
  expected: unknown,
): MatchResult {
  if (nth < 1) {
    throw new Error(`nth(${nth}) must be greater than 0`);
  }

  const calls = getMockCalls(context.value);
  const returned = calls.filter((call) => call.returns);
  const returnIndex = nth - 1;
  const maybeNthReturned = returned[returnIndex];
  const nthReturnedWithExpected = maybeNthReturned &&
    equal(maybeNthReturned.returned, expected);

  if (context.isNot) {
    if (nthReturnedWithExpected) {
      throw new AssertionError(
        `Expected the mock function to not have n-th (n=${nth}) returned with ${
          inspectArg(expected)
        }, but it did`,
      );
    }
  } else {
    if (!nthReturnedWithExpected) {
      throw new AssertionError(
        `Expected the mock function to have n-th (n=${nth}) returned with ${
          inspectArg(expected)
        }, but it did not`,
      );
    }
  }
}

export function toThrow<E extends Error = Error>(
  context: MatcherContext,
  // deno-lint-ignore no-explicit-any
  expected?: string | RegExp | E | (new (...args: any[]) => E),
): MatchResult {
  if (typeof context.value === "function") {
    try {
      context.value = context.value();
    } catch (err) {
      context.value = err;
    }
  }

  // deno-lint-ignore no-explicit-any
  type ErrorClass = new (...args: any[]) => Error;
  let expectClass: undefined | ErrorClass = undefined;
  let expectMessage: undefined | string | RegExp = undefined;
  if (expected instanceof Error) {
    expectClass = expected.constructor as ErrorClass;
    expectMessage = expected.message;
  }
  if (expected instanceof Function) {
    expectClass = expected as ErrorClass;
  }
  if (typeof expected === "string" || expected instanceof RegExp) {
    expectMessage = expected;
  }

  if (context.isNot) {
    let isError = false;
    try {
      assertIsError(
        context.value,
        expectClass,
        expectMessage,
        context.customMessage,
      );
      isError = true;
      throw new AssertionError(`Expected to NOT throw ${expected}`);
    } catch (e) {
      if (isError) {
        throw e;
      }
      return;
    }
  }
  return assertIsError(
    context.value,
    expectClass,
    expectMessage,
    context.customMessage,
  );
}<|MERGE_RESOLUTION|>--- conflicted
+++ resolved
@@ -9,12 +9,6 @@
 import { assertObjectMatch } from "../assert/assert_object_match.ts";
 import { assertNotMatch } from "../assert/assert_not_match.ts";
 import { AssertionError } from "../assert/assertion_error.ts";
-<<<<<<< HEAD
-import { equal } from "../assert/equal.ts";
-import { format } from "./_format.ts";
-import { buildEqualErrorMessage, buildNotEqualErrorMessage } from "./_build_message.ts";
-=======
->>>>>>> 67fe57c2
 
 import { assertEquals } from "./_assert_equals.ts";
 import { assertNotEquals } from "./_assert_not_equals.ts";
@@ -23,6 +17,7 @@
 import { AnyConstructor, MatcherContext, MatchResult } from "./_types.ts";
 import { getMockCalls } from "./_mock_util.ts";
 import { inspectArg, inspectArgs } from "./_inspect_args.ts";
+import { buildEqualOptions } from "./_utils.ts";
 
 export function toBe(context: MatcherContext, expect: unknown): MatchResult {
   if (context.isNot) {
@@ -32,63 +27,18 @@
   }
 }
 
-<<<<<<< HEAD
-// deno-lint-ignore no-explicit-any
-function filterUndefined(obj: any): any {
-  if (typeof obj !== "object") return obj;
-  if (obj instanceof Date) return obj;
-  if (obj instanceof RegExp) return obj;
-  if (ArrayBuffer.isView(obj)) return obj;
-  if (obj === null) return obj;
-  if ("size" in obj) return obj;
-  if (Symbol.iterator in obj) return obj;
-  if (Array.isArray(obj)) return obj.map(filterUndefined);
-
-  const result = Object.create(obj);
-  for (const key in obj) {
-    const val = obj[key];
-    if (val === undefined) continue;
-    result[key] = filterUndefined(val);
-  }
-  return result;
-}
-
-=======
->>>>>>> 67fe57c2
 export function toEqual(
   context: MatcherContext,
   expected: unknown,
 ): MatchResult {
-<<<<<<< HEAD
-  const v = filterUndefined(context.value);
-  const e = filterUndefined(expected);
-
-  for (const customTester of context.customTesters) {
-    const pass = customTester.call(undefined, v, e, context.customTesters);
-    if (pass !== undefined) {
-      const expected = format(e);
-      const actual = format(v);
-      if (context.isNot) {
-        if (pass) {
-          throw new AssertionError(buildNotEqualErrorMessage(actual, expected, context.customMessage));
-        }
-      } else {
-        if (!pass) {
-          throw new AssertionError(buildEqualErrorMessage(actual, expected, context.customMessage));
-        }
-      }
-      return;
-    }
-  }
-
-=======
   const v = context.value;
   const e = expected;
->>>>>>> 67fe57c2
-  if (context.isNot) {
-    assertNotEquals(v, e, { msg: context.customMessage });
-  } else {
-    assertEquals(v, e, { msg: context.customMessage });
+  const equalsOptions = buildEqualOptions(context);
+
+  if (context.isNot) {
+    assertNotEquals(v, e, equalsOptions);
+  } else {
+    assertEquals(v, e, equalsOptions);
   }
 }
 
@@ -96,16 +46,15 @@
   context: MatcherContext,
   expected: unknown,
 ): MatchResult {
-  if (context.isNot) {
-    assertNotEquals(context.value, expected, {
-      msg: context.customMessage,
-      strictCheck: true,
-    });
-  } else {
-    assertEquals(context.value, expected, {
-      msg: context.customMessage,
-      strictCheck: true,
-    });
+  const equalsOptions = buildEqualOptions({
+    ...context,
+    strictCheck: true,
+  });
+
+  if (context.isNot) {
+    assertNotEquals(context.value, expected, equalsOptions);
+  } else {
+    assertEquals(context.value, expected, equalsOptions);
   }
 }
 
@@ -286,19 +235,24 @@
   }
 }
 export function toBeNaN(context: MatcherContext): MatchResult {
+  const equalsOptions = buildEqualOptions(context);
   if (context.isNot) {
     assertNotEquals(
       isNaN(Number(context.value)),
       true,
       {
-        msg: context.customMessage || `Expected ${context.value} to not be NaN`,
+        ...equalsOptions,
+        msg: equalsOptions.msg || `Expected ${context.value} to not be NaN`,
       },
     );
   } else {
     assertEquals(
       isNaN(Number(context.value)),
       true,
-      { msg: context.customMessage || `Expected ${context.value} to be NaN` },
+      {
+        ...equalsOptions,
+        msg: equalsOptions.msg || `Expected ${context.value} to be NaN`,
+      },
     );
   }
 }
@@ -373,7 +327,7 @@
   let hasProperty;
   if (v) {
     hasProperty = current !== undefined && propPath.length === 0 &&
-      equal(current, v);
+      equal(current, v, context);
   } else {
     hasProperty = current !== undefined && propPath.length === 0;
   }
@@ -424,27 +378,14 @@
   context: MatcherContext,
   expected: unknown,
 ): MatchResult {
-  const { customTesters, value } = context;
+  const { value } = context;
   assertIsIterable(value);
   let doesContain = false;
 
-  if (customTesters.length) {
-    for (const customTester of customTesters) {
-      const index = [...value].findIndex(item =>
-        customTester.call(undefined, item, expected, customTesters)
-      );
-
-      if (index > -1) {
-        doesContain = true;
-        break;
-      }
-    }
-  } else {
-    for (const item of value) {
-      if (equal(item, expected)) {
-        doesContain = true;
-        break;
-      }
+  for (const item of value) {
+    if (equal(item, expected, context)) {
+      doesContain = true;
+      break;
     }
   }
 
