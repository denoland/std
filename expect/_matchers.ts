// Copyright 2018-2024 the Deno authors. All rights reserved. MIT license.

import { assertNotStrictEquals } from "@std/assert/not-strict-equals";
import { assertStrictEquals } from "@std/assert/strict-equals";
import { assertInstanceOf } from "@std/assert/instance-of";
import { assertIsError } from "@std/assert/is-error";
import { assertNotInstanceOf } from "@std/assert/not-instance-of";
import { assertMatch } from "@std/assert/match";
import { assertNotMatch } from "@std/assert/not-match";
import { AssertionError } from "@std/assert/assertion-error";

import { assertEquals } from "./_assert_equals.ts";
import { assertNotEquals } from "./_assert_not_equals.ts";
import { equal } from "./_equal.ts";
import { format } from "@std/internal/format";
import type { AnyConstructor, MatcherContext, MatchResult } from "./_types.ts";
import { getMockCalls } from "./_mock_util.ts";
import { inspectArg, inspectArgs } from "./_inspect_args.ts";
import {
  buildEqualOptions,
  iterableEquality,
  subsetEquality,
} from "./_utils.ts";

export function toBe(context: MatcherContext, expect: unknown): MatchResult {
  if (context.isNot) {
    assertNotStrictEquals(context.value, expect, context.customMessage);
  } else {
    assertStrictEquals(context.value, expect, context.customMessage);
  }
}

export function toEqual(
  context: MatcherContext,
  expected: unknown,
): MatchResult {
  const v = context.value;
  const e = expected;
  const equalsOptions = buildEqualOptions({
    ...context,
    customTesters: [
      ...context.customTesters,
      iterableEquality,
    ],
  });

  if (context.isNot) {
    assertNotEquals(v, e, equalsOptions);
  } else {
    assertEquals(v, e, equalsOptions);
  }
}

export function toStrictEqual(
  context: MatcherContext,
  expected: unknown,
): MatchResult {
  const equalsOptions = buildEqualOptions({
    ...context,
    strictCheck: true,
    customTesters: [
      ...context.customTesters,
      iterableEquality,
    ],
  });

  if (context.isNot) {
    assertNotEquals(context.value, expected, equalsOptions);
  } else {
    assertEquals(context.value, expected, equalsOptions);
  }
}

export function toBeCloseTo(
  context: MatcherContext,
  expected: number,
  numDigits = 2,
): MatchResult {
  if (numDigits < 0) {
    throw new Error(
      "toBeCloseTo second argument must be a non-negative integer. Got " +
        numDigits,
    );
  }
  const tolerance = 0.5 * Math.pow(10, -numDigits);
  const value = Number(context.value);
  const pass = Math.abs(expected - value) < tolerance;

  if (context.isNot) {
    if (pass) {
      const defaultMessage =
        `Expected the value not to be close to ${expected} (using ${numDigits} digits), but it is`;
      throw new AssertionError(
        context.customMessage
          ? `${context.customMessage}: ${defaultMessage}`
          : defaultMessage,
      );
    }
  } else {
    if (!pass) {
      const defaultMessage =
        `Expected the value (${value} to be close to ${expected} (using ${numDigits} digits), but it is not`;
      throw new AssertionError(
        context.customMessage
          ? `${context.customMessage}: ${defaultMessage}`
          : defaultMessage,
      );
    }
  }
}

export function toBeDefined(context: MatcherContext): MatchResult {
  if (context.isNot) {
    assertStrictEquals(context.value, undefined, context.customMessage);
  } else {
    assertNotStrictEquals(context.value, undefined, context.customMessage);
  }
}

export function toBeUndefined(context: MatcherContext): MatchResult {
  if (context.isNot) {
    assertNotStrictEquals(
      context.value,
      undefined,
      context.customMessage,
    );
  } else {
    assertStrictEquals(context.value, undefined, context.customMessage);
  }
}

export function toBeFalsy(
  context: MatcherContext,
): MatchResult {
  const isFalsy = !(context.value);
  if (context.isNot) {
    if (isFalsy) {
      const defaultMessage = `Expected ${context.value} to NOT be falsy`;
      throw new AssertionError(
        context.customMessage
          ? `${context.customMessage}: ${defaultMessage}`
          : defaultMessage,
      );
    }
  } else {
    if (!isFalsy) {
      const defaultMessage = `Expected ${context.value} to be falsy`;
      throw new AssertionError(
        context.customMessage
          ? `${context.customMessage}: ${defaultMessage}`
          : defaultMessage,
      );
    }
  }
}

export function toBeTruthy(
  context: MatcherContext,
): MatchResult {
  const isTruthy = !!(context.value);
  if (context.isNot) {
    if (isTruthy) {
      const defaultMessage = `Expected ${context.value} to NOT be truthy`;
      throw new AssertionError(
        context.customMessage
          ? `${context.customMessage}: ${defaultMessage}`
          : defaultMessage,
      );
    }
  } else {
    if (!isTruthy) {
      const defaultMessage = `Expected ${context.value} to be truthy`;
      throw new AssertionError(
        context.customMessage
          ? `${context.customMessage}: ${defaultMessage}`
          : defaultMessage,
      );
    }
  }
}

export function toBeGreaterThanOrEqual(
  context: MatcherContext,
  expected: number,
): MatchResult {
  const isGreaterOrEqual = Number(context.value) >= Number(expected);
  if (context.isNot) {
    if (isGreaterOrEqual) {
      const defaultMessage =
        `Expected ${context.value} to NOT be greater than or equal ${expected}`;
      throw new AssertionError(
        context.customMessage
          ? `${context.customMessage}: ${defaultMessage}`
          : defaultMessage,
      );
    }
  } else {
    if (!isGreaterOrEqual) {
      const defaultMessage =
        `Expected ${context.value} to be greater than or equal ${expected}`;
      throw new AssertionError(
        context.customMessage
          ? `${context.customMessage}: ${defaultMessage}`
          : defaultMessage,
      );
    }
  }
}

export function toBeGreaterThan(
  context: MatcherContext,
  expected: number,
): MatchResult {
  const isGreater = Number(context.value) > Number(expected);
  if (context.isNot) {
    if (isGreater) {
      const defaultMessage =
        `Expected ${context.value} to NOT be greater than ${expected}`;
      throw new AssertionError(
        context.customMessage
          ? `${context.customMessage}: ${defaultMessage}`
          : defaultMessage,
      );
    }
  } else {
    if (!isGreater) {
      const defaultMessage =
        `Expected ${context.value} to be greater than ${expected}`;
      throw new AssertionError(
        context.customMessage
          ? `${context.customMessage}: ${defaultMessage}`
          : defaultMessage,
      );
    }
  }
}

export function toBeInstanceOf<T extends AnyConstructor>(
  context: MatcherContext,
  expected: T,
): MatchResult {
  if (context.isNot) {
    assertNotInstanceOf(context.value, expected);
  } else {
    assertInstanceOf(context.value, expected);
  }
}
export function toBeLessThanOrEqual(
  context: MatcherContext,
  expected: number,
): MatchResult {
  const isLower = Number(context.value) <= Number(expected);
  if (context.isNot) {
    if (isLower) {
      const defaultMessage =
        `Expected ${context.value} to NOT be lower than or equal ${expected}`;
      throw new AssertionError(
        context.customMessage
          ? `${context.customMessage}: ${defaultMessage}`
          : defaultMessage,
      );
    }
  } else {
    if (!isLower) {
      const defaultMessage =
        `Expected ${context.value} to be lower than or equal ${expected}`;
      throw new AssertionError(
        context.customMessage
          ? `${context.customMessage}: ${defaultMessage}`
          : defaultMessage,
      );
    }
  }
}
export function toBeLessThan(
  context: MatcherContext,
  expected: number,
): MatchResult {
  const isLower = Number(context.value) < Number(expected);
  if (context.isNot) {
    if (isLower) {
      const defaultMessage =
        `Expected ${context.value} to NOT be lower than ${expected}`;
      throw new AssertionError(
        context.customMessage
          ? `${context.customMessage}: ${defaultMessage}`
          : defaultMessage,
      );
    }
  } else {
    if (!isLower) {
      const defaultMessage =
        `Expected ${context.value} to be lower than ${expected}`;
      throw new AssertionError(
        context.customMessage
          ? `${context.customMessage}: ${defaultMessage}`
          : defaultMessage,
      );
    }
  }
}
export function toBeNaN(context: MatcherContext): MatchResult {
  const equalsOptions = buildEqualOptions(context);
  if (context.isNot) {
    assertNotEquals(
      isNaN(Number(context.value)),
      true,
      {
        ...equalsOptions,
        msg: equalsOptions.msg || `Expected ${context.value} to not be NaN`,
      },
    );
  } else {
    assertEquals(
      isNaN(Number(context.value)),
      true,
      {
        ...equalsOptions,
        msg: equalsOptions.msg || `Expected ${context.value} to be NaN`,
      },
    );
  }
}

export function toBeNull(context: MatcherContext): MatchResult {
  if (context.isNot) {
    assertNotStrictEquals(
      context.value as number,
      null,
      context.customMessage || `Expected ${context.value} to not be null`,
    );
  } else {
    assertStrictEquals(
      context.value as number,
      null,
      context.customMessage || `Expected ${context.value} to be null`,
    );
  }
}

export function toHaveLength(
  context: MatcherContext,
  expected: number,
): MatchResult {
  const { value } = context;
  // deno-lint-ignore no-explicit-any
  const maybeLength = (value as any)?.length;
  const hasLength = maybeLength === expected;

  if (context.isNot) {
    if (hasLength) {
      const defaultMessage =
        `Expected value not to have length ${expected}, but it does`;
      throw new AssertionError(
        context.customMessage
          ? `${context.customMessage}: ${defaultMessage}`
          : defaultMessage,
      );
    }
  } else {
    if (!hasLength) {
      const defaultMessage =
        `Expected value to have length ${expected}, but it does not: the value has length ${maybeLength}`;
      throw new AssertionError(
        context.customMessage
          ? `${context.customMessage}: ${defaultMessage}`
          : defaultMessage,
      );
    }
  }
}

export function toHaveProperty(
  context: MatcherContext,
  propName: string | string[],
  v?: unknown,
): MatchResult {
  const { value } = context;

  let propPath = [] as string[];
  if (Array.isArray(propName)) {
    propPath = propName;
  } else {
    propPath = propName.split(".");
  }

  // deno-lint-ignore no-explicit-any
  let current = value as any;
  while (true) {
    if (current === undefined || current === null) {
      break;
    }
    if (propPath.length === 0) {
      break;
    }
    const prop = propPath.shift()!;
    current = current[prop];
  }

  let hasProperty;
  if (v) {
    hasProperty = current !== undefined && propPath.length === 0 &&
      equal(current, v, context);
  } else {
    hasProperty = current !== undefined && propPath.length === 0;
  }

  let ofValue = "";
  if (v) {
    ofValue = ` of the value ${inspectArg(v)}`;
  }

  if (context.isNot) {
    if (hasProperty) {
      const defaultMessage = `Expected the value not to have the property ${
        propPath.join(".")
      }${ofValue}, but it does`;
      throw new AssertionError(
        context.customMessage
          ? `${context.customMessage}: ${defaultMessage}`
          : defaultMessage,
      );
    }
  } else {
    if (!hasProperty) {
      const defaultMessage = `Expected the value to have the property ${
        propPath.join(".")
      }${ofValue}, but it does not`;
      throw new AssertionError(
        context.customMessage
          ? `${context.customMessage}: ${defaultMessage}`
          : defaultMessage,
      );
    }
  }
}

export function toContain(
  context: MatcherContext,
  expected: unknown,
): MatchResult {
  // deno-lint-ignore no-explicit-any
  const doesContain = (context.value as any)?.includes?.(expected);

  const fmtValue = format(context.value);
  const fmtExpected = format(expected);

  if (context.isNot) {
    if (doesContain) {
      const defaultMessage =
        `The value ${fmtValue} contains the expected item ${fmtExpected}`;
      throw new AssertionError(
        context.customMessage
          ? `${context.customMessage}: ${defaultMessage}`
          : defaultMessage,
      );
    }
  } else {
    if (!doesContain) {
      const defaultMessage =
        `The value ${fmtValue} doesn't contain the expected item ${fmtExpected}`;
      throw new AssertionError(
        context.customMessage
          ? `${context.customMessage}: ${defaultMessage}`
          : defaultMessage,
      );
    }
  }
}

export function toContainEqual(
  context: MatcherContext,
  expected: unknown,
): MatchResult {
  const { value } = context;
  assertIsIterable(value);
  let doesContain = false;

  for (const item of value) {
    if (equal(item, expected, context)) {
      doesContain = true;
      break;
    }
  }

  const prettyStringify = (js: unknown) =>
    JSON.stringify(js, null, "\t")
      .replace(/\"|\n|\t/g, "")
      .slice(0, 100);

  const fmtValue = prettyStringify(context.value);
  const fmtExpected = prettyStringify(expected);

  if (context.isNot) {
    if (doesContain) {
      const defaultMessage = `The value contains the expected item:
Value: ${fmtValue}
Expected: ${fmtExpected}`;
      throw new AssertionError(
        context.customMessage
          ? `${context.customMessage}: ${defaultMessage}`
          : defaultMessage,
      );
    }
  } else {
    if (!doesContain) {
      const defaultMessage = `The value doesn't contain the expected item:
Value: ${fmtValue}
Expected: ${fmtExpected}`;
      throw new AssertionError(
        context.customMessage
          ? `${context.customMessage}: ${defaultMessage}`
          : defaultMessage,
      );
    }
  }
}

// deno-lint-ignore no-explicit-any
function assertIsIterable(value: any): asserts value is Iterable<unknown> {
  if (value == null) {
    throw new AssertionError("The value is null or undefined");
  }
  if (typeof value[Symbol.iterator] !== "function") {
    throw new AssertionError("The value is not iterable");
  }
}

export function toMatch(
  context: MatcherContext,
  expected: RegExp,
): MatchResult {
  if (context.isNot) {
    assertNotMatch(
      String(context.value),
      expected,
      context.customMessage,
    );
  } else {
    assertMatch(String(context.value), expected, context.customMessage);
  }
}

export function toMatchObject(
  context: MatcherContext,
  expected: Record<PropertyKey, unknown> | Record<PropertyKey, unknown>[],
): MatchResult {
  const received = context.value;

  const defaultMsg = "Received value must be an object";

  if (typeof received !== "object" || received === null) {
    throw new AssertionError(
      context.customMessage
        ? `${context.customMessage}: ${defaultMsg}`
        : defaultMsg,
    );
  }

  if (typeof expected !== "object" || expected === null) {
    throw new AssertionError(
      context.customMessage
        ? `${context.customMessage}: ${defaultMsg}`
        : defaultMsg,
    );
  }

  const pass = equal(context.value, expected, {
    strictCheck: false,
    customTesters: [
      ...context.customTesters,
      iterableEquality,
      subsetEquality,
    ],
  });

  const triggerError = () => {
    const actualString = format(context.value);
    const expectedString = format(expected);
<<<<<<< HEAD
    const defaultMessage =
      `Expected ${actualString} to NOT match ${expectedString}`;
    throw new AssertionError(
      context.customMessage
        ? `${context.customMessage}: ${defaultMessage}`
        : defaultMessage,
    );
=======
    if (context.isNot) {
      throw new AssertionError(
        `Expected ${actualString} to NOT match ${expectedString}`,
      );
    } else {
      throw new AssertionError(
        `Expected ${actualString} to match ${expectedString}`,
      );
    }
>>>>>>> cc9a7c00
  };

  if (context.isNot && pass || !context.isNot && !pass) {
    triggerError();
  }
}

export function toHaveBeenCalled(context: MatcherContext): MatchResult {
  const calls = getMockCalls(context.value);
  const hasBeenCalled = calls.length > 0;

  if (context.isNot) {
    if (hasBeenCalled) {
      const defaultMessage =
        `Expected mock function not to be called, but it was called ${calls.length} time(s)`;
      throw new AssertionError(
        context.customMessage
          ? `${context.customMessage}: ${defaultMessage}`
          : defaultMessage,
      );
    }
  } else {
    if (!hasBeenCalled) {
      const defaultMessage =
        "Expected mock function to be called, but it was not called";
      throw new AssertionError(
        context.customMessage
          ? `${context.customMessage}: ${defaultMessage}`
          : defaultMessage,
      );
    }
  }
}

export function toHaveBeenCalledTimes(
  context: MatcherContext,
  expected: number,
): MatchResult {
  const calls = getMockCalls(context.value);

  if (context.isNot) {
    if (calls.length === expected) {
      const defaultMessage =
        `Expected mock function not to be called ${expected} time(s), but it was`;
      throw new AssertionError(
        context.customMessage
          ? `${context.customMessage}: ${defaultMessage}`
          : defaultMessage,
      );
    }
  } else {
    if (calls.length !== expected) {
      const defaultMessage =
        `Expected mock function to be called ${expected} time(s), but it was called ${calls.length} time(s)`;
      throw new AssertionError(
        context.customMessage
          ? `${context.customMessage}: ${defaultMessage}`
          : defaultMessage,
      );
    }
  }
}

export function toHaveBeenCalledWith(
  context: MatcherContext,
  ...expected: unknown[]
): MatchResult {
  const calls = getMockCalls(context.value);
  const hasBeenCalled = calls.some((call) => equal(call.args, expected));

  if (context.isNot) {
    if (hasBeenCalled) {
      const defaultMessage = `Expected mock function not to be called with ${
        inspectArgs(expected)
      }, but it was`;
      throw new AssertionError(
        context.customMessage
          ? `${context.customMessage}: ${defaultMessage}`
          : defaultMessage,
      );
    }
  } else {
    if (!hasBeenCalled) {
      let otherCalls = "";
      if (calls.length > 0) {
        otherCalls = `\n  Other calls:\n     ${
          calls.map((call) => inspectArgs(call.args)).join("\n    ")
        }`;
      }

      const defaultMessage = `Expected mock function to be called with ${
        inspectArgs(expected)
      }, but it was not.${otherCalls}`;
      throw new AssertionError(
        context.customMessage
          ? `${context.customMessage}: ${defaultMessage}`
          : defaultMessage,
      );
    }
  }
}
export function toHaveBeenLastCalledWith(
  context: MatcherContext,
  ...expected: unknown[]
): MatchResult {
  const calls = getMockCalls(context.value);
  const hasBeenCalled = calls.length > 0 &&
    equal(calls.at(-1)?.args, expected);

  if (context.isNot) {
    if (hasBeenCalled) {
      const defaultMessage =
        `Expected mock function not to be last called with ${
          inspectArgs(expected)
        }, but it was`;
      throw new AssertionError(
        context.customMessage
          ? `${context.customMessage}: ${defaultMessage}`
          : defaultMessage,
      );
    }
  } else {
    if (!hasBeenCalled) {
      const lastCall = calls.at(-1);
      if (!lastCall) {
        const defaultMessage = `Expected mock function to be last called with ${
          inspectArgs(expected)
        }, but it was not`;
        throw new AssertionError(
          context.customMessage
            ? `${context.customMessage}: ${defaultMessage}`
            : defaultMessage,
        );
      } else {
        const defaultMessage = `Expected mock function to be last called with ${
          inspectArgs(expected)
        }, but it was last called with ${inspectArgs(lastCall.args)}`;
        throw new AssertionError(
          context.customMessage
            ? `${context.customMessage}: ${defaultMessage}`
            : defaultMessage,
        );
      }
    }
  }
}

export function toHaveBeenNthCalledWith(
  context: MatcherContext,
  nth: number,
  ...expected: unknown[]
): MatchResult {
  if (nth < 1) {
    throw new Error(`nth must be greater than 0: received ${nth}`);
  }

  const calls = getMockCalls(context.value);
  const callIndex = nth - 1;
  const hasBeenCalled = calls.length > callIndex &&
    equal(calls[callIndex]?.args, expected);

  if (context.isNot) {
    if (hasBeenCalled) {
      const defaultMessage =
        `Expected the n-th call (n=${nth}) of mock function is not with ${
          inspectArgs(expected)
        }, but it was`;
      throw new AssertionError(
        context.customMessage
          ? `${context.customMessage}: ${defaultMessage}`
          : defaultMessage,
      );
    }
  } else {
    if (!hasBeenCalled) {
      const nthCall = calls[callIndex];
      if (!nthCall) {
        const defaultMessage =
          `Expected the n-th call (n=${nth}) of mock function is with ${
            inspectArgs(expected)
          }, but the n-th call does not exist`;
        throw new AssertionError(
          context.customMessage
            ? `${context.customMessage}: ${defaultMessage}`
            : defaultMessage,
        );
      } else {
        const defaultMessage =
          `Expected the n-th call (n=${nth}) of mock function is with ${
            inspectArgs(expected)
          }, but it was with ${inspectArgs(nthCall.args)}`;
        throw new AssertionError(
          context.customMessage
            ? `${context.customMessage}: ${defaultMessage}`
            : defaultMessage,
        );
      }
    }
  }
}

export function toHaveReturned(context: MatcherContext): MatchResult {
  const calls = getMockCalls(context.value);
  const returned = calls.filter((call) => call.returns);

  if (context.isNot) {
    if (returned.length > 0) {
      const defaultMessage =
        `Expected the mock function to not have returned, but it returned ${returned.length} times`;
      throw new AssertionError(
        context.customMessage
          ? `${context.customMessage}: ${defaultMessage}`
          : defaultMessage,
      );
    }
  } else {
    if (returned.length === 0) {
      const defaultMessage =
        `Expected the mock function to have returned, but it did not return`;
      throw new AssertionError(
        context.customMessage
          ? `${context.customMessage}: ${defaultMessage}`
          : defaultMessage,
      );
    }
  }
}

export function toHaveReturnedTimes(
  context: MatcherContext,
  expected: number,
): MatchResult {
  const calls = getMockCalls(context.value);
  const returned = calls.filter((call) => call.returns);

  if (context.isNot) {
    if (returned.length === expected) {
      const defaultMessage =
        `Expected the mock function to not have returned ${expected} times, but it returned ${returned.length} times`;
      throw new AssertionError(
        context.customMessage
          ? `${context.customMessage}: ${defaultMessage}`
          : defaultMessage,
      );
    }
  } else {
    if (returned.length !== expected) {
      const defaultMessage =
        `Expected the mock function to have returned ${expected} times, but it returned ${returned.length} times`;
      throw new AssertionError(
        context.customMessage
          ? `${context.customMessage}: ${defaultMessage}`
          : defaultMessage,
      );
    }
  }
}
export function toHaveReturnedWith(
  context: MatcherContext,
  expected: unknown,
): MatchResult {
  const calls = getMockCalls(context.value);
  const returned = calls.filter((call) => call.returns);
  const returnedWithExpected = returned.some((call) =>
    equal(call.returned, expected)
  );

  if (context.isNot) {
    if (returnedWithExpected) {
      const defaultMessage =
        `Expected the mock function to not have returned with ${
          inspectArg(expected)
        }, but it did`;
      throw new AssertionError(
        context.customMessage
          ? `${context.customMessage}: ${defaultMessage}`
          : defaultMessage,
      );
    }
  } else {
    if (!returnedWithExpected) {
      const defaultMessage =
        `Expected the mock function to have returned with ${
          inspectArg(expected)
        }, but it did not`;
      throw new AssertionError(
        context.customMessage
          ? `${context.customMessage}: ${defaultMessage}`
          : defaultMessage,
      );
    }
  }
}

export function toHaveLastReturnedWith(
  context: MatcherContext,
  expected: unknown,
): MatchResult {
  const calls = getMockCalls(context.value);
  const returned = calls.filter((call) => call.returns);
  const lastReturnedWithExpected = returned.length > 0 &&
    equal(returned.at(-1)?.returned, expected);

  if (context.isNot) {
    if (lastReturnedWithExpected) {
      const defaultMessage =
        `Expected the mock function to not have last returned with ${
          inspectArg(expected)
        }, but it did`;
      throw new AssertionError(
        context.customMessage
          ? `${context.customMessage}: ${defaultMessage}`
          : defaultMessage,
      );
    }
  } else {
    if (!lastReturnedWithExpected) {
      const defaultMessage =
        `Expected the mock function to have last returned with ${
          inspectArg(expected)
        }, but it did not`;
      throw new AssertionError(
        context.customMessage
          ? `${context.customMessage}: ${defaultMessage}`
          : defaultMessage,
      );
    }
  }
}

export function toHaveNthReturnedWith(
  context: MatcherContext,
  nth: number,
  expected: unknown,
): MatchResult {
  if (nth < 1) {
    throw new Error(`nth(${nth}) must be greater than 0`);
  }

  const calls = getMockCalls(context.value);
  const returned = calls.filter((call) => call.returns);
  const returnIndex = nth - 1;
  const maybeNthReturned = returned[returnIndex];
  const nthReturnedWithExpected = maybeNthReturned &&
    equal(maybeNthReturned.returned, expected);

  if (context.isNot) {
    if (nthReturnedWithExpected) {
      const defaultMessage =
        `Expected the mock function to not have n-th (n=${nth}) returned with ${
          inspectArg(expected)
        }, but it did`;
      throw new AssertionError(
        context.customMessage
          ? `${context.customMessage}: ${defaultMessage}`
          : defaultMessage,
      );
    }
  } else {
    if (!nthReturnedWithExpected) {
      const defaultMessage =
        `Expected the mock function to have n-th (n=${nth}) returned with ${
          inspectArg(expected)
        }, but it did not`;
      throw new AssertionError(
        context.customMessage
          ? `${context.customMessage}: ${defaultMessage}`
          : defaultMessage,
      );
    }
  }
}

export function toThrow<E extends Error = Error>(
  context: MatcherContext,
  // deno-lint-ignore no-explicit-any
  expected?: string | RegExp | E | (new (...args: any[]) => E),
): MatchResult {
  if (typeof context.value === "function") {
    try {
      context.value = context.value();
    } catch (err) {
      context.value = err;
    }
  }

  // deno-lint-ignore no-explicit-any
  type ErrorClass = new (...args: any[]) => Error;
  let expectClass: undefined | ErrorClass = undefined;
  let expectMessage: undefined | string | RegExp = undefined;
  if (expected instanceof Error) {
    expectClass = expected.constructor as ErrorClass;
    expectMessage = expected.message;
  }
  if (expected instanceof Function) {
    expectClass = expected as ErrorClass;
  }
  if (typeof expected === "string" || expected instanceof RegExp) {
    expectMessage = expected;
  }

  if (context.isNot) {
    let isError = false;
    try {
      assertIsError(
        context.value,
        expectClass,
        expectMessage,
        context.customMessage,
      );
      isError = true;
      const defaultMessage = `Expected to NOT throw ${expected}`;
      throw new AssertionError(
        context.customMessage
          ? `${context.customMessage}: ${defaultMessage}`
          : defaultMessage,
      );
    } catch (e) {
      if (isError) {
        throw e;
      }
      return;
    }
  }
  return assertIsError(
    context.value,
    expectClass,
    expectMessage,
    context.customMessage,
  );
}<|MERGE_RESOLUTION|>--- conflicted
+++ resolved
@@ -577,25 +577,24 @@
   const triggerError = () => {
     const actualString = format(context.value);
     const expectedString = format(expected);
-<<<<<<< HEAD
-    const defaultMessage =
-      `Expected ${actualString} to NOT match ${expectedString}`;
-    throw new AssertionError(
-      context.customMessage
-        ? `${context.customMessage}: ${defaultMessage}`
-        : defaultMessage,
-    );
-=======
+
     if (context.isNot) {
-      throw new AssertionError(
-        `Expected ${actualString} to NOT match ${expectedString}`,
+      const defaultMessage =
+        `Expected ${actualString} to NOT match ${expectedString}`;
+      throw new AssertionError(
+        context.customMessage
+          ? `${context.customMessage}: ${defaultMessage}`
+          : defaultMessage,
       );
     } else {
-      throw new AssertionError(
-        `Expected ${actualString} to match ${expectedString}`,
-      );
-    }
->>>>>>> cc9a7c00
+      const defaultMessage =
+        `Expected ${actualString} to match ${expectedString}`;
+      throw new AssertionError(
+        context.customMessage
+          ? `${context.customMessage}: ${defaultMessage}`
+          : defaultMessage,
+      );
+    }
   };
 
   if (context.isNot && pass || !context.isNot && !pass) {
