// Copyright 2018-2024 the Deno authors. All rights reserved. MIT license.
// This module is browser compatible.
// Copyright 2019 Allain Lalonde. All rights reserved. ISC License.
// Copyright (c) Meta Platforms, Inc. and affiliates.
// The documentation is extracted from https://github.com/jestjs/jest/blob/main/website/versioned_docs/version-29.7/ExpectAPI.md
// and updated for the Deno ecosystem.

import type {
  Expected,
  ExtendMatchResult,
  Matcher,
  MatcherContext,
  MatcherKey,
  Matchers,
} from "./_types.ts";
import { AssertionError } from "@std/assert/assertion-error";
import {
  assertions,
  emitAssertionTrigger,
  hasAssertions,
} from "./_assertions.ts";
import {
  addCustomEqualityTesters,
  getCustomEqualityTesters,
} from "./_custom_equality_tester.ts";
import { equal } from "./_equal.ts";
import { getExtendMatchers, setExtendMatchers } from "./_extend.ts";
import {
  toBe,
  toBeCloseTo,
  toBeDefined,
  toBeFalsy,
  toBeGreaterThan,
  toBeGreaterThanOrEqual,
  toBeInstanceOf,
  toBeLessThan,
  toBeLessThanOrEqual,
  toBeNaN,
  toBeNull,
  toBeTruthy,
  toBeUndefined,
  toContain,
  toContainEqual,
  toEqual,
  toHaveBeenCalled,
  toHaveBeenCalledTimes,
  toHaveBeenCalledWith,
  toHaveBeenLastCalledWith,
  toHaveBeenNthCalledWith,
  toHaveLastReturnedWith,
  toHaveLength,
  toHaveNthReturnedWith,
  toHaveProperty,
  toHaveReturned,
  toHaveReturnedTimes,
  toHaveReturnedWith,
  toMatch,
  toMatchObject,
  toStrictEqual,
  toThrow,
} from "./_matchers.ts";
import { isPromiseLike } from "./_utils.ts";
import * as asymmetricMatchers from "./_asymmetric_matchers.ts";
import type { Tester } from "./_types.ts";

export type { AnyConstructor, Async, Expected } from "./_types.ts";

const matchers: Record<MatcherKey, Matcher> = {
  lastCalledWith: toHaveBeenLastCalledWith,
  lastReturnedWith: toHaveLastReturnedWith,
  nthCalledWith: toHaveBeenNthCalledWith,
  nthReturnedWith: toHaveNthReturnedWith,
  toBeCalled: toHaveBeenCalled,
  toBeCalledTimes: toHaveBeenCalledTimes,
  toBeCalledWith: toHaveBeenCalledWith,
  toBeCloseTo,
  toBeDefined,
  toBeFalsy,
  toBeGreaterThanOrEqual,
  toBeGreaterThan,
  toBeInstanceOf,
  toBeLessThanOrEqual,
  toBeLessThan,
  toBeNaN,
  toBeNull,
  toBeTruthy,
  toBeUndefined,
  toBe,
  toContainEqual,
  toContain,
  toEqual,
  toHaveBeenCalledTimes,
  toHaveBeenCalledWith,
  toHaveBeenCalled,
  toHaveBeenLastCalledWith,
  toHaveBeenNthCalledWith,
  toHaveLength,
  toHaveLastReturnedWith,
  toHaveNthReturnedWith,
  toHaveProperty,
  toHaveReturnedTimes,
  toHaveReturnedWith,
  toHaveReturned,
  toMatchObject,
  toMatch,
  toReturn: toHaveReturned,
  toReturnTimes: toHaveReturnedTimes,
  toReturnWith: toHaveReturnedWith,
  toStrictEqual,
  toThrow,
};

/**
 * **Note:** the documentation for this module is taken from [Jest](https://github.com/jestjs/jest/blob/main/website/versioned_docs/version-29.7/ExpectAPI.md)
 * and the examples are updated for Deno.
 *
 * The `expect` function is used to test a value. You will use `expect` along with a
 * "matcher" function to assert something about a value.
 *
 * @example Usage
 * ```ts no-assert
 * import { expect } from "@std/expect";
 *
 * function bestLaCroixFlavor(): string {
 *  return "grapefruit";
 * }
 *
 * Deno.test("the best flavor is grapefruit", () => {
 *  expect(bestLaCroixFlavor()).toBe("grapefruit");
 * });
 * ```
 *
 * In this case, `toBe` is the matcher function. There are a lot of different
 * matcher functions, documented in the main module description.
 *
 * The argument to `expect` should be the value that your code produces, and any
 * argument to the matcher should be the correct value. If you mix them up, your
 * tests will still work, but the error messages on failing tests will look
 * strange.
 *
 * @param value The value to perform assertions on.
 * @param customMessage An optional custom message to include in the assertion error.
 * @returns An expected object that can be used to chain matchers.
 *
 * @typeParam T The interface used for `expect`. This is usually needed only if you want to use `expect.extend` to create custom matchers.
 */
export function expect<T extends Expected = Expected>(
  value: unknown,
  customMessage?: string,
): T {
  let isNot = false;
  let isPromised = false;
  const self: T = new Proxy<T>(<T> {}, {
    get(_, name) {
      if (name === "not") {
        isNot = !isNot;
        return self;
      }

      if (name === "resolves") {
        if (!isPromiseLike(value)) {
          throw new AssertionError("Expected value must be PromiseLike");
        }

        isPromised = true;
        return self;
      }

      if (name === "rejects") {
        if (!isPromiseLike(value)) {
          throw new AssertionError("Expected value must be a PromiseLike");
        }

        value = value.then(
          (value) => {
            throw new AssertionError(
              `Promise did not reject: resolved to ${value}`,
            );
          },
          (err) => err,
        );
        isPromised = true;
        return self;
      }

      const extendMatchers: Matchers = getExtendMatchers();
      const allMatchers = {
        ...matchers,
        ...extendMatchers,
      };
      const matcher = allMatchers[name as MatcherKey] as Matcher;
      if (!matcher) {
        throw new TypeError(
          typeof name === "string"
            ? `matcher not found: ${name}`
            : "matcher not found",
        );
      }

      return (...args: unknown[]) => {
        function applyMatcher(value: unknown, args: unknown[]) {
          const context: MatcherContext = {
            value,
            equal,
            isNot: false,
            customMessage,
            customTesters: getCustomEqualityTesters(),
          };
          if (isNot) {
            context.isNot = true;
          }
          if (name in extendMatchers) {
            const result = matcher(context, ...args) as ExtendMatchResult;
            if (context.isNot) {
              if (result.pass) {
                throw new AssertionError(result.message());
              }
            } else if (!result.pass) {
              throw new AssertionError(result.message());
            }
          } else {
            matcher(context, ...args);
          }

          emitAssertionTrigger();
        }

        return isPromised
          ? (value as Promise<unknown>).then((value: unknown) =>
            applyMatcher(value, args)
          )
          : applyMatcher(value, args);
      };
    },
  });

  return self;
}

/**
 * You can use `expect.addEqualityTesters` to add your own methods to test if two
 * objects are equal. For example, let's say you have a class in your code that
 * represents volume and can determine if two volumes using different units are
 * equal. You may want `toEqual` (and other equality matchers) to use this custom
 * equality method when comparing to Volume classes. You can add a custom equality
 * tester to have `toEqual` detect and apply custom logic when comparing Volume
 * classes:
 *
 * @example
 * ```ts
 * import { expect } from "@std/expect";
 *
 * class Volume {
 *   amount: number;
 *   unit: "L" | "mL";
 *
 *   constructor(amount: number, unit: "L" | "mL") {
 *     this.amount = amount;
 *     this.unit = unit;
 *   }
 *
 *   toString() {
 *     return `[Volume ${this.amount}${this.unit}]`;
 *   }
 *
 *   equals(other: Volume) {
 *     if (this.unit === other.unit) {
 *       return this.amount === other.amount;
 *     } else if (this.unit === "L" && other.unit === "mL") {
 *       return this.amount * 1000 === other.amount;
 *     } else {
 *       return this.amount === other.amount * 1000;
 *     }
 *   }
 * }
 *
 * function areVolumesEqual(a: Volume, b: Volume) {
 *   const isAVolume = a instanceof Volume;
 *   const isBVolume = b instanceof Volume;
 *   if (isAVolume && isBVolume) {
 *     return a.equals(b);
 *   } else if (isAVolume === isBVolume) {
 *     return undefined;
 *   } else {
 *     return false;
 *   }
 * }
 *
 * expect.addEqualityTesters([areVolumesEqual]);
 *
 * Deno.test("are equal with different units", () => {
 *   expect(new Volume(1, "L")).toEqual(new Volume(1000, "mL"));
 * });
 * ```
 */
expect.addEqualityTesters = addCustomEqualityTesters as (
  newTesters: Tester[],
) => void;
/**
 * Extend `expect()` with custom provided matchers.
 *
 * To do so, you will need to extend the interface `Expected` to define the new signature of the `expect`.
 *
 * ```ts
 * import type { Async, Expected } from "./expect.ts";
 * import { expect } from "./expect.ts";
 *
 * // Extends the `Expected` interface with your new matchers signatures
 * interface ExtendedExpected<IsAsync = false> extends Expected<IsAsync> {
 *   // Matcher that asserts value is a dinosaur
 *   toBeDinosaur: (options?: { includeTrexs?: boolean }) => unknown;
 *
 *   // NOTE: You also need to overrides the following typings to allow modifiers to correctly infer typing
 *   not: IsAsync extends true ? Async<ExtendedExpected<true>>
 *     : ExtendedExpected<false>;
 *   resolves: Async<ExtendedExpected<true>>;
 *   rejects: Async<ExtendedExpected<true>>;
 * }
 *
 * // Call `expect.extend()` with your new matchers definitions
 * expect.extend({
 *   toBeDinosaur(context, options) {
 *     const dino = `${context.value}`;
 *     const allowed = ["🦕"];
 *     if (options?.includeTrexs) {
 *       allowed.push("🦖");
 *     }
 *     const pass = allowed.includes(dino);
 *     if (context.isNot) {
 *       // Note: when `context.isNot` is set, the test is considered successful when `pass` is false
 *       return {
 *         message: () => `Expected "${dino}" to NOT be a dinosaur`,
 *         pass,
 *       };
 *     }
 *     return { message: () => `Expected "${dino}" to be a dinosaur`, pass };
 *   },
 * });
 *
 * // Alias expect to avoid having to pass the generic typing argument each time
 * // This is probably what you want to export and reuse across your tests
 * const myexpect = expect<ExtendedExpected>;
 *
 * // Perform some tests
 * myexpect("🦕").toBeDinosaur();
 * myexpect("🦧").not.toBeDinosaur();
 * await myexpect(Promise.resolve("🦕")).resolves.toBeDinosaur();
 * await myexpect(Promise.resolve("🦧")).resolves.not.toBeDinosaur();
 *
 * // Regular matchers will still be available
 * myexpect("foo").not.toBeNull()
 * myexpect.anything
 * ```
 */
expect.extend = setExtendMatchers as (newExtendMatchers: Matchers) => void;
/**
 * `expect.anything()` matches anything but `null` or `undefined`. You can use it
 * inside `toEqual` or `toHaveBeenCalledWith` instead of a literal value.
 *
 * @example
 * ```ts
 * import { expect, fn } from "@std/expect";
 *
 * Deno.test("map calls its argument with a non-null argument", () => {
 *   const mock = fn();
 *   [1].map((x) => mock(x));
 *   expect(mock).toHaveBeenCalledWith(expect.anything());
 * });
```
 */
expect.anything = asymmetricMatchers.anything as () => ReturnType<
  typeof asymmetricMatchers.anything
>;
/**
 * `expect.any(constructor)` matches anything that was created with the given
 * constructor or if it's a primitive that is of the passed type. You can use it
 * inside `toEqual` or `toHaveBeenCalledWith` instead of a literal value.
 *
 * @example
 * ```ts
 * import { expect } from "@std/expect";
 *
 * class Cat {}
 * Deno.test("expect.any()", () => {
 *   expect(new Cat()).toEqual(expect.any(Cat));
 *   expect("Hello").toEqual(expect.any(String));
 *   expect(1).toEqual(expect.any(Number));
 *   expect(() => {}).toEqual(expect.any(Function));
 *   expect(false).toEqual(expect.any(Boolean));
 *   expect(BigInt(1)).toEqual(expect.any(BigInt));
 *   expect(Symbol("sym")).toEqual(expect.any(Symbol));
 * });
 * ```
 */
expect.any = asymmetricMatchers.any as (
  c: unknown,
) => ReturnType<typeof asymmetricMatchers.any>;
/**
 * `expect.arrayContaining(array)` matches a received array which contains all of
 * the elements in the expected array. That is, the expected array is a **subset**
 * of the received array. Therefore, it matches a received array which contains
 * elements that are **not** in the expected array.
 *
 * You can use it instead of a literal value:
 *
 * - in `toEqual` or `toHaveBeenCalledWith`
 * - to match a property in `objectContaining` or `toMatchObject`
 *
 * @example
 * ```ts
 * import { expect } from "@std/expect";
 *
 * Deno.test("expect.arrayContaining() with array of numbers", () => {
 *   const arr = [1, 2, 3];
 *   expect([1, 2, 3, 4]).toEqual(expect.arrayContaining(arr));
 *   expect([4, 5, 6]).not.toEqual(expect.arrayContaining(arr));
 *   expect([1, 2, 3]).toEqual(expect.arrayContaining(arr));
 * });
 * ```
 */
expect.arrayContaining = asymmetricMatchers.arrayContaining as (
  // deno-lint-ignore no-explicit-any
  c: any[],
) => ReturnType<typeof asymmetricMatchers.arrayContaining>;
/**
 * `expect.closeTo(number, numDigits?)` is useful when comparing floating point
 * numbers in object properties or array item. If you need to compare a number,
 * please use `.toBeCloseTo` instead.
 *
 * The optional `numDigits` argument limits the number of digits to check **after**
 * the decimal point. For the default value `2`, the test criterion is
 * `Math.abs(expected - received) < 0.005 (that is, 10 ** -2 / 2)`.
 *
 * @example
 * ```ts
 * import { expect } from "@std/expect";
 *
 * Deno.test("compare float in object properties", () => {
 *   expect({
 *     title: "0.1 + 0.2",
 *     sum: 0.1 + 0.2,
 *   }).toEqual({
 *     title: "0.1 + 0.2",
 *     sum: expect.closeTo(0.3, 5),
 *   });
 * });
 * ```
 */
expect.closeTo = asymmetricMatchers.closeTo as (
  num: number,
  numDigits?: number,
) => ReturnType<typeof asymmetricMatchers.closeTo>;
/**
 * `expect.stringContaining(string)` matches the received value if it is a string
 * that contains the exact expected string.
 *
 * @example
 * ```ts
 * import { expect } from "@std/expect";
 *
 * Deno.test("expect.stringContaining() with strings", () => {
 *   expect("https://deno.com/").toEqual(expect.stringContaining("deno"));
 *   expect("function").toEqual(expect.stringContaining("func"));
 *
 *   expect("Hello, World").not.toEqual(expect.stringContaining("hello"));
 *   expect("foobar").not.toEqual(expect.stringContaining("bazz"));
 * });
 * ```
 */
expect.stringContaining = asymmetricMatchers.stringContaining as (
  str: string,
) => ReturnType<typeof asymmetricMatchers.stringContaining>;
/**
 * `expect.stringMatching(string | regexp)` matches the received value if it is a
 * string that matches the expected string or regular expression.
 *
 * You can use it instead of a literal value:
 *
 * - in `toEqual` or `toHaveBeenCalledWith`
 * - to match an element in `arrayContaining`
 * - to match a property in `objectContaining` (not available yet) or `toMatchObject`
 *
 * @example
 * ```ts
 * import { expect } from "@std/expect";
 *
 * Deno.test("example", () => {
 *   expect("deno_std").toEqual(expect.stringMatching(/std/));
 *   expect("0123456789").toEqual(expect.stringMatching(/\d+/));
 *   expect("e").not.toEqual(expect.stringMatching(/\s/));
 *   expect("queue").not.toEqual(expect.stringMatching(/en/));
 * });
 * ```
 */
expect.stringMatching = asymmetricMatchers.stringMatching as (
  pattern: string | RegExp,
) => ReturnType<typeof asymmetricMatchers.stringMatching>;

/**
 * `expect.hasAssertions` verifies that at least one assertion is called during a test.
 *
 * Note: expect.hasAssertions only can use in bdd function test suite, such as `test` or `it`.
 *
 * @example
 * ```ts
 *
 * import { test } from "@std/testing/bdd";
 * import { expect } from "@std/expect";
 *
 * test("it works", () => {
 *   expect.hasAssertions();
 *   expect("a").not.toBe("b");
 * });
 * ```
 */
expect.hasAssertions = hasAssertions as () => void;
<<<<<<< HEAD

/**
 * `expect.assertions` verifies that a certain number of assertions are called during a test.
 *
 * Note: expect.assertions only can use in bdd function test suite, such as `test` or `it`.
 *
 * @example
 * ```ts
 *
 * import { test } from "@std/testing/bdd";
 * import { expect } from "@std/expect";
 *
 * test("it works", () => {
 *   expect.assertions(1);
 *   expect("a").not.toBe("b");
 * });
 * ```
 */
expect.assertions = assertions as (num: number) => void;
=======
/**
 * `expect.objectContaining(object)` matches any received object that recursively matches the expected properties.
 * That is, the expected object is not a subset of the received object. Therefore, it matches a received object
 * which contains properties that are not in the expected object.
 *
 * @example
 * ```ts
 * import { expect } from "@std/expect";
 *
 * Deno.test("example", () => {
 *   expect({ bar: 'baz' }).toEqual(expect.objectContaining({ bar: 'bar'}));
 *   expect({ bar: 'baz' }).not.toEqual(expect.objectContaining({ foo: 'bar'}));
 * });
 * ```
 */
expect.objectContaining = asymmetricMatchers.objectContaining as (
  obj: Record<string, unknown>,
) => ReturnType<typeof asymmetricMatchers.objectContaining>;
>>>>>>> ae7048f9
<|MERGE_RESOLUTION|>--- conflicted
+++ resolved
@@ -514,7 +514,6 @@
  * ```
  */
 expect.hasAssertions = hasAssertions as () => void;
-<<<<<<< HEAD
 
 /**
  * `expect.assertions` verifies that a certain number of assertions are called during a test.
@@ -534,7 +533,7 @@
  * ```
  */
 expect.assertions = assertions as (num: number) => void;
-=======
+
 /**
  * `expect.objectContaining(object)` matches any received object that recursively matches the expected properties.
  * That is, the expected object is not a subset of the received object. Therefore, it matches a received object
@@ -552,5 +551,4 @@
  */
 expect.objectContaining = asymmetricMatchers.objectContaining as (
   obj: Record<string, unknown>,
-) => ReturnType<typeof asymmetricMatchers.objectContaining>;
->>>>>>> ae7048f9
+) => ReturnType<typeof asymmetricMatchers.objectContaining>;