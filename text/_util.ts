// Copyright 2018-2024 the Deno authors. All rights reserved. MIT license.

const CAPITALIZED_WORD_REGEXP = /\p{Lu}\p{Ll}+/u; // e.g. Apple
<<<<<<< HEAD
const ACRONYM_REGEXP = /\p{Lu}+(?=(\p{Lu}\p{Ll})|\P{L}|\b)/u; // e.g. ID, URL, also handles an acronym followed by a capitalized word like in HTMLDivElement
const LOWERCASED_WORD_REGEXP = /(\p{Ll}+)/u; // e.g. apple
const ANY_LETTERS = /\p{L}+/u; // will also match any sequence of letters in languages without a concept of upper/lower case
const DIGITS_REGEXP = /\p{N}+/u; // e.g. 123

const WORD_REGEXP = new RegExp(
  `${CAPITALIZED_WORD_REGEXP.source}|${ACRONYM_REGEXP.source}|${LOWERCASED_WORD_REGEXP.source}|${ANY_LETTERS.source}|${DIGITS_REGEXP.source}`,
  "gu",
);

export function splitToWords(input: string) {
  return input.match(WORD_REGEXP) || [];
=======
const LOWERCASED_WORD_REGEXP = /[^\p{Lu}\p{N}]+/u; // e.g. apple, this will also match a sequence of unicode letters in languages without a concept of upper/lower case
const DIGITS_REGEXP = /\p{N}+/u; // e.g. 123
const MATCH_WORD_BASE_CASE_REGEXP = new RegExp(
  `${ACRONYM_REGEXP.source}|${CAPITALIZED_WORD_REGEXP.source}|${DIGITS_REGEXP.source}|${LOWERCASED_WORD_REGEXP.source}`,
  "gu",
);

function splitByCaseAndNumber(input: string): string[] {
  return input.match(MATCH_WORD_BASE_CASE_REGEXP) || [input];
}

export function splitToWords(input: string) {
  return input.split(/[^\p{L}\p{N}]+/u).filter(Boolean).flatMap(
    splitByCaseAndNumber,
  );
>>>>>>> de85b822
}

export function capitalizeWord(word: string): string {
  return word
    ? word?.[0]?.toLocaleUpperCase() + word.slice(1).toLocaleLowerCase()
    : word;
}<|MERGE_RESOLUTION|>--- conflicted
+++ resolved
@@ -1,36 +1,18 @@
 // Copyright 2018-2024 the Deno authors. All rights reserved. MIT license.
 
 const CAPITALIZED_WORD_REGEXP = /\p{Lu}\p{Ll}+/u; // e.g. Apple
-<<<<<<< HEAD
 const ACRONYM_REGEXP = /\p{Lu}+(?=(\p{Lu}\p{Ll})|\P{L}|\b)/u; // e.g. ID, URL, also handles an acronym followed by a capitalized word like in HTMLDivElement
 const LOWERCASED_WORD_REGEXP = /(\p{Ll}+)/u; // e.g. apple
 const ANY_LETTERS = /\p{L}+/u; // will also match any sequence of letters in languages without a concept of upper/lower case
 const DIGITS_REGEXP = /\p{N}+/u; // e.g. 123
 
-const WORD_REGEXP = new RegExp(
+const WORD_OR_NUMBER_REGEXP = new RegExp(
   `${CAPITALIZED_WORD_REGEXP.source}|${ACRONYM_REGEXP.source}|${LOWERCASED_WORD_REGEXP.source}|${ANY_LETTERS.source}|${DIGITS_REGEXP.source}`,
   "gu",
 );
 
 export function splitToWords(input: string) {
-  return input.match(WORD_REGEXP) || [];
-=======
-const LOWERCASED_WORD_REGEXP = /[^\p{Lu}\p{N}]+/u; // e.g. apple, this will also match a sequence of unicode letters in languages without a concept of upper/lower case
-const DIGITS_REGEXP = /\p{N}+/u; // e.g. 123
-const MATCH_WORD_BASE_CASE_REGEXP = new RegExp(
-  `${ACRONYM_REGEXP.source}|${CAPITALIZED_WORD_REGEXP.source}|${DIGITS_REGEXP.source}|${LOWERCASED_WORD_REGEXP.source}`,
-  "gu",
-);
-
-function splitByCaseAndNumber(input: string): string[] {
-  return input.match(MATCH_WORD_BASE_CASE_REGEXP) || [input];
-}
-
-export function splitToWords(input: string) {
-  return input.split(/[^\p{L}\p{N}]+/u).filter(Boolean).flatMap(
-    splitByCaseAndNumber,
-  );
->>>>>>> de85b822
+  return input.match(WORD_OR_NUMBER_REGEXP) || [];
 }
 
 export function capitalizeWord(word: string): string {
