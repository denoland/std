--- conflicted
+++ resolved
@@ -23,12 +23,8 @@
 export * from "./closest_string.ts";
 export * from "./compare_similarity.ts";
 export * from "./word_similarity_sort.ts";
-<<<<<<< HEAD
-export * from "./case.ts";
+export * from "./to_camel_case.ts";
 export * from "./to_constant_case.ts";
-=======
-export * from "./to_camel_case.ts";
 export * from "./to_kebab_case.ts";
 export * from "./to_pascal_case.ts";
-export * from "./to_snake_case.ts";
->>>>>>> 8b8333f1
+export * from "./to_snake_case.ts";