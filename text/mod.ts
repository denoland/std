// Copyright 2018-2024 the Deno authors. All rights reserved. MIT license.

<<<<<<< HEAD
export { levenshteinDistance } from "./levenshtein_distance.ts";
export { closestString } from "./closest_string.ts";
export { compareSimilarity } from "./compare_similarity.ts";
export { wordSimilaritySort } from "./word_similarity_sort.ts";
export * from "./case.ts";
=======
export * from "./levenshtein_distance.ts";
export * from "./closest_string.ts";
export * from "./compare_similarity.ts";
export * from "./word_similarity_sort.ts";
>>>>>>> 4df9f27f
<|MERGE_RESOLUTION|>--- conflicted
+++ resolved
@@ -1,14 +1,7 @@
 // Copyright 2018-2024 the Deno authors. All rights reserved. MIT license.
 
-<<<<<<< HEAD
-export { levenshteinDistance } from "./levenshtein_distance.ts";
-export { closestString } from "./closest_string.ts";
-export { compareSimilarity } from "./compare_similarity.ts";
-export { wordSimilaritySort } from "./word_similarity_sort.ts";
-export * from "./case.ts";
-=======
 export * from "./levenshtein_distance.ts";
 export * from "./closest_string.ts";
 export * from "./compare_similarity.ts";
 export * from "./word_similarity_sort.ts";
->>>>>>> 4df9f27f
+export * from "./case.ts";