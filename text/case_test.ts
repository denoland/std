// Copyright 2018-2024 the Deno authors. All rights reserved. MIT license.

import { assertEquals } from "@std/assert";
<<<<<<< HEAD
import { toCamelCase, toKebabCase, toPascalCase, toSnakeCase } from "./case.ts";
=======
import { toCamelCase, toKebabCase, toPascalCase, toSnakeCase } from "./mod.ts";
>>>>>>> 030941b3

Deno.test("toCamelCase() handles an empty string", () => {
  assertEquals(toCamelCase(""), "");
});

Deno.test("toCamelCase() converts a single word", () => {
  const input = "shruberry";
  const expected = "shruberry";
  assertEquals(toCamelCase(input), expected);
});

Deno.test("toCamelCase() converts a sentence", () => {
  const input = "she turned me into a newt";
  const expected = "sheTurnedMeIntoANewt";
  assertEquals(toCamelCase(input), expected);
});

Deno.test("toCamelCase() converts multiple delimiters", () => {
  const result = toCamelCase("I am up-to-date!");
  const expected = "iAmUpToDate";
  assertEquals(result, expected);
});

Deno.test("toCamelCase() trims whitespace", () => {
  const result = toCamelCase(" deno Is AWESOME ");
  const expected = "denoIsAwesome";
  assertEquals(result, expected);
});

Deno.test("toKebabCase() handles an empty string", () => {
  assertEquals(toKebabCase(""), "");
});

Deno.test("toKebabCase() converts a single word", () => {
  const input = "shruberry";
  const expected = "shruberry";
  assertEquals(toKebabCase(input), expected);
});

Deno.test("toKebabCase() converts a sentence", () => {
  const input = "she turned me into a newt";
  const expected = "she-turned-me-into-a-newt";
  assertEquals(toKebabCase(input), expected);
});

Deno.test("toKebabCase() converts multiple delimiters", () => {
  const result = toKebabCase("I am up-to-date!");
  const expected = "i-am-up-to-date";
  assertEquals(result, expected);
});

Deno.test("toKebabCase() trims whitespace", () => {
  const result = toKebabCase(" deno Is AWESOME ");
  const expected = "deno-is-awesome";
  assertEquals(result, expected);
});

Deno.test("toPascalCase() handles empty string", () => {
  assertEquals(toPascalCase(""), "");
});

Deno.test("toPascalCase() converts a single word", () => {
  const input = "shruberry";
  const expected = "Shruberry";
  assertEquals(toPascalCase(input), expected);
});

Deno.test("toPascalCase() converts a sentence", () => {
  const input = "she turned me into a newt";
  const expected = "SheTurnedMeIntoANewt";
  assertEquals(toPascalCase(input), expected);
});

Deno.test("toPascalCase() converts multiple delimiters", () => {
  const result = toPascalCase("I am up-to-date!");
  const expected = "IAmUpToDate";
  assertEquals(result, expected);
});

Deno.test("toPascalCase() trims whitespace", () => {
  const result = toPascalCase(" deno Is AWESOME ");
  const expected = "DenoIsAwesome";
  assertEquals(result, expected);
});

Deno.test("toPascalCase() converts a single word with Cyrillic letters", () => {
  const input = "шруберри";
  const expected = "Шруберри";
  assertEquals(toPascalCase(input), expected);
});

Deno.test("toSnakeCase() handles an empty string", () => {
  assertEquals(toSnakeCase(""), "");
});

Deno.test("toSnakeCase() converts a single word", () => {
  const input = "shruberry";
  const expected = "shruberry";
  assertEquals(toSnakeCase(input), expected);
});

Deno.test("toSnakeCase() converts a sentence", () => {
  const input = "she turned me into a newt";
  const expected = "she_turned_me_into_a_newt";
  assertEquals(toSnakeCase(input), expected);
});

Deno.test("toSnakeCase() converts multiple delimiters", () => {
  const result = toSnakeCase("I am up-to-date!");
  const expected = "i_am_up_to_date";
  assertEquals(result, expected);
});

Deno.test("toSnakeCase() trims whitespace", () => {
  const result = toSnakeCase(" deno Is AWESOME ");
  const expected = "deno_is_awesome";
  assertEquals(result, expected);
});<|MERGE_RESOLUTION|>--- conflicted
+++ resolved
@@ -1,11 +1,7 @@
 // Copyright 2018-2024 the Deno authors. All rights reserved. MIT license.
 
 import { assertEquals } from "@std/assert";
-<<<<<<< HEAD
-import { toCamelCase, toKebabCase, toPascalCase, toSnakeCase } from "./case.ts";
-=======
 import { toCamelCase, toKebabCase, toPascalCase, toSnakeCase } from "./mod.ts";
->>>>>>> 030941b3
 
 Deno.test("toCamelCase() handles an empty string", () => {
   assertEquals(toCamelCase(""), "");
