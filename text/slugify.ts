--- conflicted
+++ resolved
@@ -1,13 +1,8 @@
 // Copyright 2018-2024 the Deno authors. All rights reserved. MIT license.
 
 /**
-<<<<<<< HEAD
- * Converts a string into {@link https://en.wikipedia.org/wiki/Clean_URL#Slug a slug}.
-=======
  * Converts a string into a {@link https://en.wikipedia.org/wiki/Clean_URL#Slug | slug}.
  *
- * @experimental **UNSTABLE**: New API, yet to be vetted.
->>>>>>> 833a24f0
  *
  * @experimental **UNSTABLE**: New API, yet to be vetted.
  *
