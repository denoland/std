// Copyright 2018-2021 the Deno authors. All rights reserved. MIT license.
import { ConnInfo, serve, serveListener, Server, serveTls } from "./server.ts";
import { mockConn as createMockConn } from "./_mock_conn.ts";
import { dirname, fromFileUrl, join, resolve } from "../path/mod.ts";
import { readAll, writeAll } from "../streams/conversion.ts";
import { deferred, delay } from "../async/mod.ts";
import {
  assert,
  assertEquals,
  assertThrows,
  assertThrowsAsync,
  unreachable,
} from "../testing/asserts.ts";

const moduleDir = dirname(fromFileUrl(import.meta.url));
const testdataDir = resolve(moduleDir, "testdata");

type AcceptCallSideEffect = ({
  acceptCallCount,
}: {
  acceptCallCount: number;
}) => void | Promise<void>;

class MockListener implements Deno.Listener {
  conn: Deno.Conn;
  #closed = false;
  #rejectionError?: Error;
  #rejectionCount: number;
  #acceptCallSideEffect: AcceptCallSideEffect;
  acceptCallTimes: number[] = [];
  acceptCallIntervals: number[] = [];
  acceptCallCount = 0;

  constructor({
    conn,
    rejectionError,
    rejectionCount = Infinity,
    acceptCallSideEffect = () => {},
  }: {
    conn: Deno.Conn;
    rejectionError?: Error;
    rejectionCount?: number;
    acceptCallSideEffect?: AcceptCallSideEffect;
  }) {
    this.conn = conn;
    this.#rejectionError = rejectionError;
    this.#rejectionCount = rejectionCount;
    this.#acceptCallSideEffect = acceptCallSideEffect;
  }

  get addr(): Deno.Addr {
    return this.conn.localAddr;
  }

  get rid(): number {
    return 4505;
  }

  #shouldReject(): boolean {
    return (
      typeof this.#rejectionError !== "undefined" &&
      this.acceptCallCount <= this.#rejectionCount
    );
  }

  async accept(): Promise<Deno.Conn> {
    if (this.#closed) {
      throw new Deno.errors.BadResource("MockListener has closed");
    }

    const now = performance.now();
    this.acceptCallIntervals.push(now - (this.acceptCallTimes.at(-1) ?? now));
    this.acceptCallTimes.push(now);
    this.acceptCallCount++;
    this.#acceptCallSideEffect({ acceptCallCount: this.acceptCallCount });

    await delay(0);

    return this.#shouldReject()
      ? Promise.reject(this.#rejectionError)
      : Promise.resolve(this.conn);
  }

  close(): void {
    this.#closed = true;
  }

  async *[Symbol.asyncIterator](): AsyncIterableIterator<Deno.Conn> {
    while (true) {
      if (this.#closed) {
        break;
      }

      const now = performance.now();
      this.acceptCallIntervals.push(now - (this.acceptCallTimes.at(-1) ?? now));
      this.acceptCallTimes.push(now);
      this.acceptCallCount++;
      this.#acceptCallSideEffect({ acceptCallCount: this.acceptCallCount });

      await delay(0);

      if (this.#shouldReject()) {
        throw this.#rejectionError;
      }

      yield this.conn;
    }
  }
}

Deno.test(
  "Server.addrs should expose the addresses the server is listening on",
  async () => {
    const listenerOneOptions = {
      hostname: "127.0.0.1",
      port: 4505,
    };
    const listenerTwoOptions = {
      hostname: "127.0.0.1",
      port: 8080,
    };
    const listenerOne = Deno.listen(listenerOneOptions);
    const listenerTwo = Deno.listen(listenerTwoOptions);

    const addrHostname = "0.0.0.0";
    const addrPort = 3000;
    const handler = () => new Response();

    const server = new Server({
      port: addrPort,
      hostname: addrHostname,
      handler,
    });
    const servePromiseOne = server.serve(listenerOne);
    const servePromiseTwo = server.serve(listenerTwo);
    const servePromiseThree = server.listenAndServe();

    try {
      assertEquals(server.addrs.length, 3);
      assertEquals(server.addrs[0].transport, "tcp");
      assertEquals(
        (server.addrs[0] as Deno.NetAddr).hostname,
        listenerOneOptions.hostname,
      );
      assertEquals(
        (server.addrs[0] as Deno.NetAddr).port,
        listenerOneOptions.port,
      );
      assertEquals(server.addrs[1].transport, "tcp");
      assertEquals(
        (server.addrs[1] as Deno.NetAddr).hostname,
        listenerTwoOptions.hostname,
      );
      assertEquals(
        (server.addrs[1] as Deno.NetAddr).port,
        listenerTwoOptions.port,
      );
      assertEquals(server.addrs[2].transport, "tcp");
      assertEquals((server.addrs[2] as Deno.NetAddr).hostname, addrHostname);
      assertEquals((server.addrs[2] as Deno.NetAddr).port, addrPort);
    } finally {
      server.close();
      await servePromiseOne;
      await servePromiseTwo;
      await servePromiseThree;
    }
  },
);

Deno.test("Server.closed should expose whether it is closed", () => {
  const handler = () => new Response();
  const server = new Server({ handler });
  try {
    assertEquals(server.closed, false);
  } finally {
    server.close();
    assertEquals(server.closed, true);
  }
});

Deno.test(
  "Server.close should throw an error if the server is already closed",
  () => {
    const handler = () => new Response();
    const server = new Server({ handler });
    server.close();

    assertThrows(() => server.close(), Deno.errors.Http, "Server closed");
  },
);

Deno.test(
  "Server.serve should throw an error if the server is already closed",
  async () => {
    const handler = () => new Response();
    const server = new Server({ handler });
    server.close();

    const listenOptions = {
      hostname: "localhost",
      port: 4505,
    };
    const listener = Deno.listen(listenOptions);

    await assertThrowsAsync(
      () => server.serve(listener),
      Deno.errors.Http,
      "Server closed",
    );

    try {
      listener.close();
    } catch (error) {
      if (!(error instanceof Deno.errors.BadResource)) {
        throw error;
      }
    }
  },
);

Deno.test(
  "Server.listenAndServe should throw an error if the server is already closed",
  async () => {
    const handler = () => new Response();
    const server = new Server({ handler });
    server.close();

    await assertThrowsAsync(
      () => server.listenAndServe(),
      Deno.errors.Http,
      "Server closed",
    );
  },
);

Deno.test(
  "Server.listenAndServeTls should throw an error if the server is already closed",
  async () => {
    const handler = () => new Response();
    const server = new Server({ handler });
    server.close();

    const certFile = join(testdataDir, "tls/localhost.crt");
    const keyFile = join(testdataDir, "tls/localhost.key");

    await assertThrowsAsync(
      () => server.listenAndServeTls(certFile, keyFile),
      Deno.errors.Http,
      "Server closed",
    );
  },
);

Deno.test(
  "serve should not throw if abort when the server is already closed",
  async () => {
    const listenOptions = {
      hostname: "localhost",
      port: 4505,
    };
    const listener = Deno.listen(listenOptions);
    const handler = () => new Response();
    const abortController = new AbortController();

    const servePromise = serveListener(listener, handler, {
      signal: abortController.signal,
    });

    abortController.abort();

    try {
      abortController.abort();
    } finally {
      await servePromise;
    }
  },
);

Deno.test(
  "serve should not throw if abort when the server is already closed",
  async () => {
    const handler = () => new Response();
    const abortController = new AbortController();

    const servePromise = serve(handler, {
      hostname: "localhost",
      port: 4505,
      signal: abortController.signal,
    });

    abortController.abort();

    try {
      abortController.abort();
    } finally {
      await servePromise;
    }
  },
);

Deno.test(
  "serveTls should not throw if abort when the server is already closed",
  async () => {
    const certFile = join(testdataDir, "tls/localhost.crt");
    const keyFile = join(testdataDir, "tls/localhost.key");
    const handler = () => new Response();
    const abortController = new AbortController();

    const servePromise = serveTls(handler, {
      hostname: "localhost",
      port: 4505,
      certFile,
      keyFile,
      signal: abortController.signal,
    });

    abortController.abort();

    try {
      abortController.abort();
    } finally {
      await servePromise;
    }
  },
);

Deno.test(`Server.serve should handle requests`, async () => {
  const listenOptions = {
    hostname: "localhost",
    port: 4505,
  };
  const listener = Deno.listen(listenOptions);

  const url = `http://${listenOptions.hostname}:${listenOptions.port}`;
  const status = 418;
  const method = "GET";
  const body = `${method}: ${url} - Hello Deno on HTTP!`;

  const handler = () => new Response(body, { status });

  const server = new Server({ handler });
  const servePromise = server.serve(listener);

  try {
    const response = await fetch(url, { method });
    assertEquals(await response.text(), body);
    assertEquals(response.status, status);
  } finally {
    server.close();
    await servePromise;
  }
});

Deno.test(`Server.listenAndServe should handle requests`, async () => {
  const hostname = "localhost";
  const port = 4505;
  const url = `http://${hostname}:${port}`;
  const status = 418;
  const method = "POST";
  const body = `${method}: ${url} - Hello Deno on HTTP!`;

  const handler = () => new Response(body, { status });

  const server = new Server({ hostname, port, handler });
  const servePromise = server.listenAndServe();

  try {
    const response = await fetch(url, { method });
    assertEquals(await response.text(), body);
    assertEquals(response.status, status);
  } finally {
    server.close();
    await servePromise;
  }
});

Deno.test({
  // PermissionDenied: Permission denied (os error 13)
  // Will pass if run as root user.
  ignore: true,
  name: `Server.listenAndServe should handle requests on the default HTTP port`,
  fn: async () => {
    const addr = "localhost";
    const url = `http://${addr}`;
    const status = 418;
    const method = "PATCH";
    const body = `${method}: ${url} - Hello Deno on HTTP!`;

    const handler = () => new Response(body, { status });

    const server = new Server({ hostname: addr, handler });
    const servePromise = server.listenAndServe();

    try {
      const response = await fetch(url, { method });
      assertEquals(await response.text(), body);
      assertEquals(response.status, status);
    } finally {
      server.close();
      await servePromise;
    }
  },
});

Deno.test(`Server.listenAndServeTls should handle requests`, async () => {
  const hostname = "localhost";
  const port = 4505;
  const addr = `${hostname}:${port}`;
  const certFile = join(testdataDir, "tls/localhost.crt");
  const keyFile = join(testdataDir, "tls/localhost.key");
  const url = `http://${addr}`;
  const status = 418;
  const method = "DELETE";
  const body = `${method}: ${url} - Hello Deno on HTTPS!`;

  const handler = () => new Response(body, { status });

  const server = new Server({ hostname, port, handler });
  const servePromise = server.listenAndServeTls(certFile, keyFile);

  try {
    // Invalid certificate, connection should throw on first read or write
    // but should not crash the server.
    const badConn = await Deno.connectTls({
      hostname,
      port,
      // missing certFile
    });

    await assertThrowsAsync(
      () => badConn.read(new Uint8Array(1)),
      Deno.errors.InvalidData,
      "invalid certificate: UnknownIssuer",
      "Read with missing certFile didn't throw an InvalidData error when it should have.",
    );

    badConn.close();

    // Valid request after invalid
    const conn = await Deno.connectTls({
      hostname,
      port,
      certFile: join(testdataDir, "tls/RootCA.pem"),
    });

    await writeAll(
      conn,
      new TextEncoder().encode(`${method.toUpperCase()} / HTTP/1.0\r\n\r\n`),
    );

    const response = new TextDecoder().decode(await readAll(conn));

    conn.close();

    assert(response.includes(`HTTP/1.0 ${status}`), "Status code not correct");
    assert(response.includes(body), "Response body not correct");
  } finally {
    server.close();
    await servePromise;
  }
});

Deno.test({
  // PermissionDenied: Permission denied (os error 13)
  // Will pass if run as root user.
  ignore: true,
  name:
    `Server.listenAndServeTls should handle requests on the default HTTPS port`,
  fn: async () => {
    const hostname = "localhost";
    const port = 443;
    const addr = hostname;
    const certFile = join(testdataDir, "tls/localhost.crt");
    const keyFile = join(testdataDir, "tls/localhost.key");
    const url = `http://${addr}`;
    const status = 418;
    const method = "PUT";
    const body = `${method}: ${url} - Hello Deno on HTTPS!`;

    const handler = () => new Response(body, { status });

    const server = new Server({ hostname, port, handler });
    const servePromise = server.listenAndServeTls(certFile, keyFile);

    try {
      // Invalid certificate, connection should throw on first read or write
      // but should not crash the server.
      const badConn = await Deno.connectTls({
        hostname,
        port,
        // missing certFile
      });

      await assertThrowsAsync(
        () => badConn.read(new Uint8Array(1)),
        Deno.errors.InvalidData,
        "invalid certificate: UnknownIssuer",
        "Read with missing certFile didn't throw an InvalidData error when it should have.",
      );

      badConn.close();

      // Valid request after invalid
      const conn = await Deno.connectTls({
        hostname,
        port,
        certFile: join(testdataDir, "tls/RootCA.pem"),
      });

      await writeAll(
        conn,
        new TextEncoder().encode(`${method.toUpperCase()} / HTTP/1.0\r\n\r\n`),
      );

      const response = new TextDecoder().decode(await readAll(conn));

      conn.close();

      assert(
        response.includes(`HTTP/1.0 ${status}`),
        "Status code not correct",
      );
      assert(response.includes(body), "Response body not correct");
    } finally {
      server.close();
      await servePromise;
    }
  },
});

Deno.test(`serve should handle requests`, async () => {
  const listenOptions = {
    hostname: "localhost",
    port: 4505,
  };
  const listener = Deno.listen(listenOptions);

  const url = `http://${listenOptions.hostname}:${listenOptions.port}`;
  const status = 418;
  const method = "GET";
  const body = `${method}: ${url} - Hello Deno on HTTP!`;

  const handler = () => new Response(body, { status });
  const abortController = new AbortController();

  const servePromise = serveListener(listener, handler, {
    signal: abortController.signal,
  });

  try {
    const response = await fetch(url, { method });
    assertEquals(await response.text(), body);
    assertEquals(response.status, status);
  } finally {
    abortController.abort();
    await servePromise;
  }
});

Deno.test(`serve should handle requests`, async () => {
  const hostname = "localhost";
  const port = 4505;
  const url = `http://${hostname}:${port}`;
  const status = 418;
  const method = "POST";
  const body = `${method}: ${url} - Hello Deno on HTTP!`;

  const handler = () => new Response(body, { status });
  const abortController = new AbortController();

  const servePromise = serve(handler, {
    hostname,
    port,
    signal: abortController.signal,
  });

  try {
    const response = await fetch(url, { method });
    assertEquals(await response.text(), body);
    assertEquals(response.status, status);
  } finally {
    abortController.abort();
    await servePromise;
  }
});

Deno.test(`serve listens on the port 8000 by default`, async () => {
  const url = "http://localhost:8000";
  const body = "Hello from port 8000";

  const handler = () => new Response(body);
  const abortController = new AbortController();

  const servePromise = serve(handler, {
    signal: abortController.signal,
  });

  try {
    const response = await fetch(url);
    assertEquals(await response.text(), body);
  } finally {
    abortController.abort();
    await servePromise;
  }
});

Deno.test(`serve should handle websocket requests`, async () => {
  const hostname = "localhost";
  const port = 4505;
  const url = `ws://${hostname}:${port}`;
  const message = `${url} - Hello Deno on WebSocket!`;

  const abortController = new AbortController();

  const servePromise = serve(
    (request) => {
      const { socket, response } = Deno.upgradeWebSocket(request);
      // Return the received message as it is
      socket.onmessage = (event) => socket.send(event.data);
      return response;
    },
    {
      hostname,
      port,
      signal: abortController.signal,
    },
  );

  const ws = new WebSocket(url);
  try {
    ws.onopen = () => ws.send(message);
    const response = await new Promise((resolve) => {
      ws.onmessage = (event) => resolve(event.data);
    });
    assertEquals(response, message);
  } finally {
    ws.close();
    abortController.abort();
    await servePromise;
  }
});

Deno.test(`Server.listenAndServeTls should handle requests`, async () => {
  const hostname = "localhost";
  const port = 4505;
  const addr = `${hostname}:${port}`;
  const certFile = join(testdataDir, "tls/localhost.crt");
  const keyFile = join(testdataDir, "tls/localhost.key");
  const url = `http://${addr}`;
  const status = 418;
  const method = "PATCH";
  const body = `${method}: ${url} - Hello Deno on HTTPS!`;

  const handler = () => new Response(body, { status });
  const abortController = new AbortController();

  const servePromise = serveTls(handler, {
    hostname,
    port,
    certFile,
    keyFile,
    signal: abortController.signal,
  });

  try {
    // Invalid certificate, connection should throw on first read or write
    // but should not crash the server.
    const badConn = await Deno.connectTls({
      hostname,
      port,
      // missing certFile
    });

    await assertThrowsAsync(
      () => badConn.read(new Uint8Array(1)),
      Deno.errors.InvalidData,
      "invalid certificate: UnknownIssuer",
      "Read with missing certFile didn't throw an InvalidData error when it should have.",
    );

    badConn.close();

    // Valid request after invalid
    const conn = await Deno.connectTls({
      hostname,
      port,
      certFile: join(testdataDir, "tls/RootCA.pem"),
    });

    await writeAll(
      conn,
      new TextEncoder().encode(`${method.toUpperCase()} / HTTP/1.0\r\n\r\n`),
    );

    const response = new TextDecoder().decode(await readAll(conn));

    conn.close();

    assert(response.includes(`HTTP/1.0 ${status}`), "Status code not correct");
    assert(response.includes(body), "Response body not correct");
  } finally {
    abortController.abort();
    await servePromise;
  }
});

Deno.test(
  "Server should not reject when the listener is closed (though the server will continually try and fail to accept connections on the listener until it is closed)",
  async () => {
    const listener = Deno.listen({ port: 4505 });
    const handler = () => new Response();
    const server = new Server({ handler });
    listener.close();

    let servePromise;

    try {
      servePromise = server.serve(listener);
      await delay(10);
    } finally {
      server.close();
      await servePromise;
    }
  },
);

Deno.test(
  "Server should not reject when there is a tls handshake with tcp corruption",
  async () => {
    const conn = createMockConn();
    const rejectionError = new Deno.errors.InvalidData(
      "test-tcp-corruption-error",
    );
    const listener = new MockListener({ conn, rejectionError });
    const handler = () => new Response();
    const server = new Server({ handler });

    let servePromise;

    try {
      servePromise = server.serve(listener);
      await delay(10);
    } finally {
      server.close();
      await servePromise;
    }
  },
);

Deno.test(
  "Server should not reject when the tls session is aborted",
  async () => {
    const conn = createMockConn();
    const rejectionError = new Deno.errors.ConnectionReset(
      "test-tls-session-aborted-error",
    );
    const listener = new MockListener({ conn, rejectionError });
    const handler = () => new Response();
    const server = new Server({ handler });

    let servePromise;

    try {
      servePromise = server.serve(listener);
      await delay(10);
    } finally {
      server.close();
      await servePromise;
    }
  },
);

Deno.test("Server should not reject when the socket is closed", async () => {
  const conn = createMockConn();
  const rejectionError = new Deno.errors.NotConnected(
    "test-socket-closed-error",
  );
  const listener = new MockListener({ conn, rejectionError });
  const handler = () => new Response();
  const server = new Server({ handler });

  let servePromise;

  try {
    servePromise = server.serve(listener);
    await delay(10);
  } finally {
    server.close();
    await servePromise;
  }
});

Deno.test(
  "Server should implement a backoff delay when accepting a connection throws an expected error and reset the backoff when successfully accepting a connection again",
  async () => {
    // acceptDelay(n) = 5 * 2^n for n=0...7 capped at 1000 afterwards.
    const expectedBackoffDelays = [
      5,
      10,
      20,
      40,
      80,
      160,
      320,
      640,
      1000,
      1000,
    ];
    const rejectionCount = expectedBackoffDelays.length;

    let resolver: (value: unknown) => void;

    // Construct a promise we know will only resolve after listener.accept() has
    // been called enough times to assert on our expected backoff delays, i.e.
    // the number of rejections + 1 success.
    const expectedBackoffDelaysCompletedPromise = new Promise((resolve) => {
      resolver = resolve;
    });

    const acceptCallSideEffect = ({
      acceptCallCount,
    }: {
      acceptCallCount: number;
    }) => {
      if (acceptCallCount > rejectionCount + 1) {
        resolver(undefined);
      }
    };

    const conn = createMockConn();
    const rejectionError = new Deno.errors.NotConnected(
      "test-socket-closed-error",
    );

    const listener = new MockListener({
      conn,
      rejectionError,
      rejectionCount,
      acceptCallSideEffect,
    });

    const handler = () => new Response();
    const server = new Server({ handler });
    const servePromise = server.serve(listener);

    // Wait for all the expected failures / backoff periods to have completed.
    await expectedBackoffDelaysCompletedPromise;

    server.close();
    await servePromise;

    listener.acceptCallIntervals.shift();
    console.log("\n Accept call intervals vs expected backoff intervals:");
    console.table(
      listener.acceptCallIntervals.map((col, i) => [
        col,
        expectedBackoffDelays[i] ?? "<1000, reset",
      ]),
    );

    // Assert that the time between the accept calls is greater than or equal to
    // the expected backoff delay.
    for (let i = 0; i < rejectionCount; i++) {
      assertEquals(
        listener.acceptCallIntervals[i] >= expectedBackoffDelays[i],
        true,
      );
    }

    // Assert that the backoff delay has been reset following successfully
    // accepting a connection, i.e. it doesn't remain at 1000ms.
    assertEquals(listener.acceptCallIntervals[rejectionCount] < 1000, true);
  },
);

Deno.test(
  "Server should reject if the listener throws an unexpected error accepting a connection",
  async () => {
    const conn = createMockConn();
    const rejectionError = new Error("test-unexpected-error");
    const listener = new MockListener({ conn, rejectionError });
    const handler = () => new Response();
    const server = new Server({ handler });
    await assertThrowsAsync(
      () => server.serve(listener),
      Error,
      rejectionError.message,
    );
  },
);

Deno.test(
  "Server should not reject when the connection is closed before the message is complete",
  async () => {
    const listenOptions = {
      hostname: "localhost",
      port: 4505,
    };
    const listener = Deno.listen(listenOptions);

    const onRequest = deferred();
    const postRespondWith = deferred();

    const handler = async () => {
      onRequest.resolve();

      await delay(0);

      try {
        return new Response("test-response");
      } finally {
        postRespondWith.resolve();
      }
    };

    const server = new Server({ handler });
    const servePromise = server.serve(listener);

    const conn = await Deno.connect(listenOptions);

    await writeAll(conn, new TextEncoder().encode(`GET / HTTP/1.0\r\n\r\n`));

    await onRequest;
    conn.close();

    await postRespondWith;
    server.close();

    await servePromise;
  },
);

Deno.test("Server should not reject when the handler throws", async () => {
  const listenOptions = {
    hostname: "localhost",
    port: 4505,
  };
  const listener = Deno.listen(listenOptions);

  const postRespondWith = deferred();

  const handler = () => {
    try {
      throw new Error("test-error");
    } finally {
      postRespondWith.resolve();
    }
  };

  const server = new Server({ handler });
  const servePromise = server.serve(listener);

  const conn = await Deno.connect(listenOptions);

  await writeAll(conn, new TextEncoder().encode(`GET / HTTP/1.0\r\n\r\n`));

  await postRespondWith;
  conn.close();
  server.close();
  await servePromise;
});

Deno.test("Server should be able to parse IPV6 addresses", async () => {
  const hostname = "[::1]";
  const port = 4505;
  const url = `http://${hostname}:${port}`;
  const method = "GET";
  const status = 418;
  const body = `${method}: ${url} - Hello Deno on HTTP!`;

  const handler = () => new Response(body, { status });
  const abortController = new AbortController();

  const servePromise = serve(handler, {
    hostname,
    port,
    signal: abortController.signal,
  });

  try {
    const response = await fetch(url, { method });
    assertEquals(await response.text(), body);
    assertEquals(response.status, status);
  } finally {
    abortController.abort();
    await servePromise;
  }
});

Deno.test("Server.serve can be called multiple times", async () => {
  const listenerOneOptions = {
    hostname: "localhost",
    port: 4505,
  };
  const listenerTwoOptions = {
    hostname: "localhost",
    port: 8080,
  };
  const listenerOne = Deno.listen(listenerOneOptions);
  const listenerTwo = Deno.listen(listenerTwoOptions);

  const handler = (_request: Request, connInfo: ConnInfo) => {
    if ((connInfo.localAddr as Deno.NetAddr).port === listenerOneOptions.port) {
      return new Response("Hello listener one!");
    } else if (
      (connInfo.localAddr as Deno.NetAddr).port === listenerTwoOptions.port
    ) {
      return new Response("Hello listener two!");
    }

    unreachable();
  };

  const server = new Server({ handler });
  const servePromiseOne = server.serve(listenerOne);
  const servePromiseTwo = server.serve(listenerTwo);

  try {
    const responseOne = await fetch(
      `http://${listenerOneOptions.hostname}:${listenerOneOptions.port}`,
    );
    assertEquals(await responseOne.text(), "Hello listener one!");

    const responseTwo = await fetch(
      `http://${listenerTwoOptions.hostname}:${listenerTwoOptions.port}`,
    );
    assertEquals(await responseTwo.text(), "Hello listener two!");
  } finally {
    server.close();
    await servePromiseOne;
    await servePromiseTwo;
  }
});

Deno.test(
  "Server.listenAndServe should throw if called multiple times",
  async () => {
    const handler = () => unreachable();

    const server = new Server({ port: 4505, handler });
    const servePromise = server.listenAndServe();

    try {
      assertThrowsAsync(() => server.listenAndServe(), Deno.errors.AddrInUse);
    } finally {
      server.close();
      await servePromise;
    }
  },
);

Deno.test(
  "Server.listenAndServeTls should throw if called multiple times",
  async () => {
    const handler = () => unreachable();

    const certFile = join(testdataDir, "tls/localhost.crt");
    const keyFile = join(testdataDir, "tls/localhost.key");

    const server = new Server({ port: 4505, handler });
    const servePromise = server.listenAndServeTls(certFile, keyFile);

    try {
      assertThrowsAsync(
        () => server.listenAndServeTls(certFile, keyFile),
        Deno.errors.AddrInUse,
      );
    } finally {
      server.close();
      await servePromise;
    }
  },
);

Deno.test(
  "Handler is called with the request instance and connection information",
  async () => {
    const hostname = "127.0.0.1";
    const port = 4505;
    const addr = `${hostname}:${port}`;

    let receivedRequest: Request;
    let receivedConnInfo: ConnInfo;

    const handler = (request: Request, connInfo: ConnInfo) => {
      receivedRequest = request;
      receivedConnInfo = connInfo;

      return new Response("Hello Deno!");
    };

    const server = new Server({ hostname, port, handler });
    const servePromise = server.listenAndServe();

    const url = `http://${addr}/`;

    try {
      const response = await fetch(url);
      await response.text();

<<<<<<< HEAD
      assertEquals(receivedRequest!.url, url);
      assertEquals(receivedConnInfo!.localAddr.transport, "tcp");
      assertEquals(
        (receivedConnInfo!.localAddr as Deno.NetAddr).hostname,
        hostname,
      );
      assertEquals((receivedConnInfo!.localAddr as Deno.NetAddr).port, port);
      assertEquals(receivedConnInfo!.remoteAddr.transport, "tcp");
      assertEquals(
        (receivedConnInfo!.remoteAddr as Deno.NetAddr).hostname,
        hostname,
      );
    } finally {
      server.close();
      await servePromise;
    }
  },
);
=======
    assertEquals(receivedRequest!.url, url);
    assertEquals(receivedConnInfo!.localAddr.transport, "tcp");
    assertEquals(
      (receivedConnInfo!.localAddr as Deno.NetAddr).hostname,
      hostname,
    );
    assertEquals((receivedConnInfo!.localAddr as Deno.NetAddr).port, port);
    assertEquals(receivedConnInfo!.remoteAddr.transport, "tcp");
    assertEquals(
      (receivedConnInfo!.remoteAddr as Deno.NetAddr).hostname,
      hostname,
    );
  } finally {
    server.close();
    await servePromise;
  }
});

Deno.test("Default onError is called when Handler throws", async () => {
  const addr = "localhost:4505";
  const url = `http://${addr}`;
  const handler = (_request: Request, _connInfo: ConnInfo) => {
    throw new Error("I failed to serve the request");
  };
  const abortController = new AbortController();

  const servePromise = serve(handler, {
    addr,
    signal: abortController.signal,
  });

  try {
    const response = await fetch(url);
    assertEquals(await response.text(), "Internal Server Error");
    assertEquals(response.status, 500);
  } finally {
    abortController.abort();
    await servePromise;
  }
});

Deno.test("Custom onError is called when Handler throws", async () => {
  const addr = "localhost:4505";
  const url = `http://${addr}`;
  const handler = (_request: Request, _connInfo: ConnInfo) => {
    throw new Error("I failed to serve the request");
  };
  const onError = (_error: unknown) => {
    return new Response("custom error page", { status: 500 });
  };
  const abortController = new AbortController();

  const servePromise = serve(handler, {
    addr,
    onError,
    signal: abortController.signal,
  });

  try {
    const response = await fetch(url);
    assertEquals(await response.text(), "custom error page");
    assertEquals(response.status, 500);
  } finally {
    abortController.abort();
    await servePromise;
  }
});
>>>>>>> e5e9b4ea
<|MERGE_RESOLUTION|>--- conflicted
+++ resolved
@@ -140,20 +140,20 @@
       assertEquals(server.addrs[0].transport, "tcp");
       assertEquals(
         (server.addrs[0] as Deno.NetAddr).hostname,
-        listenerOneOptions.hostname,
+        listenerOneOptions.hostname
       );
       assertEquals(
         (server.addrs[0] as Deno.NetAddr).port,
-        listenerOneOptions.port,
+        listenerOneOptions.port
       );
       assertEquals(server.addrs[1].transport, "tcp");
       assertEquals(
         (server.addrs[1] as Deno.NetAddr).hostname,
-        listenerTwoOptions.hostname,
+        listenerTwoOptions.hostname
       );
       assertEquals(
         (server.addrs[1] as Deno.NetAddr).port,
-        listenerTwoOptions.port,
+        listenerTwoOptions.port
       );
       assertEquals(server.addrs[2].transport, "tcp");
       assertEquals((server.addrs[2] as Deno.NetAddr).hostname, addrHostname);
@@ -164,7 +164,7 @@
       await servePromiseTwo;
       await servePromiseThree;
     }
-  },
+  }
 );
 
 Deno.test("Server.closed should expose whether it is closed", () => {
@@ -186,7 +186,7 @@
     server.close();
 
     assertThrows(() => server.close(), Deno.errors.Http, "Server closed");
-  },
+  }
 );
 
 Deno.test(
@@ -205,7 +205,7 @@
     await assertThrowsAsync(
       () => server.serve(listener),
       Deno.errors.Http,
-      "Server closed",
+      "Server closed"
     );
 
     try {
@@ -215,7 +215,7 @@
         throw error;
       }
     }
-  },
+  }
 );
 
 Deno.test(
@@ -228,9 +228,9 @@
     await assertThrowsAsync(
       () => server.listenAndServe(),
       Deno.errors.Http,
-      "Server closed",
-    );
-  },
+      "Server closed"
+    );
+  }
 );
 
 Deno.test(
@@ -246,9 +246,9 @@
     await assertThrowsAsync(
       () => server.listenAndServeTls(certFile, keyFile),
       Deno.errors.Http,
-      "Server closed",
-    );
-  },
+      "Server closed"
+    );
+  }
 );
 
 Deno.test(
@@ -273,7 +273,7 @@
     } finally {
       await servePromise;
     }
-  },
+  }
 );
 
 Deno.test(
@@ -295,7 +295,7 @@
     } finally {
       await servePromise;
     }
-  },
+  }
 );
 
 Deno.test(
@@ -321,7 +321,7 @@
     } finally {
       await servePromise;
     }
-  },
+  }
 );
 
 Deno.test(`Server.serve should handle requests`, async () => {
@@ -431,7 +431,7 @@
       () => badConn.read(new Uint8Array(1)),
       Deno.errors.InvalidData,
       "invalid certificate: UnknownIssuer",
-      "Read with missing certFile didn't throw an InvalidData error when it should have.",
+      "Read with missing certFile didn't throw an InvalidData error when it should have."
     );
 
     badConn.close();
@@ -445,7 +445,7 @@
 
     await writeAll(
       conn,
-      new TextEncoder().encode(`${method.toUpperCase()} / HTTP/1.0\r\n\r\n`),
+      new TextEncoder().encode(`${method.toUpperCase()} / HTTP/1.0\r\n\r\n`)
     );
 
     const response = new TextDecoder().decode(await readAll(conn));
@@ -464,8 +464,7 @@
   // PermissionDenied: Permission denied (os error 13)
   // Will pass if run as root user.
   ignore: true,
-  name:
-    `Server.listenAndServeTls should handle requests on the default HTTPS port`,
+  name: `Server.listenAndServeTls should handle requests on the default HTTPS port`,
   fn: async () => {
     const hostname = "localhost";
     const port = 443;
@@ -495,7 +494,7 @@
         () => badConn.read(new Uint8Array(1)),
         Deno.errors.InvalidData,
         "invalid certificate: UnknownIssuer",
-        "Read with missing certFile didn't throw an InvalidData error when it should have.",
+        "Read with missing certFile didn't throw an InvalidData error when it should have."
       );
 
       badConn.close();
@@ -509,7 +508,7 @@
 
       await writeAll(
         conn,
-        new TextEncoder().encode(`${method.toUpperCase()} / HTTP/1.0\r\n\r\n`),
+        new TextEncoder().encode(`${method.toUpperCase()} / HTTP/1.0\r\n\r\n`)
       );
 
       const response = new TextDecoder().decode(await readAll(conn));
@@ -518,7 +517,7 @@
 
       assert(
         response.includes(`HTTP/1.0 ${status}`),
-        "Status code not correct",
+        "Status code not correct"
       );
       assert(response.includes(body), "Response body not correct");
     } finally {
@@ -623,7 +622,7 @@
       hostname,
       port,
       signal: abortController.signal,
-    },
+    }
   );
 
   const ws = new WebSocket(url);
@@ -675,7 +674,7 @@
       () => badConn.read(new Uint8Array(1)),
       Deno.errors.InvalidData,
       "invalid certificate: UnknownIssuer",
-      "Read with missing certFile didn't throw an InvalidData error when it should have.",
+      "Read with missing certFile didn't throw an InvalidData error when it should have."
     );
 
     badConn.close();
@@ -689,7 +688,7 @@
 
     await writeAll(
       conn,
-      new TextEncoder().encode(`${method.toUpperCase()} / HTTP/1.0\r\n\r\n`),
+      new TextEncoder().encode(`${method.toUpperCase()} / HTTP/1.0\r\n\r\n`)
     );
 
     const response = new TextDecoder().decode(await readAll(conn));
@@ -721,7 +720,7 @@
       server.close();
       await servePromise;
     }
-  },
+  }
 );
 
 Deno.test(
@@ -729,7 +728,7 @@
   async () => {
     const conn = createMockConn();
     const rejectionError = new Deno.errors.InvalidData(
-      "test-tcp-corruption-error",
+      "test-tcp-corruption-error"
     );
     const listener = new MockListener({ conn, rejectionError });
     const handler = () => new Response();
@@ -744,7 +743,7 @@
       server.close();
       await servePromise;
     }
-  },
+  }
 );
 
 Deno.test(
@@ -752,7 +751,7 @@
   async () => {
     const conn = createMockConn();
     const rejectionError = new Deno.errors.ConnectionReset(
-      "test-tls-session-aborted-error",
+      "test-tls-session-aborted-error"
     );
     const listener = new MockListener({ conn, rejectionError });
     const handler = () => new Response();
@@ -767,13 +766,13 @@
       server.close();
       await servePromise;
     }
-  },
+  }
 );
 
 Deno.test("Server should not reject when the socket is closed", async () => {
   const conn = createMockConn();
   const rejectionError = new Deno.errors.NotConnected(
-    "test-socket-closed-error",
+    "test-socket-closed-error"
   );
   const listener = new MockListener({ conn, rejectionError });
   const handler = () => new Response();
@@ -795,16 +794,7 @@
   async () => {
     // acceptDelay(n) = 5 * 2^n for n=0...7 capped at 1000 afterwards.
     const expectedBackoffDelays = [
-      5,
-      10,
-      20,
-      40,
-      80,
-      160,
-      320,
-      640,
-      1000,
-      1000,
+      5, 10, 20, 40, 80, 160, 320, 640, 1000, 1000,
     ];
     const rejectionCount = expectedBackoffDelays.length;
 
@@ -829,7 +819,7 @@
 
     const conn = createMockConn();
     const rejectionError = new Deno.errors.NotConnected(
-      "test-socket-closed-error",
+      "test-socket-closed-error"
     );
 
     const listener = new MockListener({
@@ -855,7 +845,7 @@
       listener.acceptCallIntervals.map((col, i) => [
         col,
         expectedBackoffDelays[i] ?? "<1000, reset",
-      ]),
+      ])
     );
 
     // Assert that the time between the accept calls is greater than or equal to
@@ -863,14 +853,14 @@
     for (let i = 0; i < rejectionCount; i++) {
       assertEquals(
         listener.acceptCallIntervals[i] >= expectedBackoffDelays[i],
-        true,
+        true
       );
     }
 
     // Assert that the backoff delay has been reset following successfully
     // accepting a connection, i.e. it doesn't remain at 1000ms.
     assertEquals(listener.acceptCallIntervals[rejectionCount] < 1000, true);
-  },
+  }
 );
 
 Deno.test(
@@ -884,9 +874,9 @@
     await assertThrowsAsync(
       () => server.serve(listener),
       Error,
-      rejectionError.message,
-    );
-  },
+      rejectionError.message
+    );
+  }
 );
 
 Deno.test(
@@ -927,7 +917,7 @@
     server.close();
 
     await servePromise;
-  },
+  }
 );
 
 Deno.test("Server should not reject when the handler throws", async () => {
@@ -1017,12 +1007,12 @@
 
   try {
     const responseOne = await fetch(
-      `http://${listenerOneOptions.hostname}:${listenerOneOptions.port}`,
+      `http://${listenerOneOptions.hostname}:${listenerOneOptions.port}`
     );
     assertEquals(await responseOne.text(), "Hello listener one!");
 
     const responseTwo = await fetch(
-      `http://${listenerTwoOptions.hostname}:${listenerTwoOptions.port}`,
+      `http://${listenerTwoOptions.hostname}:${listenerTwoOptions.port}`
     );
     assertEquals(await responseTwo.text(), "Hello listener two!");
   } finally {
@@ -1046,7 +1036,7 @@
       server.close();
       await servePromise;
     }
-  },
+  }
 );
 
 Deno.test(
@@ -1063,13 +1053,13 @@
     try {
       assertThrowsAsync(
         () => server.listenAndServeTls(certFile, keyFile),
-        Deno.errors.AddrInUse,
+        Deno.errors.AddrInUse
       );
     } finally {
       server.close();
       await servePromise;
     }
-  },
+  }
 );
 
 Deno.test(
@@ -1098,43 +1088,24 @@
       const response = await fetch(url);
       await response.text();
 
-<<<<<<< HEAD
       assertEquals(receivedRequest!.url, url);
       assertEquals(receivedConnInfo!.localAddr.transport, "tcp");
       assertEquals(
         (receivedConnInfo!.localAddr as Deno.NetAddr).hostname,
-        hostname,
+        hostname
       );
       assertEquals((receivedConnInfo!.localAddr as Deno.NetAddr).port, port);
       assertEquals(receivedConnInfo!.remoteAddr.transport, "tcp");
       assertEquals(
         (receivedConnInfo!.remoteAddr as Deno.NetAddr).hostname,
-        hostname,
+        hostname
       );
     } finally {
       server.close();
       await servePromise;
     }
-  },
-);
-=======
-    assertEquals(receivedRequest!.url, url);
-    assertEquals(receivedConnInfo!.localAddr.transport, "tcp");
-    assertEquals(
-      (receivedConnInfo!.localAddr as Deno.NetAddr).hostname,
-      hostname,
-    );
-    assertEquals((receivedConnInfo!.localAddr as Deno.NetAddr).port, port);
-    assertEquals(receivedConnInfo!.remoteAddr.transport, "tcp");
-    assertEquals(
-      (receivedConnInfo!.remoteAddr as Deno.NetAddr).hostname,
-      hostname,
-    );
-  } finally {
-    server.close();
-    await servePromise;
-  }
-});
+  }
+);
 
 Deno.test("Default onError is called when Handler throws", async () => {
   const addr = "localhost:4505";
@@ -1184,5 +1155,4 @@
     abortController.abort();
     await servePromise;
   }
-});
->>>>>>> e5e9b4ea
+});