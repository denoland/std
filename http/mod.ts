--- conflicted
+++ resolved
@@ -99,12 +99,6 @@
 export * from "./server_sent_event_stream.ts";
 export * from "./user_agent.ts";
 export * from "./file_server.ts";
-<<<<<<< HEAD
 // We keep this re-export as an exception for now as it's used in
 // `deno init --serve` output
-export * from "./unstable_route.ts";
-export * from "./header.ts";
-export * from "./method.ts";
-=======
-export * from "./route.ts";
->>>>>>> 8d7e1849
+export * from "./unstable_route.ts";