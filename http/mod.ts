--- conflicted
+++ resolved
@@ -66,11 +66,7 @@
 export * from "./cookie_map.ts";
 export * from "./etag.ts";
 export * from "./http_status.ts";
-<<<<<<< HEAD
-export * from "./method.ts";
 export * from "./middleware.ts";
-=======
->>>>>>> afd8731e
 export * from "./negotiation.ts";
 export * from "./server.ts";
 export * from "./unstable_signed_cookie.ts";
