// Copyright 2018-2024 the Deno authors. All rights reserved. MIT license.
// This module is browser compatible.

/**
 * Provides functions for dealing with and matching ETags, including
 * {@linkcode eTag} to eTag an etag for a given entity,
 * {@linkcode ifMatch} for validating if an ETag matches against a `If-Match`
 * header and {@linkcode ifNoneMatch} for validating an Etag against an
 * `If-None-Match` header.
 *
 * See further information on the `ETag` header on
 * {@link https://developer.mozilla.org/en-US/docs/Web/HTTP/Headers/ETag | MDN}.
 *
 * @module
 */

import { encodeBase64 as base64Encode } from "@std/encoding/base64";

/**
 * Just the part of {@linkcode Deno.FileInfo} that is required to eTag an `ETag`,
 * so partial or user generated file information can be passed.
 */
export interface FileInfo {
  /** The last modification time of the file. This corresponds to the `mtime`
   * field from `stat` on Linux/Mac OS and `ftLastWriteTime` on Windows. This
   * may not be available on all platforms. */
  mtime: Date | null;
  /** The size of the file, in bytes. */
  size: number;
}

/** Represents an entity that can be used for generating an ETag. */
export type ETagSource = string | Uint8Array | FileInfo;

const encoder = new TextEncoder();

const DEFAULT_ALGORITHM: AlgorithmIdentifier = "SHA-256";

/** Options for {@linkcode eTag}. */
export interface ETagOptions {
  /**
   * A digest algorithm to use to eTag the etag.
   *
   * @default {"SHA-256"}
   */
  algorithm?: AlgorithmIdentifier;

  /** Override the default behavior of calculating the `ETag`, either forcing
   * a tag to be labelled weak or not. */
  weak?: boolean;
}

function isFileInfo(value: unknown): value is FileInfo {
  return Boolean(
    value && typeof value === "object" && "mtime" in value && "size" in value,
  );
}

async function calcEntity(
  entity: string | Uint8Array,
  { algorithm = DEFAULT_ALGORITHM }: ETagOptions,
) {
  // a short circuit for zero length entities
  if (entity.length === 0) {
    return `0-47DEQpj8HBSa+/TImW+5JCeuQeR`;
  }

  if (typeof entity === "string") {
    entity = encoder.encode(entity);
  }

  const hash = base64Encode(await crypto.subtle.digest(algorithm, entity))
    .substring(0, 27);

  return `${entity.length.toString(16)}-${hash}`;
}

async function calcFileInfo(
  fileInfo: FileInfo,
  { algorithm = DEFAULT_ALGORITHM }: ETagOptions,
) {
  if (fileInfo.mtime) {
    const hash = base64Encode(
      await crypto.subtle.digest(
        algorithm,
        encoder.encode(fileInfo.mtime.toJSON()),
      ),
    ).substring(0, 27);
    return `${fileInfo.size.toString(16)}-${hash}`;
  }
}

/**
 * Calculate an ETag for an entity. When the entity is a specific set of data
 * it will be fingerprinted as a "strong" tag, otherwise if it is just file
 * information, it will be calculated as a weak tag.
 *
 * @example Usage
 * ```ts
<<<<<<< HEAD
 * import { eTag } from "@std/http/etag";
 * import { assert } from "@std/assert/assert";
=======
 * import { calculate } from "@std/http/etag";
 * import { assert } from "@std/assert";
>>>>>>> 76cf563c
 *
 * const body = "hello deno!";
 *
 * const etag = await eTag(body);
 * assert(etag);
 *
 * const res = new Response(body, { headers: { etag } });
 * ```
 *
 * @param entity The entity to get the ETag for.
 * @param options Various additional options.
 * @returns The calculated ETag.
 */
export async function eTag(
  entity: ETagSource,
  options: ETagOptions = {},
): Promise<string | undefined> {
  const weak = options.weak ?? isFileInfo(entity);
  const tag =
    await (isFileInfo(entity)
      ? calcFileInfo(entity, options)
      : calcEntity(entity, options));

  return tag ? weak ? `W/"${tag}"` : `"${tag}"` : undefined;
}

/** A helper function that takes the value from the `If-Match` header and a
 * calculated etag for the target. By using strong comparison, return `true` if
 * the values match, otherwise `false`.
 *
 * See MDN's [`If-Match`](https://developer.mozilla.org/en-US/docs/Web/HTTP/Headers/If-Match)
 * article for more information on how to use this function.
 *
 * @example Usage
 * ```ts no-eval
 * import {
 *   eTag,
 *   ifMatch,
 * } from "@std/http/etag";
 * import { assert } from "@std/assert";
 *
 * const body = "hello deno!";
 *
 * Deno.serve(async (req) => {
 *   const ifMatchValue = req.headers.get("if-match");
 *   const etag = await eTag(body);
 *   assert(etag);
 *   if (!ifMatchValue || ifMatch(ifMatchValue, etag)) {
 *     return new Response(body, { status: 200, headers: { etag } });
 *   } else {
 *     return new Response(null, { status: 412, statusText: "Precondition Failed"});
 *   }
 * });
 * ```
 *
 * @param value the If-Match header value.
 * @param etag the ETag to check against.
 * @returns whether or not the parameters match.
 */
export function ifMatch(
  value: string | null,
  etag: string | undefined,
): boolean {
  // Weak tags cannot be matched and return false.
  if (!value || !etag || etag.startsWith("W/")) {
    return false;
  }
  if (value.trim() === "*") {
    return true;
  }
  const tags = value.split(/\s*,\s*/);
  return tags.includes(etag);
}

/** A helper function that takes the value from the `If-None-Match` header and
 * a calculated etag for the target entity and returns `false` if the etag for
 * the entity matches the supplied value, otherwise `true`.
 *
 * See MDN's [`If-None-Match`](https://developer.mozilla.org/en-US/docs/Web/HTTP/Headers/If-None-Match)
 * article for more information on how to use this function.
 *
 * @example Usage
 * ```ts no-eval
 * import {
 *   eTag,
 *   ifNoneMatch,
 * } from "@std/http/etag";
 * import { assert } from "@std/assert";
 *
 * const body = "hello deno!";
 *
 * Deno.serve(async (req) => {
 *   const ifNoneMatchValue = req.headers.get("if-none-match");
 *   const etag = await eTag(body);
 *   assert(etag);
 *   if (!ifNoneMatch(ifNoneMatchValue, etag)) {
 *     return new Response(null, { status: 304, headers: { etag } });
 *   } else {
 *     return new Response(body, { status: 200, headers: { etag } });
 *   }
 * });
 * ```
 *
 * @param value the If-None-Match header value.
 * @param etag the ETag to check against.
 * @returns whether or not the parameters do not match.
 */
export function ifNoneMatch(
  value: string | null,
  etag: string | undefined,
): boolean {
  if (!value || !etag) {
    return true;
  }
  if (value.trim() === "*") {
    return false;
  }
  etag = etag.startsWith("W/") ? etag.slice(2) : etag;
  const tags = value.split(/\s*,\s*/).map((tag) =>
    tag.startsWith("W/") ? tag.slice(2) : tag
  );
  return !tags.includes(etag);
}<|MERGE_RESOLUTION|>--- conflicted
+++ resolved
@@ -97,13 +97,8 @@
  *
  * @example Usage
  * ```ts
-<<<<<<< HEAD
  * import { eTag } from "@std/http/etag";
- * import { assert } from "@std/assert/assert";
-=======
- * import { calculate } from "@std/http/etag";
  * import { assert } from "@std/assert";
->>>>>>> 76cf563c
  *
  * const body = "hello deno!";
  *
