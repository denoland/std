#!/usr/bin/env -S deno run --allow-net --allow-read
// Copyright 2018-2022 the Deno authors. All rights reserved. MIT license.

// This program serves files in the current directory over HTTP.
// TODO(bartlomieju): Add tests like these:
// https://github.com/indexzero/http-server/blob/master/test/http-server-test.js

import { extname, posix } from "../path/mod.ts";
import { contentType } from "../media_types/mod.ts";
import { serve, serveTls } from "./server.ts";
import { Status } from "./http_status.ts";
import { parse } from "../flags/mod.ts";
import { assert } from "../_util/asserts.ts";
import { red } from "../fmt/colors.ts";
import { compareEtag, createCommonResponse } from "./util.ts";
import { DigestAlgorithm, toHashString } from "../crypto/mod.ts";
import { createHash } from "../crypto/_util.ts";
import { VERSION } from "../version.ts";
interface EntryInfo {
  mode: string;
  size: string;
  url: string;
  name: string;
}

const encoder = new TextEncoder();

function modeToString(isDir: boolean, maybeMode: number | null): string {
  const modeMap = ["---", "--x", "-w-", "-wx", "r--", "r-x", "rw-", "rwx"];

  if (maybeMode === null) {
    return "(unknown mode)";
  }
  const mode = maybeMode.toString(8);
  if (mode.length < 3) {
    return "(unknown mode)";
  }
  let output = "";
  mode
    .split("")
    .reverse()
    .slice(0, 3)
    .forEach((v) => {
      output = `${modeMap[+v]} ${output}`;
    });
  output = `${isDir ? "d" : "-"} ${output}`;
  return output;
}

function fileLenToString(len: number): string {
  const multiplier = 1024;
  let base = 1;
  const suffix = ["B", "K", "M", "G", "T"];
  let suffixIndex = 0;

  while (base * multiplier < len) {
    if (suffixIndex >= suffix.length - 1) {
      break;
    }
    base *= multiplier;
    suffixIndex++;
  }

  return `${(len / base).toFixed(2)}${suffix[suffixIndex]}`;
}

/** Interface for serveFile options. */
export interface ServeFileOptions {
<<<<<<< HEAD
  /** The algorithm to use for generating the ETag.
   *
   * @default {"fnv1a"}
   */
  etagAlgorithm?: EtagAlgorithm;
=======
  /** The algorithm to use for generating the ETag. Defaults to "fnv1a". */
  etagAlgorithm?: DigestAlgorithm;
>>>>>>> 3832a1f3
  /** An optional FileInfo object returned by Deno.stat. It is used for optimization purposes. */
  fileInfo?: Deno.FileInfo;
}

/**
 * Returns an HTTP Response with the requested file as the body.
 * @param req The server request context used to cleanup the file handle.
 * @param filePath Path of the file to serve.
 */
export async function serveFile(
  req: Request,
  filePath: string,
  { etagAlgorithm, fileInfo }: ServeFileOptions = {},
): Promise<Response> {
  try {
    fileInfo ??= await Deno.stat(filePath);
  } catch (error) {
    if (error instanceof Deno.errors.NotFound) {
      await req.body?.cancel();
      return createCommonResponse(Status.NotFound);
    } else {
      throw error;
    }
  }

  if (fileInfo.isDirectory) {
    await req.body?.cancel();
    return createCommonResponse(Status.NotFound);
  }

  const file = await Deno.open(filePath);

  const headers = setBaseHeaders();

  // Set mime-type using the file extension in filePath
  const contentTypeValue = contentType(extname(filePath));
  if (contentTypeValue) {
    headers.set("content-type", contentTypeValue);
  }

  // Set date header if access timestamp is available
  if (fileInfo.atime instanceof Date) {
    const date = new Date(fileInfo.atime);
    headers.set("date", date.toUTCString());
  }

  // Set last modified header if last modification timestamp is available
  if (fileInfo.mtime instanceof Date) {
    const lastModified = new Date(fileInfo.mtime);
    headers.set("last-modified", lastModified.toUTCString());

    // Create a simple etag that is an md5 of the last modified date and filesize concatenated
    const etag = toHashString(
      await createHash(
        etagAlgorithm ?? "FNV32A",
        `${lastModified.toJSON()}${fileInfo.size}`,
      ),
    );
    headers.set("etag", etag);

    // If a `if-none-match` header is present and the value matches the tag or
    // if a `if-modified-since` header is present and the value is bigger than
    // the access timestamp value, then return 304
    const ifNoneMatch = req.headers.get("if-none-match");
    const ifModifiedSince = req.headers.get("if-modified-since");
    if (
      (ifNoneMatch && compareEtag(ifNoneMatch, etag)) ||
      (ifNoneMatch === null &&
        ifModifiedSince &&
        fileInfo.mtime.getTime() < new Date(ifModifiedSince).getTime() + 1000)
    ) {
      file.close();

      return createCommonResponse(Status.NotModified, null, { headers });
    }
  }

  // Get and parse the "range" header
  const range = req.headers.get("range") as string;
  const rangeRe = /bytes=(\d+)-(\d+)?/;
  const parsed = rangeRe.exec(range);

  // Use the parsed value if available, fallback to the start and end of the entire file
  const start = parsed && parsed[1] ? +parsed[1] : 0;
  const end = parsed && parsed[2] ? +parsed[2] : fileInfo.size - 1;

  // If there is a range, set the status to 206, and set the "Content-range" header.
  if (range && parsed) {
    headers.set("content-range", `bytes ${start}-${end}/${fileInfo.size}`);
  }

  // Return 416 if `start` isn't less than or equal to `end`, or `start` or `end` are greater than the file's size
  const maxRange = fileInfo.size - 1;

  if (
    range &&
    (!parsed ||
      typeof start !== "number" ||
      start > end ||
      start > maxRange ||
      end > maxRange)
  ) {
    file.close();

    return createCommonResponse(
      Status.RequestedRangeNotSatisfiable,
      undefined,
      {
        headers,
      },
    );
  }

  // Set content length
  const contentLength = end - start + 1;
  headers.set("content-length", `${contentLength}`);
  if (range && parsed) {
    await file.seek(start, Deno.SeekMode.Start);
    return createCommonResponse(Status.PartialContent, file.readable, {
      headers,
    });
  }

  return createCommonResponse(Status.OK, file.readable, { headers });
}

// TODO(bartlomieju): simplify this after deno.stat and deno.readDir are fixed
async function serveDirIndex(
  dirPath: string,
  options: {
    dotfiles: boolean;
    target: string;
  },
): Promise<Response> {
  const showDotfiles = options.dotfiles;
  const dirUrl = `/${posix.relative(options.target, dirPath)}`;
  const listEntry: EntryInfo[] = [];

  // if ".." makes sense
  if (dirUrl !== "/") {
    const prevPath = posix.join(dirPath, "..");
    const fileInfo = await Deno.stat(prevPath);
    listEntry.push({
      mode: modeToString(true, fileInfo.mode),
      size: "",
      name: "../",
      url: posix.join(dirUrl, ".."),
    });
  }

  for await (const entry of Deno.readDir(dirPath)) {
    if (!showDotfiles && entry.name[0] === ".") {
      continue;
    }
    const filePath = posix.join(dirPath, entry.name);
    const fileUrl = encodeURIComponent(posix.join(dirUrl, entry.name))
      .replaceAll("%2F", "/");
    const fileInfo = await Deno.stat(filePath);
    listEntry.push({
      mode: modeToString(entry.isDirectory, fileInfo.mode),
      size: entry.isFile ? fileLenToString(fileInfo.size ?? 0) : "",
      name: `${entry.name}${entry.isDirectory ? "/" : ""}`,
      url: `${fileUrl}${entry.isDirectory ? "/" : ""}`,
    });
  }
  listEntry.sort((a, b) =>
    a.name.toLowerCase() > b.name.toLowerCase() ? 1 : -1
  );
  const formattedDirUrl = `${dirUrl.replace(/\/$/, "")}/`;
  const page = encoder.encode(dirViewerTemplate(formattedDirUrl, listEntry));

  const headers = setBaseHeaders();
  headers.set("content-type", "text/html");

  return createCommonResponse(Status.OK, page, { headers });
}

function serveFallback(_req: Request, e: Error): Promise<Response> {
  if (e instanceof URIError) {
    return Promise.resolve(createCommonResponse(Status.BadRequest));
  } else if (e instanceof Deno.errors.NotFound) {
    return Promise.resolve(createCommonResponse(Status.NotFound));
  }

  return Promise.resolve(createCommonResponse(Status.InternalServerError));
}

function serverLog(req: Request, status: number) {
  const d = new Date().toISOString();
  const dateFmt = `[${d.slice(0, 10)} ${d.slice(11, 19)}]`;
  const normalizedUrl = normalizeURL(req.url);
  const s = `${dateFmt} [${req.method}] ${normalizedUrl} ${status}`;
  // using console.debug instead of console.log so chrome inspect users can hide request logs
  console.debug(s);
}

function setBaseHeaders(): Headers {
  const headers = new Headers();
  headers.set("server", "deno");

  // Set "accept-ranges" so that the client knows it can make range requests on future requests
  headers.set("accept-ranges", "bytes");
  headers.set("date", new Date().toUTCString());

  return headers;
}

function dirViewerTemplate(dirname: string, entries: EntryInfo[]): string {
  const paths = dirname.split("/");

  return `
    <!DOCTYPE html>
    <html lang="en">
      <head>
        <meta charset="UTF-8" />
        <meta name="viewport" content="width=device-width, initial-scale=1.0" />
        <meta http-equiv="X-UA-Compatible" content="ie=edge" />
        <title>Deno File Server</title>
        <style>
          :root {
            --background-color: #fafafa;
            --color: rgba(0, 0, 0, 0.87);
          }
          @media (prefers-color-scheme: dark) {
            :root {
              --background-color: #292929;
              --color: #fff;
            }
            thead {
              color: #7f7f7f;
            }
          }
          @media (min-width: 960px) {
            main {
              max-width: 960px;
            }
            body {
              padding-left: 32px;
              padding-right: 32px;
            }
          }
          @media (min-width: 600px) {
            main {
              padding-left: 24px;
              padding-right: 24px;
            }
          }
          body {
            background: var(--background-color);
            color: var(--color);
            font-family: "Roboto", "Helvetica", "Arial", sans-serif;
            font-weight: 400;
            line-height: 1.43;
            font-size: 0.875rem;
          }
          a {
            color: #2196f3;
            text-decoration: none;
          }
          a:hover {
            text-decoration: underline;
          }
          thead {
            text-align: left;
          }
          thead th {
            padding-bottom: 12px;
          }
          table td {
            padding: 6px 36px 6px 0px;
          }
          .size {
            text-align: right;
            padding: 6px 12px 6px 24px;
          }
          .mode {
            font-family: monospace, monospace;
          }
        </style>
      </head>
      <body>
        <main>
          <h1>Index of
          <a href="/">home</a>${
    paths
      .map((path, index, array) => {
        if (path === "") return "";
        const link = array.slice(0, index + 1).join("/");
        return `<a href="${link}">${path}</a>`;
      })
      .join("/")
  }
          </h1>
          <table>
            <thead>
              <tr>
                <th>Mode</th>
                <th>Size</th>
                <th>Name</th>
              </tr>
            </thead>
            ${
    entries
      .map(
        (entry) => `
                  <tr>
                    <td class="mode">
                      ${entry.mode}
                    </td>
                    <td class="size">
                      ${entry.size}
                    </td>
                    <td>
                      <a href="${entry.url}">${entry.name}</a>
                    </td>
                  </tr>
                `,
      )
      .join("")
  }
          </table>
        </main>
      </body>
    </html>
  `;
}

/** Interface for serveDir options. */
export interface ServeDirOptions {
  /** Serves the files under the given directory root. Defaults to your current directory. */
  fsRoot?: string;
  /** Specified that part is stripped from the beginning of the requested pathname. */
  urlRoot?: string;
  /** Enable directory listing.
   *
   * @default {false}
   */
  showDirListing?: boolean;
  /** Serves dotfiles.
   *
   * @default {false}
   */
  showDotfiles?: boolean;
<<<<<<< HEAD
  /** Enable CORS via the "Access-Control-Allow-Origin" header.
   *
   * @default {false}
   */
=======
  /** Serves index.html as the index file of the directory. */
  showIndex?: boolean;
  /** Enable CORS via the "Access-Control-Allow-Origin" header. Defaults to false. */
>>>>>>> 3832a1f3
  enableCors?: boolean;
  /** Do not print request level logs. Defaults to false.
   *
   * @default {false}
   */
  quiet?: boolean;
<<<<<<< HEAD
  /** The algorithm to use for generating the ETag.
   *
   * @default {"fnv1a"}
   */
  etagAlgorithm?: EtagAlgorithm;
=======
  /** The algorithm to use for generating the ETag. Defaults to "fnv1a". */
  etagAlgorithm?: DigestAlgorithm;
>>>>>>> 3832a1f3
}

/**
 * Serves the files under the given directory root (opts.fsRoot).
 *
 * ```ts
 * import { serve } from "https://deno.land/std@$STD_VERSION/http/server.ts";
 * import { serveDir } from "https://deno.land/std@$STD_VERSION/http/file_server.ts";
 *
 * serve((req) => {
 *   const pathname = new URL(req.url).pathname;
 *   if (pathname.startsWith("/static")) {
 *     return serveDir(req, {
 *       fsRoot: "path/to/static/files/dir",
 *     });
 *   }
 *   // Do dynamic responses
 *   return new Response();
 * });
 * ```
 *
 * Optionally you can pass `urlRoot` option. If it's specified that part is stripped from the beginning of the requested pathname.
 *
 * ```ts
 * import { serveDir } from "https://deno.land/std@$STD_VERSION/http/file_server.ts";
 *
 * // ...
 * serveDir(new Request("http://localhost/static/path/to/file"), {
 *   fsRoot: "public",
 *   urlRoot: "static",
 * });
 * ```
 *
 * The above example serves `./public/path/to/file` for the request to `/static/path/to/file`.
 *
 * @param req The request to handle
<<<<<<< HEAD
=======
 * @param opts
 * @param opts.fsRoot Serves the files under the given directory root. Defaults to your current directory.
 * @param opts.urlRoot Specified that part is stripped from the beginning of the requested pathname.
 * @param opts.showDirListing Enable directory listing. Defaults to false.
 * @param opts.showDotfiles Serves dotfiles. Defaults to false.
 * @param opts.showIndex Serves index.html as the index file of the directory.
 * @param opts.enableCors Enable CORS via the "Access-Control-Allow-Origin" header. Defaults to false.
 * @param opts.quiet Do not print request level logs. Defaults to false.
 * @param opts.etagAlgorithm Etag The algorithm to use for generating the ETag. Defaults to "fnv1a".
>>>>>>> 3832a1f3
 */
export async function serveDir(req: Request, opts: ServeDirOptions = {}) {
  let response: Response | undefined = undefined;
  const target = opts.fsRoot || ".";
  const urlRoot = opts.urlRoot;
  const showIndex = opts.showIndex ?? true;

  try {
    let normalizedPath = normalizeURL(req.url);
    if (urlRoot) {
      if (normalizedPath.startsWith("/" + urlRoot)) {
        normalizedPath = normalizedPath.replace(urlRoot, "");
      } else {
        throw new Deno.errors.NotFound();
      }
    }

    const fsPath = posix.join(target, normalizedPath);
    const fileInfo = await Deno.stat(fsPath);

    if (fileInfo.isDirectory) {
      if (showIndex) {
        try {
          const path = posix.join(fsPath, "index.html");
          const indexFileInfo = await Deno.lstat(path);
          if (indexFileInfo.isFile) {
            response = await serveFile(req, path, {
              etagAlgorithm: opts.etagAlgorithm,
              fileInfo: indexFileInfo,
            });
          }
        } catch (e) {
          if (!(e instanceof Deno.errors.NotFound)) {
            throw e;
          }
          // pass
        }
      }
      if (!response && opts.showDirListing) {
        response = await serveDirIndex(fsPath, {
          dotfiles: opts.showDotfiles || false,
          target,
        });
      }
      if (!response) {
        throw new Deno.errors.NotFound();
      }
    } else {
      response = await serveFile(req, fsPath, {
        etagAlgorithm: opts.etagAlgorithm,
        fileInfo,
      });
    }
  } catch (e) {
    const err = e instanceof Error ? e : new Error("[non-error thrown]");
    if (!opts.quiet) console.error(red(err.message));
    response = await serveFallback(req, err);
  }

  if (opts.enableCors) {
    assert(response);
    response.headers.append("access-control-allow-origin", "*");
    response.headers.append(
      "access-control-allow-headers",
      "Origin, X-Requested-With, Content-Type, Accept, Range",
    );
  }

  if (!opts.quiet) serverLog(req, response!.status);

  return response!;
}

function normalizeURL(url: string): string {
  return posix.normalize(decodeURIComponent(new URL(url).pathname));
}

function main() {
  const serverArgs = parse(Deno.args, {
    string: ["port", "host", "cert", "key"],
    boolean: ["help", "dir-listing", "dotfiles", "cors", "verbose", "version"],
    negatable: ["dir-listing", "dotfiles", "cors"],
    default: {
      "dir-listing": true,
      dotfiles: true,
      cors: true,
      verbose: false,
      version: false,
      host: "0.0.0.0",
      port: "4507",
      cert: "",
      key: "",
    },
    alias: {
      p: "port",
      c: "cert",
      k: "key",
      h: "help",
      v: "verbose",
      V: "version",
    },
  });
  const port = Number(serverArgs.port);
  const host = serverArgs.host;
  const certFile = serverArgs.cert;
  const keyFile = serverArgs.key;

  if (serverArgs.help) {
    printUsage();
    Deno.exit();
  }

  if (serverArgs.version) {
    console.log(`Deno File Server ${VERSION}`);
    Deno.exit();
  }

  if (keyFile || certFile) {
    if (keyFile === "" || certFile === "") {
      console.log("--key and --cert are required for TLS");
      printUsage();
      Deno.exit(1);
    }
  }

  const wild = serverArgs._ as string[];
  const target = posix.resolve(wild[0] ?? "");

  const handler = (req: Request): Promise<Response> => {
    return serveDir(req, {
      fsRoot: target,
      showDirListing: serverArgs["dir-listing"],
      showDotfiles: serverArgs.dotfiles,
      enableCors: serverArgs.cors,
      quiet: !serverArgs.verbose,
    });
  };

  const useTls = !!(keyFile && certFile);

  if (useTls) {
    serveTls(handler, {
      port,
      hostname: host,
      certFile,
      keyFile,
    });
  } else {
    serve(handler, { port, hostname: host });
  }
}

function printUsage() {
  console.log(`Deno File Server ${VERSION}
  Serves a local directory in HTTP.

INSTALL:
  deno install --allow-net --allow-read https://deno.land/std/http/file_server.ts

USAGE:
  file_server [path] [options]

OPTIONS:
  -h, --help          Prints help information
  -p, --port <PORT>   Set port
  --cors              Enable CORS via the "Access-Control-Allow-Origin" header
  --host     <HOST>   Hostname (default is 0.0.0.0)
  -c, --cert <FILE>   TLS certificate file (enables TLS)
  -k, --key  <FILE>   TLS key file (enables TLS)
  --no-dir-listing    Disable directory listing
  --no-dotfiles       Do not show dotfiles
  --no-cors           Disable cross-origin resource sharing
  -v, --verbose       Print request level logs
  -V, --version       Print version information

  All TLS options are required when one is provided.`);
}

if (import.meta.main) {
  main();
}<|MERGE_RESOLUTION|>--- conflicted
+++ resolved
@@ -66,16 +66,11 @@
 
 /** Interface for serveFile options. */
 export interface ServeFileOptions {
-<<<<<<< HEAD
   /** The algorithm to use for generating the ETag.
    *
    * @default {"fnv1a"}
    */
-  etagAlgorithm?: EtagAlgorithm;
-=======
-  /** The algorithm to use for generating the ETag. Defaults to "fnv1a". */
   etagAlgorithm?: DigestAlgorithm;
->>>>>>> 3832a1f3
   /** An optional FileInfo object returned by Deno.stat. It is used for optimization purposes. */
   fileInfo?: Deno.FileInfo;
 }
@@ -419,32 +414,23 @@
    * @default {false}
    */
   showDotfiles?: boolean;
-<<<<<<< HEAD
+  /** Serves index.html as the index file of the directory. */
+  showIndex?: boolean;
   /** Enable CORS via the "Access-Control-Allow-Origin" header.
    *
    * @default {false}
    */
-=======
-  /** Serves index.html as the index file of the directory. */
-  showIndex?: boolean;
-  /** Enable CORS via the "Access-Control-Allow-Origin" header. Defaults to false. */
->>>>>>> 3832a1f3
   enableCors?: boolean;
   /** Do not print request level logs. Defaults to false.
    *
    * @default {false}
    */
   quiet?: boolean;
-<<<<<<< HEAD
   /** The algorithm to use for generating the ETag.
    *
    * @default {"fnv1a"}
    */
-  etagAlgorithm?: EtagAlgorithm;
-=======
-  /** The algorithm to use for generating the ETag. Defaults to "fnv1a". */
   etagAlgorithm?: DigestAlgorithm;
->>>>>>> 3832a1f3
 }
 
 /**
@@ -481,18 +467,6 @@
  * The above example serves `./public/path/to/file` for the request to `/static/path/to/file`.
  *
  * @param req The request to handle
-<<<<<<< HEAD
-=======
- * @param opts
- * @param opts.fsRoot Serves the files under the given directory root. Defaults to your current directory.
- * @param opts.urlRoot Specified that part is stripped from the beginning of the requested pathname.
- * @param opts.showDirListing Enable directory listing. Defaults to false.
- * @param opts.showDotfiles Serves dotfiles. Defaults to false.
- * @param opts.showIndex Serves index.html as the index file of the directory.
- * @param opts.enableCors Enable CORS via the "Access-Control-Allow-Origin" header. Defaults to false.
- * @param opts.quiet Do not print request level logs. Defaults to false.
- * @param opts.etagAlgorithm Etag The algorithm to use for generating the ETag. Defaults to "fnv1a".
->>>>>>> 3832a1f3
  */
 export async function serveDir(req: Request, opts: ServeDirOptions = {}) {
   let response: Response | undefined = undefined;
