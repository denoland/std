#!/usr/bin/env -S deno run --allow-net --allow-read
// Copyright 2018-2023 the Deno authors. All rights reserved. MIT license.

// This program serves files in the current directory over HTTP.
// TODO(bartlomieju): Add tests like these:
// https://github.com/indexzero/http-server/blob/master/test/http-server-test.js

import { extname, posix } from "../path/mod.ts";
import { contentType } from "../media_types/content_type.ts";
import { serve, serveTls } from "./server.ts";
import { calculate, ifNoneMatch } from "./etag.ts";
import { isRedirectStatus, Status } from "./http_status.ts";
import { ByteSliceStream } from "../streams/byte_slice_stream.ts";
import { parse } from "../flags/mod.ts";
import { red } from "../fmt/colors.ts";
import { createCommonResponse } from "./util.ts";
import { VERSION } from "../version.ts";
import { format as formatBytes } from "../fmt/bytes.ts";

interface EntryInfo {
  mode: string;
  size: string;
  url: string;
  name: string;
}

const ENV_PERM_STATUS =
  Deno.permissions.querySync?.({ name: "env", variable: "DENO_DEPLOYMENT_ID" })
    .state ?? "granted"; // for deno deploy
const DENO_DEPLOYMENT_ID = ENV_PERM_STATUS === "granted"
  ? Deno.env.get("DENO_DEPLOYMENT_ID")
  : undefined;
const HASHED_DENO_DEPLOYMENT_ID = DENO_DEPLOYMENT_ID
  ? calculate(DENO_DEPLOYMENT_ID, { weak: true })
  : undefined;

function modeToString(isDir: boolean, maybeMode: number | null): string {
  const modeMap = ["---", "--x", "-w-", "-wx", "r--", "r-x", "rw-", "rwx"];

  if (maybeMode === null) {
    return "(unknown mode)";
  }
  const mode = maybeMode.toString(8);
  if (mode.length < 3) {
    return "(unknown mode)";
  }
  let output = "";
  mode
    .split("")
    .reverse()
    .slice(0, 3)
    .forEach((v) => {
      output = `${modeMap[+v]} ${output}`;
    });
  output = `${isDir ? "d" : "-"} ${output}`;
  return output;
}

/**
 * parse range header.
 *
 * ```ts ignore
 * parseRangeHeader("bytes=0-100",   500); // => { start: 0, end: 100 }
 * parseRangeHeader("bytes=0-",      500); // => { start: 0, end: 499 }
 * parseRangeHeader("bytes=-100",    500); // => { start: 400, end: 499 }
 * parseRangeHeader("bytes=invalid", 500); // => null
 * ```
 *
 * Note: Currently, no support for multiple Ranges (e.g. `bytes=0-10, 20-30`)
 */
function parseRangeHeader(rangeValue: string, fileSize: number) {
  const rangeRegex = /bytes=(?<start>\d+)?-(?<end>\d+)?$/u;
  const parsed = rangeValue.match(rangeRegex);

  if (!parsed || !parsed.groups) {
    // failed to parse range header
    return null;
  }

  const { start, end } = parsed.groups;
  if (start !== undefined) {
    if (end !== undefined) {
      return { start: +start, end: +end };
    } else {
      return { start: +start, end: fileSize - 1 };
    }
  } else {
    if (end !== undefined) {
      // example: `bytes=-100` means the last 100 bytes.
      return { start: fileSize - +end, end: fileSize - 1 };
    } else {
      // failed to parse range header
      return null;
    }
  }
}

/** Interface for serveFile options. */
export interface ServeFileOptions {
  /** The algorithm to use for generating the ETag.
   *
   * @default {"SHA-256"}
   */
  etagAlgorithm?: AlgorithmIdentifier;
  /** An optional FileInfo object returned by Deno.stat. It is used for optimization purposes. */
  fileInfo?: Deno.FileInfo;
}

/**
 * Returns an HTTP Response with the requested file as the body.
 * @param req The server request context used to cleanup the file handle.
 * @param filePath Path of the file to serve.
 */
export async function serveFile(
  req: Request,
  filePath: string,
  { etagAlgorithm: algorithm, fileInfo }: ServeFileOptions = {},
): Promise<Response> {
  try {
    fileInfo ??= await Deno.stat(filePath);
  } catch (error) {
    if (error instanceof Deno.errors.NotFound) {
      await req.body?.cancel();
      return createCommonResponse(Status.NotFound);
    } else {
      throw error;
    }
  }

  if (fileInfo.isDirectory) {
    await req.body?.cancel();
    return createCommonResponse(Status.NotFound);
  }

  const headers = createBaseHeaders();

  // Set date header if access timestamp is available
  if (fileInfo.atime) {
    headers.set("date", fileInfo.atime.toUTCString());
  }

  const etag = fileInfo.mtime
    ? await calculate(fileInfo, { algorithm })
    : await HASHED_DENO_DEPLOYMENT_ID;

  // Set last modified header if last modification timestamp is available
  if (fileInfo.mtime) {
    headers.set("last-modified", fileInfo.mtime.toUTCString());
  }
  if (etag) {
    headers.set("etag", etag);
  }

  if (etag || fileInfo.mtime) {
    // If a `if-none-match` header is present and the value matches the tag or
    // if a `if-modified-since` header is present and the value is bigger than
    // the access timestamp value, then return 304
    const ifNoneMatchValue = req.headers.get("if-none-match");
    const ifModifiedSinceValue = req.headers.get("if-modified-since");
    if (
      (!ifNoneMatch(ifNoneMatchValue, etag)) ||
      (ifNoneMatchValue === null &&
        fileInfo.mtime &&
        ifModifiedSinceValue &&
        fileInfo.mtime.getTime() <
          new Date(ifModifiedSinceValue).getTime() + 1000)
    ) {
      return createCommonResponse(Status.NotModified, null, { headers });
    }
  }

  // Set mime-type using the file extension in filePath
  const contentTypeValue = contentType(extname(filePath));
  if (contentTypeValue) {
    headers.set("content-type", contentTypeValue);
  }

  const fileSize = fileInfo.size;

  const rangeValue = req.headers.get("range");

  // handle range request
  // Note: Some clients add a Range header to all requests to limit the size of the response.
  // If the file is empty, ignore the range header and respond with a 200 rather than a 416.
  // https://github.com/golang/go/blob/0d347544cbca0f42b160424f6bc2458ebcc7b3fc/src/net/http/fs.go#L273-L276
  if (rangeValue && 0 < fileSize) {
    const parsed = parseRangeHeader(rangeValue, fileSize);

    // Returns 200 OK if parsing the range header fails
    if (!parsed) {
      // Set content length
      headers.set("content-length", `${fileSize}`);

      const file = await Deno.open(filePath);
      return createCommonResponse(Status.OK, file.readable, { headers });
    }

    // Return 416 Range Not Satisfiable if invalid range header value
    if (
      parsed.end < 0 ||
      parsed.end < parsed.start ||
      fileSize <= parsed.start
    ) {
      // Set the "Content-range" header
      headers.set("content-range", `bytes */${fileSize}`);

      return createCommonResponse(
        Status.RequestedRangeNotSatisfiable,
        undefined,
        { headers },
      );
    }

    // clamps the range header value
    const start = Math.max(0, parsed.start);
    const end = Math.min(parsed.end, fileSize - 1);

    // Set the "Content-range" header
    headers.set("content-range", `bytes ${start}-${end}/${fileSize}`);

    // Set content length
    const contentLength = end - start + 1;
    headers.set("content-length", `${contentLength}`);

    // Return 206 Partial Content
    const file = await Deno.open(filePath);
    await file.seek(start, Deno.SeekMode.Start);
    const sliced = file.readable
      .pipeThrough(new ByteSliceStream(0, contentLength - 1));
    return createCommonResponse(Status.PartialContent, sliced, { headers });
  }

  // Set content length
  headers.set("content-length", `${fileSize}`);

  const file = await Deno.open(filePath);
  return createCommonResponse(Status.OK, file.readable, { headers });
}

async function serveDirIndex(
  dirPath: string,
  options: {
    showDotfiles: boolean;
    target: string;
    quiet: boolean | undefined;
  },
): Promise<Response> {
  const { showDotfiles } = options;
  const dirUrl = `/${posix.relative(options.target, dirPath)}`;
  const listEntryPromise: Promise<EntryInfo>[] = [];

  // if ".." makes sense
  if (dirUrl !== "/") {
    const prevPath = posix.join(dirPath, "..");
    const entryInfo = Deno.stat(prevPath).then((fileInfo): EntryInfo => ({
      mode: modeToString(true, fileInfo.mode),
      size: "",
      name: "../",
      url: posix.join(dirUrl, ".."),
    }));
    listEntryPromise.push(entryInfo);
  }

  // Read fileInfo in parallel
  for await (const entry of Deno.readDir(dirPath)) {
    if (!showDotfiles && entry.name[0] === ".") {
      continue;
    }
    const filePath = posix.join(dirPath, entry.name);
    const fileUrl = encodeURIComponent(posix.join(dirUrl, entry.name))
      .replaceAll("%2F", "/");
<<<<<<< HEAD

    listEntryPromise.push((async () => {
      try {
        const fileInfo = await Deno.stat(filePath);
        return {
          mode: modeToString(entry.isDirectory, fileInfo?.mode),
          size: entry.isFile ? fileLenToString(fileInfo?.size ?? 0) : "",
          name: `${entry.name}${entry.isDirectory ? "/" : ""}`,
          url: `${fileUrl}${entry.isDirectory ? "/" : ""}`,
        };
      } catch (error) {
        // Note: Deno.stat for windows system files may be rejected with os error 32.
        if (!options.quiet) logError(error);
        return {
          mode: "(unknown mode)",
          size: "",
          name: `${entry.name}${entry.isDirectory ? "/" : ""}`,
          url: `${fileUrl}${entry.isDirectory ? "/" : ""}`,
        };
      }
    })());
=======
    const entryInfo = Deno.stat(filePath).then((fileInfo): EntryInfo => ({
      mode: modeToString(entry.isDirectory, fileInfo.mode),
      size: entry.isFile ? formatBytes(fileInfo.size ?? 0) : "",
      name: `${entry.name}${entry.isDirectory ? "/" : ""}`,
      url: `${fileUrl}${entry.isDirectory ? "/" : ""}`,
    }));
    listEntryPromise.push(entryInfo);
>>>>>>> a951ed6c
  }

  const listEntry = await Promise.all(listEntryPromise);
  listEntry.sort((a, b) =>
    a.name.toLowerCase() > b.name.toLowerCase() ? 1 : -1
  );
  const formattedDirUrl = `${dirUrl.replace(/\/$/, "")}/`;
  const page = dirViewerTemplate(formattedDirUrl, listEntry);

  const headers = createBaseHeaders();
  headers.set("content-type", "text/html; charset=UTF-8");

  return createCommonResponse(Status.OK, page, { headers });
}

function serveFallback(maybeError: unknown): Response {
  if (maybeError instanceof URIError) {
    return createCommonResponse(Status.BadRequest);
  }

  if (maybeError instanceof Deno.errors.NotFound) {
    return createCommonResponse(Status.NotFound);
  }

  return createCommonResponse(Status.InternalServerError);
}

function serverLog(req: Request, status: number) {
  const d = new Date().toISOString();
  const dateFmt = `[${d.slice(0, 10)} ${d.slice(11, 19)}]`;
  const url = new URL(req.url);
  const s = `${dateFmt} [${req.method}] ${url.pathname}${url.search} ${status}`;
  // using console.debug instead of console.log so chrome inspect users can hide request logs
  console.debug(s);
}

function createBaseHeaders(): Headers {
  return new Headers({
    server: "deno",
    // Set "accept-ranges" so that the client knows it can make range requests on future requests
    "accept-ranges": "bytes",
  });
}

function dirViewerTemplate(dirname: string, entries: EntryInfo[]): string {
  const paths = dirname.split("/");

  return `
    <!DOCTYPE html>
    <html lang="en">
      <head>
        <meta charset="UTF-8" />
        <meta name="viewport" content="width=device-width, initial-scale=1.0" />
        <meta http-equiv="X-UA-Compatible" content="ie=edge" />
        <title>Deno File Server</title>
        <style>
          :root {
            --background-color: #fafafa;
            --color: rgba(0, 0, 0, 0.87);
          }
          @media (prefers-color-scheme: dark) {
            :root {
              --background-color: #292929;
              --color: #fff;
            }
            thead {
              color: #7f7f7f;
            }
          }
          @media (min-width: 960px) {
            main {
              max-width: 960px;
            }
            body {
              padding-left: 32px;
              padding-right: 32px;
            }
          }
          @media (min-width: 600px) {
            main {
              padding-left: 24px;
              padding-right: 24px;
            }
          }
          body {
            background: var(--background-color);
            color: var(--color);
            font-family: "Roboto", "Helvetica", "Arial", sans-serif;
            font-weight: 400;
            line-height: 1.43;
            font-size: 0.875rem;
          }
          a {
            color: #2196f3;
            text-decoration: none;
          }
          a:hover {
            text-decoration: underline;
          }
          thead {
            text-align: left;
          }
          thead th {
            padding-bottom: 12px;
          }
          table td {
            padding: 6px 36px 6px 0px;
          }
          .size {
            text-align: right;
            padding: 6px 12px 6px 24px;
          }
          .mode {
            font-family: monospace, monospace;
          }
        </style>
      </head>
      <body>
        <main>
          <h1>Index of
          <a href="/">home</a>${
    paths
      .map((path, index, array) => {
        if (path === "") return "";
        const link = array.slice(0, index + 1).join("/");
        return `<a href="${link}">${path}</a>`;
      })
      .join("/")
  }
          </h1>
          <table>
            <thead>
              <tr>
                <th>Mode</th>
                <th>Size</th>
                <th>Name</th>
              </tr>
            </thead>
            ${
    entries
      .map(
        (entry) => `
                  <tr>
                    <td class="mode">
                      ${entry.mode}
                    </td>
                    <td class="size">
                      ${entry.size}
                    </td>
                    <td>
                      <a href="${entry.url}">${entry.name}</a>
                    </td>
                  </tr>
                `,
      )
      .join("")
  }
          </table>
        </main>
      </body>
    </html>
  `;
}

/** Interface for serveDir options. */
export interface ServeDirOptions {
  /** Serves the files under the given directory root. Defaults to your current directory.
   *
   * @default {"."}
   */
  fsRoot?: string;
  /** Specified that part is stripped from the beginning of the requested pathname.
   *
   * @default {undefined}
   */
  urlRoot?: string;
  /** Enable directory listing.
   *
   * @default {false}
   */
  showDirListing?: boolean;
  /** Serves dotfiles.
   *
   * @default {false}
   */
  showDotfiles?: boolean;
  /** Serves index.html as the index file of the directory.
   *
   * @default {true}
   */
  showIndex?: boolean;
  /** Enable CORS via the "Access-Control-Allow-Origin" header.
   *
   * @default {false}
   */
  enableCors?: boolean;
  /** Do not print request level logs. Defaults to false.
   *
   * @default {false}
   */
  quiet?: boolean;
  /** The algorithm to use for generating the ETag.
   *
   * @default {"SHA-256"}
   */
  etagAlgorithm?: AlgorithmIdentifier;
  /** Headers to add to each response
   *
   * @default {[]}
   */
  headers?: string[];
}

/**
 * Serves the files under the given directory root (opts.fsRoot).
 *
 * ```ts
 * import { serve } from "https://deno.land/std@$STD_VERSION/http/server.ts";
 * import { serveDir } from "https://deno.land/std@$STD_VERSION/http/file_server.ts";
 *
 * serve((req) => {
 *   const pathname = new URL(req.url).pathname;
 *   if (pathname.startsWith("/static")) {
 *     return serveDir(req, {
 *       fsRoot: "path/to/static/files/dir",
 *     });
 *   }
 *   // Do dynamic responses
 *   return new Response();
 * });
 * ```
 *
 * Optionally you can pass `urlRoot` option. If it's specified that part is stripped from the beginning of the requested pathname.
 *
 * ```ts
 * import { serveDir } from "https://deno.land/std@$STD_VERSION/http/file_server.ts";
 *
 * // ...
 * serveDir(new Request("http://localhost/static/path/to/file"), {
 *   fsRoot: "public",
 *   urlRoot: "static",
 * });
 * ```
 *
 * The above example serves `./public/path/to/file` for the request to `/static/path/to/file`.
 *
 * @param req The request to handle
 */
export async function serveDir(req: Request, opts: ServeDirOptions = {}) {
  let response: Response;
  try {
    response = await createServeDirResponse(req, opts);
  } catch (error) {
    if (!opts.quiet) logError(error);
    response = serveFallback(error);
  }

  // Do not update the header if the response is a 301 redirect.
  const isRedirectResponse = isRedirectStatus(response.status);

  if (opts.enableCors && !isRedirectResponse) {
    response.headers.append("access-control-allow-origin", "*");
    response.headers.append(
      "access-control-allow-headers",
      "Origin, X-Requested-With, Content-Type, Accept, Range",
    );
  }

  if (!opts.quiet) serverLog(req, response.status);

  if (opts.headers && !isRedirectResponse) {
    for (const header of opts.headers) {
      const headerSplit = header.split(":");
      const name = headerSplit[0];
      const value = headerSplit.slice(1).join(":");
      response.headers.append(name, value);
    }
  }

  return response;
}

async function createServeDirResponse(
  req: Request,
  opts: ServeDirOptions,
) {
  const target = opts.fsRoot || ".";
  const urlRoot = opts.urlRoot;
  const showIndex = opts.showIndex ?? true;
  const showDotfiles = opts.showDotfiles || false;
  const { etagAlgorithm, showDirListing, quiet } = opts;

  const url = new URL(req.url);
  const decodedUrl = decodeURIComponent(url.pathname);
  let normalizedPath = posix.normalize(decodedUrl);

  if (urlRoot && !normalizedPath.startsWith("/" + urlRoot)) {
    return createCommonResponse(Status.NotFound);
  }

  // Redirect paths like `/foo////bar` and `/foo/bar/////` to normalized paths.
  if (normalizedPath !== decodedUrl) {
    url.pathname = normalizedPath;
    return Response.redirect(url, 301);
  }

  if (urlRoot) {
    normalizedPath = normalizedPath.replace(urlRoot, "");
  }

  // Remove trailing slashes to avoid ENOENT errors
  // when accessing a path to a file with a trailing slash.
  if (normalizedPath.endsWith("/")) {
    normalizedPath = normalizedPath.slice(0, -1);
  }

  const fsPath = posix.join(target, normalizedPath);
  const fileInfo = await Deno.stat(fsPath);

  // For files, remove the trailing slash from the path.
  if (fileInfo.isFile && url.pathname.endsWith("/")) {
    url.pathname = url.pathname.slice(0, -1);
    return Response.redirect(url, 301);
  }
  // For directories, the path must have a trailing slash.
  if (fileInfo.isDirectory && !url.pathname.endsWith("/")) {
    // On directory listing pages,
    // if the current URL's pathname doesn't end with a slash, any
    // relative URLs in the index file will resolve against the parent
    // directory, rather than the current directory. To prevent that, we
    // return a 301 redirect to the URL with a slash.
    url.pathname += "/";
    return Response.redirect(url, 301);
  }

  // if target is file, serve file.
  if (!fileInfo.isDirectory) {
    return serveFile(req, fsPath, {
      etagAlgorithm,
      fileInfo,
    });
  }

  // if target is directory, serve index or dir listing.
  if (showIndex) { // serve index.html
    const indexPath = posix.join(fsPath, "index.html");

    let indexFileInfo: Deno.FileInfo | undefined;
    try {
      indexFileInfo = await Deno.lstat(indexPath);
    } catch (error) {
      if (!(error instanceof Deno.errors.NotFound)) {
        throw error;
      }
      // skip Not Found error
    }

    if (indexFileInfo?.isFile) {
      return serveFile(req, indexPath, {
        etagAlgorithm,
        fileInfo: indexFileInfo,
      });
    }
  }

  if (showDirListing) { // serve directory list
<<<<<<< HEAD
    return await serveDirIndex(fsPath, { showDotfiles, target, quiet });
=======
    return serveDirIndex(fsPath, { showDotfiles, target });
>>>>>>> a951ed6c
  }

  return createCommonResponse(Status.NotFound);
}

function logError(error: unknown) {
  console.error(
    red(error instanceof Error ? error.message : "[non-error thrown]"),
  );
}

function main() {
  const serverArgs = parse(Deno.args, {
    string: ["port", "host", "cert", "key", "header"],
    boolean: ["help", "dir-listing", "dotfiles", "cors", "verbose", "version"],
    negatable: ["dir-listing", "dotfiles", "cors"],
    collect: ["header"],
    default: {
      "dir-listing": true,
      dotfiles: true,
      cors: true,
      verbose: false,
      version: false,
      host: "0.0.0.0",
      port: "4507",
      cert: "",
      key: "",
    },
    alias: {
      p: "port",
      c: "cert",
      k: "key",
      h: "help",
      v: "verbose",
      V: "version",
      H: "header",
    },
  });
  const port = Number(serverArgs.port);
  const headers = serverArgs.header || [];
  const host = serverArgs.host;
  const certFile = serverArgs.cert;
  const keyFile = serverArgs.key;

  if (serverArgs.help) {
    printUsage();
    Deno.exit();
  }

  if (serverArgs.version) {
    console.log(`Deno File Server ${VERSION}`);
    Deno.exit();
  }

  if (keyFile || certFile) {
    if (keyFile === "" || certFile === "") {
      console.log("--key and --cert are required for TLS");
      printUsage();
      Deno.exit(1);
    }
  }

  const wild = serverArgs._ as string[];
  const target = posix.resolve(wild[0] ?? "");

  const handler = (req: Request): Promise<Response> => {
    return serveDir(req, {
      fsRoot: target,
      showDirListing: serverArgs["dir-listing"],
      showDotfiles: serverArgs.dotfiles,
      enableCors: serverArgs.cors,
      quiet: !serverArgs.verbose,
      headers,
    });
  };

  const useTls = !!(keyFile && certFile);

  if (useTls) {
    serveTls(handler, {
      port,
      hostname: host,
      certFile,
      keyFile,
    });
  } else {
    serve(handler, { port, hostname: host });
  }
}

function printUsage() {
  console.log(`Deno File Server ${VERSION}
  Serves a local directory in HTTP.

INSTALL:
  deno install --allow-net --allow-read https://deno.land/std/http/file_server.ts

USAGE:
  file_server [path] [options]

OPTIONS:
  -h, --help            Prints help information
  -p, --port <PORT>     Set port
  --cors                Enable CORS via the "Access-Control-Allow-Origin" header
  --host     <HOST>     Hostname (default is 0.0.0.0)
  -c, --cert <FILE>     TLS certificate file (enables TLS)
  -k, --key  <FILE>     TLS key file (enables TLS)
  -H, --header <HEADER> Sets a header on every request.
                        (e.g. --header "Cache-Control: no-cache")
                        This option can be specified multiple times.
  --no-dir-listing      Disable directory listing
  --no-dotfiles         Do not show dotfiles
  --no-cors             Disable cross-origin resource sharing
  -v, --verbose         Print request level logs
  -V, --version         Print version information

  All TLS options are required when one is provided.`);
}

if (import.meta.main) {
  main();
}<|MERGE_RESOLUTION|>--- conflicted
+++ resolved
@@ -269,14 +269,13 @@
     const filePath = posix.join(dirPath, entry.name);
     const fileUrl = encodeURIComponent(posix.join(dirUrl, entry.name))
       .replaceAll("%2F", "/");
-<<<<<<< HEAD
 
     listEntryPromise.push((async () => {
       try {
         const fileInfo = await Deno.stat(filePath);
         return {
           mode: modeToString(entry.isDirectory, fileInfo?.mode),
-          size: entry.isFile ? fileLenToString(fileInfo?.size ?? 0) : "",
+          size: entry.isFile ? formatBytes(fileInfo?.size ?? 0) : "",
           name: `${entry.name}${entry.isDirectory ? "/" : ""}`,
           url: `${fileUrl}${entry.isDirectory ? "/" : ""}`,
         };
@@ -291,15 +290,6 @@
         };
       }
     })());
-=======
-    const entryInfo = Deno.stat(filePath).then((fileInfo): EntryInfo => ({
-      mode: modeToString(entry.isDirectory, fileInfo.mode),
-      size: entry.isFile ? formatBytes(fileInfo.size ?? 0) : "",
-      name: `${entry.name}${entry.isDirectory ? "/" : ""}`,
-      url: `${fileUrl}${entry.isDirectory ? "/" : ""}`,
-    }));
-    listEntryPromise.push(entryInfo);
->>>>>>> a951ed6c
   }
 
   const listEntry = await Promise.all(listEntryPromise);
@@ -666,11 +656,7 @@
   }
 
   if (showDirListing) { // serve directory list
-<<<<<<< HEAD
-    return await serveDirIndex(fsPath, { showDotfiles, target, quiet });
-=======
-    return serveDirIndex(fsPath, { showDotfiles, target });
->>>>>>> a951ed6c
+    return serveDirIndex(fsPath, { showDotfiles, target, quiet });
   }
 
   return createCommonResponse(Status.NotFound);
