--- conflicted
+++ resolved
@@ -657,25 +657,9 @@
         response = await serveFile(req, fsPath);
       }
     } catch (e) {
-<<<<<<< HEAD
-      console.error(e.message);
-      response = await serveFallback(req, e);
-=======
       const err = e instanceof Error ? e : new Error("[non-error thrown]");
       console.error(err.message);
       response = await serveFallback(req, err);
-    } finally {
-      if (CORSEnabled) {
-        assert(response);
-        setCORS(response);
-      }
-      serverLog(req, response!);
-      try {
-        await req.respond(response!);
-      } catch (e) {
-        console.error(e instanceof Error ? e.message : "[non-error thrown]");
-      }
->>>>>>> cbfb04e0
     }
 
     if (CORSEnabled) {
