#!/usr/bin/env -S deno run --allow-net --allow-read
// Copyright 2018-2023 the Deno authors. All rights reserved. MIT license.

// This program serves files in the current directory over HTTP.
// TODO(bartlomieju): Add tests like these:
// https://github.com/indexzero/http-server/blob/master/test/http-server-test.js

/**
 * Contains functions {@linkcode serveDir} and {@linkcode serveFile} for building a static file server.
 *
 * This module can also be used as a cli. If you want to run directly:
 *
 * ```shell
 * > # start server
 * > deno run --allow-net --allow-read https://deno.land/std@$STD_VERSION/http/file_server.ts
 * > # show help
 * > deno run --allow-net --allow-read https://deno.land/std@$STD_VERSION/http/file_server.ts --help
 * ```
 *
 * If you want to install and run:
 *
 * ```shell
 * > # install
 * > deno install --allow-net --allow-read https://deno.land/std@$STD_VERSION/http/file_server.ts
 * > # start server
 * > file_server
 * > # show help
 * > file_server --help
 * ```
 *
 * @module
 */

import { extname, posix } from "../path/mod.ts";
import { contentType } from "../media_types/content_type.ts";
import { serve, serveTls } from "./server.ts";
import { calculate, ifNoneMatch } from "./etag.ts";
import { isRedirectStatus, Status } from "./http_status.ts";
import { ByteSliceStream } from "../streams/byte_slice_stream.ts";
import { parse } from "../flags/mod.ts";
import { red } from "../fmt/colors.ts";
import { createCommonResponse } from "./util.ts";
import { VERSION } from "../version.ts";
<<<<<<< HEAD
=======
import { format as formatBytes } from "../fmt/bytes.ts";
>>>>>>> dc585027

interface EntryInfo {
  mode: string;
  size: string;
  url: string;
  name: string;
}

const ENV_PERM_STATUS =
  Deno.permissions.querySync?.({ name: "env", variable: "DENO_DEPLOYMENT_ID" })
    .state ?? "granted"; // for deno deploy
const DENO_DEPLOYMENT_ID = ENV_PERM_STATUS === "granted"
  ? Deno.env.get("DENO_DEPLOYMENT_ID")
  : undefined;
const HASHED_DENO_DEPLOYMENT_ID = DENO_DEPLOYMENT_ID
  ? calculate(DENO_DEPLOYMENT_ID, { weak: true })
  : undefined;

function modeToString(isDir: boolean, maybeMode: number | null): string {
  const modeMap = ["---", "--x", "-w-", "-wx", "r--", "r-x", "rw-", "rwx"];

  if (maybeMode === null) {
    return "(unknown mode)";
  }
  const mode = maybeMode.toString(8);
  if (mode.length < 3) {
    return "(unknown mode)";
  }
  let output = "";
  mode
    .split("")
    .reverse()
    .slice(0, 3)
    .forEach((v) => {
      output = `${modeMap[+v]} ${output}`;
    });
  output = `${isDir ? "d" : "-"} ${output}`;
  return output;
}

/**
 * parse range header.
 *
 * ```ts ignore
 * parseRangeHeader("bytes=0-100",   500); // => { start: 0, end: 100 }
 * parseRangeHeader("bytes=0-",      500); // => { start: 0, end: 499 }
 * parseRangeHeader("bytes=-100",    500); // => { start: 400, end: 499 }
 * parseRangeHeader("bytes=invalid", 500); // => null
 * ```
 *
 * Note: Currently, no support for multiple Ranges (e.g. `bytes=0-10, 20-30`)
 */
function parseRangeHeader(rangeValue: string, fileSize: number) {
  const rangeRegex = /bytes=(?<start>\d+)?-(?<end>\d+)?$/u;
  const parsed = rangeValue.match(rangeRegex);

  if (!parsed || !parsed.groups) {
    // failed to parse range header
    return null;
  }

  const { start, end } = parsed.groups;
  if (start !== undefined) {
    if (end !== undefined) {
      return { start: +start, end: +end };
    } else {
      return { start: +start, end: fileSize - 1 };
    }
  } else {
    if (end !== undefined) {
      // example: `bytes=-100` means the last 100 bytes.
      return { start: fileSize - +end, end: fileSize - 1 };
    } else {
      // failed to parse range header
      return null;
    }
  }
}

/** Interface for serveFile options. */
export interface ServeFileOptions {
  /** The algorithm to use for generating the ETag.
   *
   * @default {"SHA-256"}
   */
  etagAlgorithm?: AlgorithmIdentifier;
  /** An optional FileInfo object returned by Deno.stat. It is used for optimization purposes. */
  fileInfo?: Deno.FileInfo;
}

/**
 * Returns an HTTP Response with the requested file as the body.
 * @param req The server request context used to cleanup the file handle.
 * @param filePath Path of the file to serve.
 */
export async function serveFile(
  req: Request,
  filePath: string,
  { etagAlgorithm: algorithm, fileInfo }: ServeFileOptions = {},
): Promise<Response> {
  try {
    fileInfo ??= await Deno.stat(filePath);
  } catch (error) {
    if (error instanceof Deno.errors.NotFound) {
      await req.body?.cancel();
      return createCommonResponse(Status.NotFound);
    } else {
      throw error;
    }
  }

  if (fileInfo.isDirectory) {
    await req.body?.cancel();
    return createCommonResponse(Status.NotFound);
  }

  const headers = createBaseHeaders();

  // Set date header if access timestamp is available
  if (fileInfo.atime) {
    headers.set("date", fileInfo.atime.toUTCString());
  }

  const etag = fileInfo.mtime
    ? await calculate(fileInfo, { algorithm })
    : await HASHED_DENO_DEPLOYMENT_ID;

  // Set last modified header if last modification timestamp is available
  if (fileInfo.mtime) {
    headers.set("last-modified", fileInfo.mtime.toUTCString());
  }
  if (etag) {
    headers.set("etag", etag);
  }

  if (etag || fileInfo.mtime) {
    // If a `if-none-match` header is present and the value matches the tag or
    // if a `if-modified-since` header is present and the value is bigger than
    // the access timestamp value, then return 304
    const ifNoneMatchValue = req.headers.get("if-none-match");
    const ifModifiedSinceValue = req.headers.get("if-modified-since");
    if (
      (!ifNoneMatch(ifNoneMatchValue, etag)) ||
      (ifNoneMatchValue === null &&
        fileInfo.mtime &&
        ifModifiedSinceValue &&
        fileInfo.mtime.getTime() <
          new Date(ifModifiedSinceValue).getTime() + 1000)
    ) {
      return createCommonResponse(Status.NotModified, null, { headers });
    }
  }

  // Set mime-type using the file extension in filePath
  const contentTypeValue = contentType(extname(filePath));
  if (contentTypeValue) {
    headers.set("content-type", contentTypeValue);
  }

  const fileSize = fileInfo.size;

  const rangeValue = req.headers.get("range");

  // handle range request
  // Note: Some clients add a Range header to all requests to limit the size of the response.
  // If the file is empty, ignore the range header and respond with a 200 rather than a 416.
  // https://github.com/golang/go/blob/0d347544cbca0f42b160424f6bc2458ebcc7b3fc/src/net/http/fs.go#L273-L276
  if (rangeValue && 0 < fileSize) {
    const parsed = parseRangeHeader(rangeValue, fileSize);

    // Returns 200 OK if parsing the range header fails
    if (!parsed) {
      // Set content length
      headers.set("content-length", `${fileSize}`);

      const file = await Deno.open(filePath);
      return createCommonResponse(Status.OK, file.readable, { headers });
    }

    // Return 416 Range Not Satisfiable if invalid range header value
    if (
      parsed.end < 0 ||
      parsed.end < parsed.start ||
      fileSize <= parsed.start
    ) {
      // Set the "Content-range" header
      headers.set("content-range", `bytes */${fileSize}`);

      return createCommonResponse(
        Status.RequestedRangeNotSatisfiable,
        undefined,
        { headers },
      );
    }

    // clamps the range header value
    const start = Math.max(0, parsed.start);
    const end = Math.min(parsed.end, fileSize - 1);

    // Set the "Content-range" header
    headers.set("content-range", `bytes ${start}-${end}/${fileSize}`);

    // Set content length
    const contentLength = end - start + 1;
    headers.set("content-length", `${contentLength}`);

    // Return 206 Partial Content
    const file = await Deno.open(filePath);
    await file.seek(start, Deno.SeekMode.Start);
    const sliced = file.readable
      .pipeThrough(new ByteSliceStream(0, contentLength - 1));
    return createCommonResponse(Status.PartialContent, sliced, { headers });
  }

  // Set content length
  headers.set("content-length", `${fileSize}`);

  const file = await Deno.open(filePath);
  return createCommonResponse(Status.OK, file.readable, { headers });
}

async function serveDirIndex(
  dirPath: string,
  options: {
    showDotfiles: boolean;
    target: string;
  },
): Promise<Response> {
  const { showDotfiles } = options;
  const dirUrl = `/${posix.relative(options.target, dirPath)}`;
  const listEntryPromise: Promise<EntryInfo>[] = [];

  // if ".." makes sense
  if (dirUrl !== "/") {
    const prevPath = posix.join(dirPath, "..");
    const entryInfo = Deno.stat(prevPath).then((fileInfo): EntryInfo => ({
      mode: modeToString(true, fileInfo.mode),
      size: "",
      name: "../",
      url: posix.join(dirUrl, ".."),
    }));
    listEntryPromise.push(entryInfo);
  }

  // Read fileInfo in parallel
  for await (const entry of Deno.readDir(dirPath)) {
    if (!showDotfiles && entry.name[0] === ".") {
      continue;
    }
    const filePath = posix.join(dirPath, entry.name);
    const fileUrl = encodeURIComponent(posix.join(dirUrl, entry.name))
      .replaceAll("%2F", "/");
    const entryInfo = Deno.stat(filePath).then((fileInfo): EntryInfo => ({
      mode: modeToString(entry.isDirectory, fileInfo.mode),
      size: entry.isFile ? formatBytes(fileInfo.size ?? 0) : "",
      name: `${entry.name}${entry.isDirectory ? "/" : ""}`,
      url: `${fileUrl}${entry.isDirectory ? "/" : ""}`,
    }));
    listEntryPromise.push(entryInfo);
  }

  const listEntry = await Promise.all(listEntryPromise);
  listEntry.sort((a, b) =>
    a.name.toLowerCase() > b.name.toLowerCase() ? 1 : -1
  );
  const formattedDirUrl = `${dirUrl.replace(/\/$/, "")}/`;
  const page = dirViewerTemplate(formattedDirUrl, listEntry);

  const headers = createBaseHeaders();
  headers.set("content-type", "text/html; charset=UTF-8");

  return createCommonResponse(Status.OK, page, { headers });
}

function serveFallback(maybeError: unknown): Response {
  if (maybeError instanceof URIError) {
    return createCommonResponse(Status.BadRequest);
  }

  if (maybeError instanceof Deno.errors.NotFound) {
    return createCommonResponse(Status.NotFound);
  }

  return createCommonResponse(Status.InternalServerError);
}

function serverLog(req: Request, status: number) {
  const d = new Date().toISOString();
  const dateFmt = `[${d.slice(0, 10)} ${d.slice(11, 19)}]`;
  const url = new URL(req.url);
  const s = `${dateFmt} [${req.method}] ${url.pathname}${url.search} ${status}`;
  // using console.debug instead of console.log so chrome inspect users can hide request logs
  console.debug(s);
}

function createBaseHeaders(): Headers {
  return new Headers({
    server: "deno",
    // Set "accept-ranges" so that the client knows it can make range requests on future requests
    "accept-ranges": "bytes",
  });
}

function dirViewerTemplate(dirname: string, entries: EntryInfo[]): string {
  const paths = dirname.split("/");

  return `
    <!DOCTYPE html>
    <html lang="en">
      <head>
        <meta charset="UTF-8" />
        <meta name="viewport" content="width=device-width, initial-scale=1.0" />
        <meta http-equiv="X-UA-Compatible" content="ie=edge" />
        <title>Deno File Server</title>
        <style>
          :root {
            --background-color: #fafafa;
            --color: rgba(0, 0, 0, 0.87);
          }
          @media (prefers-color-scheme: dark) {
            :root {
              --background-color: #292929;
              --color: #fff;
            }
            thead {
              color: #7f7f7f;
            }
          }
          @media (min-width: 960px) {
            main {
              max-width: 960px;
            }
            body {
              padding-left: 32px;
              padding-right: 32px;
            }
          }
          @media (min-width: 600px) {
            main {
              padding-left: 24px;
              padding-right: 24px;
            }
          }
          body {
            background: var(--background-color);
            color: var(--color);
            font-family: "Roboto", "Helvetica", "Arial", sans-serif;
            font-weight: 400;
            line-height: 1.43;
            font-size: 0.875rem;
          }
          a {
            color: #2196f3;
            text-decoration: none;
          }
          a:hover {
            text-decoration: underline;
          }
          thead {
            text-align: left;
          }
          thead th {
            padding-bottom: 12px;
          }
          table td {
            padding: 6px 36px 6px 0px;
          }
          .size {
            text-align: right;
            padding: 6px 12px 6px 24px;
          }
          .mode {
            font-family: monospace, monospace;
          }
        </style>
      </head>
      <body>
        <main>
          <h1>Index of
          <a href="/">home</a>${
    paths
      .map((path, index, array) => {
        if (path === "") return "";
        const link = array.slice(0, index + 1).join("/");
        return `<a href="${link}">${path}</a>`;
      })
      .join("/")
  }
          </h1>
          <table>
            <thead>
              <tr>
                <th>Mode</th>
                <th>Size</th>
                <th>Name</th>
              </tr>
            </thead>
            ${
    entries
      .map(
        (entry) => `
                  <tr>
                    <td class="mode">
                      ${entry.mode}
                    </td>
                    <td class="size">
                      ${entry.size}
                    </td>
                    <td>
                      <a href="${entry.url}">${entry.name}</a>
                    </td>
                  </tr>
                `,
      )
      .join("")
  }
          </table>
        </main>
      </body>
    </html>
  `;
}

/** Interface for serveDir options. */
export interface ServeDirOptions {
  /** Serves the files under the given directory root. Defaults to your current directory.
   *
   * @default {"."}
   */
  fsRoot?: string;
  /** Specified that part is stripped from the beginning of the requested pathname.
   *
   * @default {undefined}
   */
  urlRoot?: string;
  /** Enable directory listing.
   *
   * @default {false}
   */
  showDirListing?: boolean;
  /** Serves dotfiles.
   *
   * @default {false}
   */
  showDotfiles?: boolean;
  /** Serves index.html as the index file of the directory.
   *
   * @default {true}
   */
  showIndex?: boolean;
  /** Enable CORS via the "Access-Control-Allow-Origin" header.
   *
   * @default {false}
   */
  enableCors?: boolean;
  /** Do not print request level logs. Defaults to false.
   *
   * @default {false}
   */
  quiet?: boolean;
  /** The algorithm to use for generating the ETag.
   *
   * @default {"SHA-256"}
   */
  etagAlgorithm?: AlgorithmIdentifier;
  /** Headers to add to each response
   *
   * @default {[]}
   */
  headers?: string[];
}

/**
 * Serves the files under the given directory root (opts.fsRoot).
 *
 * ```ts
 * import { serve } from "https://deno.land/std@$STD_VERSION/http/server.ts";
 * import { serveDir } from "https://deno.land/std@$STD_VERSION/http/file_server.ts";
 *
 * serve((req) => {
 *   const pathname = new URL(req.url).pathname;
 *   if (pathname.startsWith("/static")) {
 *     return serveDir(req, {
 *       fsRoot: "path/to/static/files/dir",
 *     });
 *   }
 *   // Do dynamic responses
 *   return new Response();
 * });
 * ```
 *
 * Optionally you can pass `urlRoot` option. If it's specified that part is stripped from the beginning of the requested pathname.
 *
 * ```ts
 * import { serveDir } from "https://deno.land/std@$STD_VERSION/http/file_server.ts";
 *
 * // ...
 * serveDir(new Request("http://localhost/static/path/to/file"), {
 *   fsRoot: "public",
 *   urlRoot: "static",
 * });
 * ```
 *
 * The above example serves `./public/path/to/file` for the request to `/static/path/to/file`.
 *
 * @param req The request to handle
 */
export async function serveDir(req: Request, opts: ServeDirOptions = {}) {
  let response: Response;
  try {
    response = await createServeDirResponse(req, opts);
  } catch (error) {
    if (!opts.quiet) {
      console.error(
        red(error instanceof Error ? error.message : "[non-error thrown]"),
      );
    }
    response = serveFallback(error);
  }

  // Do not update the header if the response is a 301 redirect.
  const isRedirectResponse = isRedirectStatus(response.status);

  if (opts.enableCors && !isRedirectResponse) {
    response.headers.append("access-control-allow-origin", "*");
    response.headers.append(
      "access-control-allow-headers",
      "Origin, X-Requested-With, Content-Type, Accept, Range",
    );
  }

  if (!opts.quiet) serverLog(req, response.status);

  if (opts.headers && !isRedirectResponse) {
    for (const header of opts.headers) {
      const headerSplit = header.split(":");
      const name = headerSplit[0];
      const value = headerSplit.slice(1).join(":");
      response.headers.append(name, value);
    }
  }

  return response;
}

async function createServeDirResponse(
  req: Request,
  opts: ServeDirOptions,
) {
  const target = opts.fsRoot || ".";
  const urlRoot = opts.urlRoot;
  const showIndex = opts.showIndex ?? true;
  const showDotfiles = opts.showDotfiles || false;
  const { etagAlgorithm, showDirListing } = opts;

  const url = new URL(req.url);
  const decodedUrl = decodeURIComponent(url.pathname);
  let normalizedPath = posix.normalize(decodedUrl);

  if (urlRoot && !normalizedPath.startsWith("/" + urlRoot)) {
    return createCommonResponse(Status.NotFound);
  }

  // Redirect paths like `/foo////bar` and `/foo/bar/////` to normalized paths.
  if (normalizedPath !== decodedUrl) {
    url.pathname = normalizedPath;
    return Response.redirect(url, 301);
  }

  if (urlRoot) {
    normalizedPath = normalizedPath.replace(urlRoot, "");
  }

  // Remove trailing slashes to avoid ENOENT errors
  // when accessing a path to a file with a trailing slash.
  if (normalizedPath.endsWith("/")) {
    normalizedPath = normalizedPath.slice(0, -1);
  }

  const fsPath = posix.join(target, normalizedPath);
  const fileInfo = await Deno.stat(fsPath);

  // For files, remove the trailing slash from the path.
  if (fileInfo.isFile && url.pathname.endsWith("/")) {
    url.pathname = url.pathname.slice(0, -1);
    return Response.redirect(url, 301);
  }
  // For directories, the path must have a trailing slash.
  if (fileInfo.isDirectory && !url.pathname.endsWith("/")) {
    // On directory listing pages,
    // if the current URL's pathname doesn't end with a slash, any
    // relative URLs in the index file will resolve against the parent
    // directory, rather than the current directory. To prevent that, we
    // return a 301 redirect to the URL with a slash.
    url.pathname += "/";
    return Response.redirect(url, 301);
  }

  // if target is file, serve file.
  if (!fileInfo.isDirectory) {
    return serveFile(req, fsPath, {
      etagAlgorithm,
      fileInfo,
    });
  }

  // if target is directory, serve index or dir listing.
  if (showIndex) { // serve index.html
    const indexPath = posix.join(fsPath, "index.html");

    let indexFileInfo: Deno.FileInfo | undefined;
    try {
      indexFileInfo = await Deno.lstat(indexPath);
    } catch (error) {
      if (!(error instanceof Deno.errors.NotFound)) {
        throw error;
      }
      // skip Not Found error
    }

    if (indexFileInfo?.isFile) {
      return serveFile(req, indexPath, {
        etagAlgorithm,
        fileInfo: indexFileInfo,
      });
    }
  }

  if (showDirListing) { // serve directory list
    return serveDirIndex(fsPath, { showDotfiles, target });
  }

  return createCommonResponse(Status.NotFound);
}

function main() {
  const serverArgs = parse(Deno.args, {
    string: ["port", "host", "cert", "key", "header"],
    boolean: ["help", "dir-listing", "dotfiles", "cors", "verbose", "version"],
    negatable: ["dir-listing", "dotfiles", "cors"],
    collect: ["header"],
    default: {
      "dir-listing": true,
      dotfiles: true,
      cors: true,
      verbose: false,
      version: false,
      host: "0.0.0.0",
      port: "4507",
      cert: "",
      key: "",
    },
    alias: {
      p: "port",
      c: "cert",
      k: "key",
      h: "help",
      v: "verbose",
      V: "version",
      H: "header",
    },
  });
  const port = Number(serverArgs.port);
  const headers = serverArgs.header || [];
  const host = serverArgs.host;
  const certFile = serverArgs.cert;
  const keyFile = serverArgs.key;

  if (serverArgs.help) {
    printUsage();
    Deno.exit();
  }

  if (serverArgs.version) {
    console.log(`Deno File Server ${VERSION}`);
    Deno.exit();
  }

  if (keyFile || certFile) {
    if (keyFile === "" || certFile === "") {
      console.log("--key and --cert are required for TLS");
      printUsage();
      Deno.exit(1);
    }
  }

  const wild = serverArgs._ as string[];
  const target = posix.resolve(wild[0] ?? "");

  const handler = (req: Request): Promise<Response> => {
    return serveDir(req, {
      fsRoot: target,
      showDirListing: serverArgs["dir-listing"],
      showDotfiles: serverArgs.dotfiles,
      enableCors: serverArgs.cors,
      quiet: !serverArgs.verbose,
      headers,
    });
  };

  const useTls = !!(keyFile && certFile);

  if (useTls) {
    serveTls(handler, {
      port,
      hostname: host,
      certFile,
      keyFile,
    });
  } else {
    serve(handler, { port, hostname: host });
  }
}

function printUsage() {
  console.log(`Deno File Server ${VERSION}
  Serves a local directory in HTTP.

INSTALL:
  deno install --allow-net --allow-read https://deno.land/std/http/file_server.ts

USAGE:
  file_server [path] [options]

OPTIONS:
  -h, --help            Prints help information
  -p, --port <PORT>     Set port
  --cors                Enable CORS via the "Access-Control-Allow-Origin" header
  --host     <HOST>     Hostname (default is 0.0.0.0)
  -c, --cert <FILE>     TLS certificate file (enables TLS)
  -k, --key  <FILE>     TLS key file (enables TLS)
  -H, --header <HEADER> Sets a header on every request.
                        (e.g. --header "Cache-Control: no-cache")
                        This option can be specified multiple times.
  --no-dir-listing      Disable directory listing
  --no-dotfiles         Do not show dotfiles
  --no-cors             Disable cross-origin resource sharing
  -v, --verbose         Print request level logs
  -V, --version         Print version information

  All TLS options are required when one is provided.`);
}

if (import.meta.main) {
  main();
}<|MERGE_RESOLUTION|>--- conflicted
+++ resolved
@@ -41,10 +41,7 @@
 import { red } from "../fmt/colors.ts";
 import { createCommonResponse } from "./util.ts";
 import { VERSION } from "../version.ts";
-<<<<<<< HEAD
-=======
 import { format as formatBytes } from "../fmt/bytes.ts";
->>>>>>> dc585027
 
 interface EntryInfo {
   mode: string;
