// Copyright 2018-2021 the Deno authors. All rights reserved. MIT license.
import { delay } from "../async/mod.ts";

/** Thrown by Server after it has been closed. */
const ERROR_SERVER_CLOSED = "Server closed";

/** Default port for serving HTTP. */
const HTTP_PORT = 80;

/** Default port for serving HTTPS. */
const HTTPS_PORT = 443;

/** Initial backoff delay of 5ms following a temporary accept failure. */
const INITIAL_ACCEPT_BACKOFF_DELAY = 5;

/** Max backoff delay of 1s following a temporary accept failure. */
const MAX_ACCEPT_BACKOFF_DELAY = 1000;

/** Information about the connection a request arrived on. */
export interface ConnInfo {
  /** The local address of the connection. */
  readonly localAddr: Deno.Addr;
  /** The remote address of the connection. */
  readonly remoteAddr: Deno.Addr;
}

/**
 * A handler for HTTP requests. Consumes a request and connection information
 * and returns a response.
 *
 * If a handler throws, the server calling the handler will assume the impact
 * of the error is isolated to the individual request. It will catch the error
 * and close the underlying connection.
 */
export type Handler = (
  request: Request,
  connInfo: ConnInfo,
) => Response | Promise<Response>;

/** Options for running an HTTP server. */
export interface ServerInit extends Partial<Deno.ListenOptions> {
  /** The handler to invoke for individual HTTP requests. */
  handler: Handler;

  /**
   * The handler to invoke when route handlers throw an error.
   *
   * The default error handler logs and returns the error in JSON format.
   */
  onError?: (error: unknown) => Response | Promise<Response>;
}

/** Used to construct an HTTP server. */
export class Server {
  #port?: number;
  #host?: string;
  #handler: Handler;
  #closed = false;
  #listeners: Set<Deno.Listener> = new Set();
  #httpConnections: Set<Deno.HttpConn> = new Set();
  #onError: (error: unknown) => Response | Promise<Response>;

  /**
   * Constructs a new HTTP Server instance.
   *
   * ```ts
   * import { Server } from "https://deno.land/std@$STD_VERSION/http/server.ts";
   *
   * const port = 4505;
   * const handler = (request: Request) => {
   *   const body = `Your user-agent is:\n\n${request.headers.get(
   *    "user-agent",
   *   ) ?? "Unknown"}`;
   *
   *   return new Response(body, { status: 200 });
   * };
   *
   * const server = new Server({ port, handler });
   * ```
   *
   * @param serverInit Options for running an HTTP server.
   */
  constructor(serverInit: ServerInit) {
    this.#port = serverInit.port;
    this.#host = serverInit.hostname;
    this.#handler = serverInit.handler;
    this.#onError = serverInit.onError ??
      function (error: unknown) {
        console.error(error);
        return new Response("Internal Server Error", { status: 500 });
      };
  }

  /**
   * Accept incoming connections on the given listener, and handle requests on
   * these connections with the given handler.
   *
   * HTTP/2 support is only enabled if the provided Deno.Listener returns TLS
   * connections and was configured with "h2" in the ALPN protocols.
   *
   * Throws a server closed error if called after the server has been closed.
   *
   * Will always close the created listener.
   *
   * ```ts
   * import { Server } from "https://deno.land/std@$STD_VERSION/http/server.ts";
   *
   * const handler = (request: Request) => {
   *   const body = `Your user-agent is:\n\n${request.headers.get(
   *    "user-agent",
   *   ) ?? "Unknown"}`;
   *
   *   return new Response(body, { status: 200 });
   * };
   *
   * const server = new Server({ handler });
   * const listener = Deno.listen({ port: 4505 });
   *
   * console.log("server listening on http://localhost:4505");
   *
   * await server.serve(listener);
   * ```
   *
   * @param listener The listener to accept connections from.
   */
  async serve(listener: Deno.Listener): Promise<void> {
    if (this.#closed) {
      throw new Deno.errors.Http(ERROR_SERVER_CLOSED);
    }

    this.#trackListener(listener);

    try {
      return await this.#accept(listener);
    } finally {
      this.#untrackListener(listener);

      try {
        listener.close();
      } catch {
        // Listener has already been closed.
      }
    }
  }

  /**
   * Create a listener on the server, accept incoming connections, and handle
   * requests on these connections with the given handler.
   *
   * If the server was constructed without a specified port, 80 is used.
   *
   * If the server was constructed with the hostname omitted from the options, the
   * non-routable meta-address `0.0.0.0` is used.
   *
   * Throws a server closed error if the server has been closed.
   *
   * ```ts
   * import { Server } from "https://deno.land/std@$STD_VERSION/http/server.ts";
   *
   * const port = 4505;
   * const handler = (request: Request) => {
   *   const body = `Your user-agent is:\n\n${request.headers.get(
   *    "user-agent",
   *   ) ?? "Unknown"}`;
   *
   *   return new Response(body, { status: 200 });
   * };
   *
   * const server = new Server({ port, handler });
   *
   * console.log("server listening on http://localhost:4505");
   *
   * await server.listenAndServe();
   * ```
   */
  async listenAndServe(): Promise<void> {
    if (this.#closed) {
      throw new Deno.errors.Http(ERROR_SERVER_CLOSED);
    }

    const listener = Deno.listen({
      port: this.#port ?? HTTP_PORT,
      hostname: this.#host ?? "0.0.0.0",
      transport: "tcp",
    });

    return await this.serve(listener);
  }

  /**
   * Create a listener on the server, accept incoming connections, upgrade them
   * to TLS, and handle requests on these connections with the given handler.
   *
   * If the server was constructed without a specified port, 443 is used.
   *
   * If the server was constructed with the hostname omitted from the options, the
   * non-routable meta-address `0.0.0.0` is used.
   *
   * Throws a server closed error if the server has been closed.
   *
   * ```ts
   * import { Server } from "https://deno.land/std@$STD_VERSION/http/server.ts";
   *
   * const port = 4505;
   * const handler = (request: Request) => {
   *   const body = `Your user-agent is:\n\n${request.headers.get(
   *    "user-agent",
   *   ) ?? "Unknown"}`;
   *
   *   return new Response(body, { status: 200 });
   * };
   *
   * const server = new Server({ port, handler });
   *
   * const certFile = "/path/to/certFile.crt";
   * const keyFile = "/path/to/keyFile.key";
   *
   * console.log("server listening on https://localhost:4505");
   *
   * await server.listenAndServeTls(certFile, keyFile);
   * ```
   *
   * @param certFile The path to the file containing the TLS certificate.
   * @param keyFile The path to the file containing the TLS private key.
   */
  async listenAndServeTls(certFile: string, keyFile: string): Promise<void> {
    if (this.#closed) {
      throw new Deno.errors.Http(ERROR_SERVER_CLOSED);
    }

    const listener = Deno.listenTls({
      port: this.#port ?? HTTPS_PORT,
      hostname: this.#host ?? "0.0.0.0",
      certFile,
      keyFile,
      transport: "tcp",
      // ALPN protocol support not yet stable.
      // alpnProtocols: ["h2", "http/1.1"],
    });

    return await this.serve(listener);
  }

  /**
   * Immediately close the server listeners and associated HTTP connections.
   *
   * Throws a server closed error if called after the server has been closed.
   */
  close(): void {
    if (this.#closed) {
      throw new Deno.errors.Http(ERROR_SERVER_CLOSED);
    }

    this.#closed = true;

    for (const listener of this.#listeners) {
      try {
        listener.close();
      } catch {
        // Listener has already been closed.
      }
    }

    this.#listeners.clear();

    for (const httpConn of this.#httpConnections) {
      this.#closeHttpConn(httpConn);
    }

    this.#httpConnections.clear();
  }

  /** Get whether the server is closed. */
  get closed(): boolean {
    return this.#closed;
  }

  /** Get the list of network addresses the server is listening on. */
  get addrs(): Deno.Addr[] {
    return Array.from(this.#listeners).map((listener) => listener.addr);
  }

  /**
   * Responds to an HTTP request.
   *
   * @param requestEvent The HTTP request to respond to.
   * @param httpCon The HTTP connection to yield requests from.
   * @param connInfo Information about the underlying connection.
   */
  async #respond(
    requestEvent: Deno.RequestEvent,
    httpConn: Deno.HttpConn,
    connInfo: ConnInfo,
  ): Promise<void> {
    let response: Response;
    try {
      // Handle the request event, generating a response.
      response = await this.#handler(requestEvent.request, connInfo);
    } catch (error: unknown) {
      // Invoke onError handler when request handler throws.
      response = await this.#onError(error);
    }

    try {
      // Send the response.
      await requestEvent.respondWith(response);
    } catch {
      // respondWith() fails when the connection has already been closed, or there is some
      // other error with responding on this connection that prompts us to
      // close it and open a new connection.
      return this.#closeHttpConn(httpConn);
    }
  }

  /**
   * Serves all HTTP requests on a single connection.
   *
   * @param httpConn The HTTP connection to yield requests from.
   * @param connInfo Information about the underlying connection.
   */
  async #serveHttp(httpConn: Deno.HttpConn, connInfo: ConnInfo): Promise<void> {
    while (!this.#closed) {
      let requestEvent: Deno.RequestEvent | null;

      try {
        // Yield the new HTTP request on the connection.
        requestEvent = await httpConn.nextRequest();
      } catch {
        // Connection has been closed.
        break;
      }

      if (requestEvent === null) {
        // Connection has been closed.
        break;
      }

      // Respond to the request. Note we do not await this async method to
      // allow the connection to handle multiple requests in the case of h2.
      this.#respond(requestEvent, httpConn, connInfo);
    }

    this.#closeHttpConn(httpConn);
  }

  /**
   * Accepts all connections on a single network listener.
   *
   * @param listener The listener to accept connections from.
   */
  async #accept(listener: Deno.Listener): Promise<void> {
    let acceptBackoffDelay: number | undefined;

    while (!this.#closed) {
      let conn: Deno.Conn;

      try {
        // Wait for a new connection.
        conn = await listener.accept();
      } catch (error) {
        if (
          // The listener is closed.
          error instanceof Deno.errors.BadResource ||
          // TLS handshake errors.
          error instanceof Deno.errors.InvalidData ||
          error instanceof Deno.errors.UnexpectedEof ||
          error instanceof Deno.errors.ConnectionReset ||
          error instanceof Deno.errors.NotConnected
        ) {
          // Backoff after transient errors to allow time for the system to
          // recover, and avoid blocking up the event loop with a continuously
          // running loop.
          if (!acceptBackoffDelay) {
            acceptBackoffDelay = INITIAL_ACCEPT_BACKOFF_DELAY;
          } else {
            acceptBackoffDelay *= 2;
          }

          if (acceptBackoffDelay >= MAX_ACCEPT_BACKOFF_DELAY) {
            acceptBackoffDelay = MAX_ACCEPT_BACKOFF_DELAY;
          }

          await delay(acceptBackoffDelay);

          continue;
        }

        throw error;
      }

      acceptBackoffDelay = undefined;

      // "Upgrade" the network connection into an HTTP connection.
      let httpConn: Deno.HttpConn;

      try {
        httpConn = Deno.serveHttp(conn);
      } catch {
        // Connection has been closed.
        continue;
      }

      // Closing the underlying listener will not close HTTP connections, so we
      // track for closure upon server close.
      this.#trackHttpConnection(httpConn);

      const connInfo: ConnInfo = {
        localAddr: conn.localAddr,
        remoteAddr: conn.remoteAddr,
      };

      // Serve the requests that arrive on the just-accepted connection. Note
      // we do not await this async method to allow the server to accept new
      // connections.
      this.#serveHttp(httpConn, connInfo);
    }
  }

  /**
   * Untracks and closes an HTTP connection.
   *
   * @param httpConn The HTTP connection to close.
   */
  #closeHttpConn(httpConn: Deno.HttpConn): void {
    this.#untrackHttpConnection(httpConn);

    try {
      httpConn.close();
    } catch {
      // Connection has already been closed.
    }
  }

  /**
   * Adds the listener to the internal tracking list.
   *
   * @param listener Listener to track.
   */
  #trackListener(listener: Deno.Listener): void {
    this.#listeners.add(listener);
  }

  /**
   * Removes the listener from the internal tracking list.
   *
   * @param listener Listener to untrack.
   */
  #untrackListener(listener: Deno.Listener): void {
    this.#listeners.delete(listener);
  }

  /**
   * Adds the HTTP connection to the internal tracking list.
   *
   * @param httpConn HTTP connection to track.
   */
  #trackHttpConnection(httpConn: Deno.HttpConn): void {
    this.#httpConnections.add(httpConn);
  }

  /**
   * Removes the HTTP connection from the internal tracking list.
   *
   * @param httpConn HTTP connection to untrack.
   */
  #untrackHttpConnection(httpConn: Deno.HttpConn): void {
    this.#httpConnections.delete(httpConn);
  }
}

/** Additional serve options. */
export interface ServeInit extends Partial<Deno.ListenOptions> {
  /** An AbortSignal to close the server and all connections. */
  signal?: AbortSignal;

  /** The handler to invoke when route handlers throw an error. */
  onError?: (error: unknown) => Response | Promise<Response>;
}

/**
 * Constructs a server, accepts incoming connections on the given listener, and
 * handles requests on these connections with the given handler.
 *
 * ```ts
 * import { serveListener } from "https://deno.land/std@$STD_VERSION/http/server.ts";
 *
 * const listener = Deno.listen({ port: 4505 });
 *
 * console.log("server listening on http://localhost:4505");
 *
 * await serveListener(listener, (request) => {
 *   const body = `Your user-agent is:\n\n${request.headers.get(
 *     "user-agent",
 *   ) ?? "Unknown"}`;
 *
 *   return new Response(body, { status: 200 });
 * });
 * ```
 *
 * @param listener The listener to accept connections from.
 * @param handler The handler for individual HTTP requests.
 * @param options Optional serve options.
 */
export async function serveListener(
  listener: Deno.Listener,
  handler: Handler,
  options?: Omit<ServeInit, "port" | "hostname">,
): Promise<void> {
  const server = new Server({ handler, onError: options?.onError });

  if (options?.signal) {
    options.signal.onabort = () => server.close();
  }

  return await server.serve(listener);
}

/** Serves HTTP requests with the given handler.
 *
 * You can specify an object with a port and hostname option, which is the address to listen on.
 * The default is port 8000 on hostname "0.0.0.0".
 *
 * The below example serves with the port 8000.
 *
 * ```ts
 * import { serve } from "https://deno.land/std@$STD_VERSION/http/server.ts";
 * serve((_req) => new Response("Hello, world"));
 * ```
 *
 * You can change the listening address by the host and port option. The below example
 * serves with the port 3000.
 *
 * ```ts
 * import { serve } from "https://deno.land/std@$STD_VERSION/http/server.ts";
 * console.log("server is starting at localhost:3000");
 * serve((_req) => new Response("Hello, world"), { port: 3000 });
 * ```
 *
 * @param handler The handler for individual HTTP requests.
 * @param options The options. See `ServeInit` documentation for details.
 */
export async function serve(
  handler: Handler,
  options: ServeInit = {},
): Promise<void> {
  const server = new Server({
    port: options.port ?? 8000,
    hostname: options.hostname ?? "0.0.0.0",
    handler,
    onError: options.onError,
  });

  if (options?.signal) {
    options.signal.onabort = () => server.close();
  }

  return await server.listenAndServe();
}

interface ServeTlsInit extends ServeInit {
  /** The path to the file containing the TLS private key. */
  keyFile: string;

  /** The path to the file containing the TLS certificate */
  certFile: string;
}

/** Serves HTTPS requests with the given handler.
 *
 * You must specify `keyFile` and `certFile` options.
 *
 * You can specify an object with a port and hostname option, which is the address to listen on.
 * The default is port 8443 on hostname "0.0.0.0".
 *
 * The below example serves with the default port 8443.
 *
 * ```ts
 * import { serveTls } from "https://deno.land/std@$STD_VERSION/http/server.ts";
 * const certFile = "/path/to/certFile.crt";
 * const keyFile = "/path/to/keyFile.key";
 * console.log("server is starting at https://localhost:8443");
 * serveTls((_req) => new Response("Hello, world"), { certFile, keyFile });
 * ```
 *
 * @param handler The handler for individual HTTPS requests.
 * @param options The options. See `ServeTlsInit` documentation for details.
 * @returns
 */
export async function serveTls(
  handler: Handler,
  options: ServeTlsInit,
): Promise<void> {
  if (!options.keyFile) {
    throw new Error("TLS config is given, but 'keyFile' is missing.");
  }

  if (!options.certFile) {
    throw new Error("TLS config is given, but 'certFile' is missing.");
  }

<<<<<<< HEAD
  const server = new Server({
    port: options.port ?? 8443,
    hostname: options.hostname ?? "0.0.0.0",
    handler,
  });
=======
  const addr = options.addr ?? ":8443";
  const server = new Server({ addr, handler, onError: options.onError });
>>>>>>> 21e0b739

  if (options?.signal) {
    options.signal.onabort = () => server.close();
  }

  return await server.listenAndServeTls(options.certFile, options.keyFile);
}

/**
 * @deprecated Use `serve` instead.
 *
 * Constructs a server, creates a listener on the given address, accepts
 * incoming connections, and handles requests on these connections with the
 * given handler.
 *
 * If the port is omitted from the ListenOptions, 80 is used.
 *
 * If the host is omitted from the ListenOptions, the non-routable meta-address
 * `0.0.0.0` is used.
 *
 * ```ts
 * import { listenAndServe } from "https://deno.land/std@$STD_VERSION/http/server.ts";
 *
 * const port = 4505;
 *
 * console.log("server listening on http://localhost:4505");
 *
 * await listenAndServe({ port }, (request) => {
 *   const body = `Your user-agent is:\n\n${request.headers.get(
 *     "user-agent",
 *   ) ?? "Unknown"}`;
 *
 *   return new Response(body, { status: 200 });
 * });
 * ```
 *
 * @param config The Deno.ListenOptions to specify the hostname and port.
 * @param handler The handler for individual HTTP requests.
 * @param options Optional serve options.
 */
export async function listenAndServe(
  config: Partial<Deno.ListenOptions>,
  handler: Handler,
  options?: ServeInit,
): Promise<void> {
  const server = new Server({ ...config, handler });

  if (options?.signal) {
    options.signal.onabort = () => server.close();
  }

  return await server.listenAndServe();
}

/**
 * @deprecated Use `serveTls` instead.
 *
 * Constructs a server, creates a listener on the given address, accepts
 * incoming connections, upgrades them to TLS, and handles requests on these
 * connections with the given handler.
 *
 * If the port is omitted from the ListenOptions, port 443 is used.
 *
 * If the host is omitted from the ListenOptions, the non-routable meta-address
 * `0.0.0.0` is used.
 *
 * ```ts
 * import { listenAndServeTls } from "https://deno.land/std@$STD_VERSION/http/server.ts";
 *
 * const port = 4505;
 * const certFile = "/path/to/certFile.crt";
 * const keyFile = "/path/to/keyFile.key";
 *
 * console.log("server listening on http://localhost:4505");
 *
 * await listenAndServeTls({ port }, certFile, keyFile, (request) => {
 *   const body = `Your user-agent is:\n\n${request.headers.get(
 *     "user-agent",
 *   ) ?? "Unknown"}`;
 *
 *   return new Response(body, { status: 200 });
 * });
 * ```
 *
 * @param config The Deno.ListenOptions to specify the hostname and port.
 * @param certFile The path to the file containing the TLS certificate.
 * @param keyFile The path to the file containing the TLS private key.
 * @param handler The handler for individual HTTP requests.
 * @param options Optional serve options.
 */
export async function listenAndServeTls(
  config: Partial<Deno.ListenOptions>,
  certFile: string,
  keyFile: string,
  handler: Handler,
  options?: ServeInit,
): Promise<void> {
  const server = new Server({ ...config, handler });

  if (options?.signal) {
    options.signal.onabort = () => server.close();
  }

  return await server.listenAndServeTls(certFile, keyFile);
}<|MERGE_RESOLUTION|>--- conflicted
+++ resolved
@@ -598,16 +598,12 @@
     throw new Error("TLS config is given, but 'certFile' is missing.");
   }
 
-<<<<<<< HEAD
   const server = new Server({
     port: options.port ?? 8443,
     hostname: options.hostname ?? "0.0.0.0",
     handler,
+    onError: options.onError,
   });
-=======
-  const addr = options.addr ?? ":8443";
-  const server = new Server({ addr, handler, onError: options.onError });
->>>>>>> 21e0b739
 
   if (options?.signal) {
     options.signal.onabort = () => server.close();
