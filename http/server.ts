--- conflicted
+++ resolved
@@ -541,11 +541,7 @@
  * handles requests on these connections with the given handler.
  *
  * ```ts
-<<<<<<< HEAD
- * import { serve } from "https://deno.land/std@$STD_VERSION/http/mod.ts";
-=======
- * import { serveListener } from "https://deno.land/std@$STD_VERSION/http/server.ts";
->>>>>>> b15a2c28
+ * import { serveListener } from "https://deno.land/std@$STD_VERSION/http/mod.ts";
  *
  * const listener = Deno.listen({ port: 4505 });
  *
