--- conflicted
+++ resolved
@@ -54,11 +54,7 @@
   ]);
 
   assertEquals(browser, "safari");
-<<<<<<< HEAD
-  assertEquals(actualOutput, expectedOutput);
-=======
-  assertEquals(expectedOutput, actualOutput);
->>>>>>> 283cf345
+  assertEquals(expectedOutput, actualOutput);
   restore();
 });
 
@@ -72,354 +68,302 @@
     "  chrome\r\n",
     "  firefox\r\n",
     "\x1b[4A",
-<<<<<<< HEAD
+    "Please select a browser:\r\n",
+    "  safari\r\n",
+    "❯ chrome\r\n",
+    "  firefox\r\n",
+    "\x1b[4A",
+    "Please select a browser:\r\n",
+    "  safari\r\n",
+    "  chrome\r\n",
+    "❯ firefox\r\n",
+    "\x1b[?25h",
+  ];
+
+  const actualOutput: string[] = [];
+
+  stub(
+    Deno.stdout,
+    "writeSync",
+    (data: Uint8Array) => {
+      const output = decoder.decode(data);
+      actualOutput.push(output);
+      return data.length;
+    },
+  );
+
+  let readIndex = 0;
+
+  const inputs = [
+    "\u001B[B",
+    "\u001B[B",
+    "\r",
+  ];
+
+  stub(
+    Deno.stdin,
+    "readSync",
+    (data: Uint8Array) => {
+      const input = inputs[readIndex++];
+      const bytes = encoder.encode(input);
+      data.set(bytes);
+      return bytes.length;
+    },
+  );
+
+  const browser = promptSelect("Please select a browser:", [
+    "safari",
+    "chrome",
+    "firefox",
+  ]);
+
+  assertEquals(browser, "firefox");
+  assertEquals(expectedOutput, actualOutput);
+  restore();
+});
+
+Deno.test("promptSelect() handles arrow up", () => {
+  stub(Deno.stdin, "setRaw");
+
+  const expectedOutput = [
+    "\x1b[?25l",
+    "Please select a browser:\r\n",
+    "❯ safari\r\n",
+    "  chrome\r\n",
+    "  firefox\r\n",
+    "\x1b[4A",
+    "Please select a browser:\r\n",
+    "  safari\r\n",
+    "❯ chrome\r\n",
+    "  firefox\r\n",
+    "\x1b[4A",
+    "Please select a browser:\r\n",
+    "❯ safari\r\n",
+    "  chrome\r\n",
+    "  firefox\r\n",
+    "\x1b[?25h",
+  ];
+
+  const actualOutput: string[] = [];
+
+  stub(
+    Deno.stdout,
+    "writeSync",
+    (data: Uint8Array) => {
+      const output = decoder.decode(data);
+      actualOutput.push(output);
+      return data.length;
+    },
+  );
+
+  let readIndex = 0;
+
+  const inputs = [
+    "\u001B[B",
+    "\u001B[A",
+    "\r",
+  ];
+
+  stub(
+    Deno.stdin,
+    "readSync",
+    (data: Uint8Array) => {
+      const input = inputs[readIndex++];
+      const bytes = encoder.encode(input);
+      data.set(bytes);
+      return bytes.length;
+    },
+  );
+
+  const browser = promptSelect("Please select a browser:", [
+    "safari",
+    "chrome",
+    "firefox",
+  ]);
+
+  assertEquals(browser, "safari");
+  assertEquals(expectedOutput, actualOutput);
+  restore();
+});
+
+Deno.test("promptSelect() handles index underflow", () => {
+  stub(Deno.stdin, "setRaw");
+
+  const expectedOutput = [
+    "\x1b[?25l",
+    "Please select a browser:\r\n",
+    "❯ safari\r\n",
+    "  chrome\r\n",
+    "  firefox\r\n",
+    "\x1b[4A",
+    "Please select a browser:\r\n",
+    "  safari\r\n",
+    "  chrome\r\n",
+    "❯ firefox\r\n",
+    "\x1b[?25h",
+  ];
+
+  const actualOutput: string[] = [];
+
+  stub(
+    Deno.stdout,
+    "writeSync",
+    (data: Uint8Array) => {
+      const output = decoder.decode(data);
+      actualOutput.push(output);
+      return data.length;
+    },
+  );
+
+  let readIndex = 0;
+
+  const inputs = [
+    "\u001B[A",
+    "\r",
+  ];
+
+  stub(
+    Deno.stdin,
+    "readSync",
+    (data: Uint8Array) => {
+      const input = inputs[readIndex++];
+      const bytes = encoder.encode(input);
+      data.set(bytes);
+      return bytes.length;
+    },
+  );
+
+  const browser = promptSelect("Please select a browser:", [
+    "safari",
+    "chrome",
+    "firefox",
+  ]);
+
+  assertEquals(browser, "firefox");
+  assertEquals(expectedOutput, actualOutput);
+  restore();
+});
+
+Deno.test("promptSelect() handles index overflow", () => {
+  stub(Deno.stdin, "setRaw");
+
+  const expectedOutput = [
+    "\x1b[?25l",
+    "Please select a browser:\r\n",
+    "❯ safari\r\n",
+    "  chrome\r\n",
+    "  firefox\r\n",
+    "\x1b[4A",
+    "Please select a browser:\r\n",
+    "  safari\r\n",
+    "❯ chrome\r\n",
+    "  firefox\r\n",
+    "\x1b[4A",
+    "Please select a browser:\r\n",
+    "  safari\r\n",
+    "  chrome\r\n",
+    "❯ firefox\r\n",
+    "\x1b[4A",
+    "Please select a browser:\r\n",
+    "❯ safari\r\n",
+    "  chrome\r\n",
+    "  firefox\r\n",
+    "\x1b[?25h",
+  ];
+
+  const actualOutput: string[] = [];
+
+  stub(
+    Deno.stdout,
+    "writeSync",
+    (data: Uint8Array) => {
+      const output = decoder.decode(data);
+      actualOutput.push(output);
+      return data.length;
+    },
+  );
+
+  let readIndex = 0;
+
+  const inputs = [
+    "\u001B[B",
+    "\u001B[B",
+    "\u001B[B",
+    "\r",
+  ];
+
+  stub(
+    Deno.stdin,
+    "readSync",
+    (data: Uint8Array) => {
+      const input = inputs[readIndex++];
+      const bytes = encoder.encode(input);
+      data.set(bytes);
+      return bytes.length;
+    },
+  );
+
+  const browser = promptSelect("Please select a browser:", [
+    "safari",
+    "chrome",
+    "firefox",
+  ]);
+
+  assertEquals(browser, "safari");
+  assertEquals(expectedOutput, actualOutput);
+  restore();
+});
+
+Deno.test("promptSelect() handles clear option", () => {
+  stub(Deno.stdin, "setRaw");
+
+  const expectedOutput = [
+    "\x1b[?25l",
+    "Please select a browser:\r\n",
+    "❯ safari\r\n",
+    "  chrome\r\n",
+    "  firefox\r\n",
+    "\x1b[4A",
     "\x1b[J",
-=======
->>>>>>> 283cf345
-    "Please select a browser:\r\n",
-    "  safari\r\n",
-    "❯ chrome\r\n",
-    "  firefox\r\n",
-    "\x1b[4A",
-<<<<<<< HEAD
-    "\x1b[J",
-=======
->>>>>>> 283cf345
-    "Please select a browser:\r\n",
-    "  safari\r\n",
-    "  chrome\r\n",
-    "❯ firefox\r\n",
-    "\x1b[?25h",
-  ];
-
-  const actualOutput: string[] = [];
-
-  stub(
-    Deno.stdout,
-    "writeSync",
-    (data: Uint8Array) => {
-      const output = decoder.decode(data);
-      actualOutput.push(output);
-      return data.length;
-    },
-  );
-
-  let readIndex = 0;
-
-  const inputs = [
-    "\u001B[B",
-    "\u001B[B",
-    "\r",
-  ];
-
-  stub(
-    Deno.stdin,
-    "readSync",
-    (data: Uint8Array) => {
-      const input = inputs[readIndex++];
-      const bytes = encoder.encode(input);
-      data.set(bytes);
-      return bytes.length;
-    },
-  );
-
-  const browser = promptSelect("Please select a browser:", [
-    "safari",
-    "chrome",
-    "firefox",
-  ]);
-
-  assertEquals(browser, "firefox");
-<<<<<<< HEAD
-  assertEquals(actualOutput, expectedOutput);
-=======
-  assertEquals(expectedOutput, actualOutput);
->>>>>>> 283cf345
-  restore();
-});
-
-Deno.test("promptSelect() handles arrow up", () => {
-  stub(Deno.stdin, "setRaw");
-
-  const expectedOutput = [
-    "\x1b[?25l",
-    "Please select a browser:\r\n",
-    "❯ safari\r\n",
-    "  chrome\r\n",
-    "  firefox\r\n",
-    "\x1b[4A",
-<<<<<<< HEAD
-    "\x1b[J",
-=======
->>>>>>> 283cf345
-    "Please select a browser:\r\n",
-    "  safari\r\n",
-    "❯ chrome\r\n",
-    "  firefox\r\n",
-    "\x1b[4A",
-<<<<<<< HEAD
-    "\x1b[J",
-=======
->>>>>>> 283cf345
-    "Please select a browser:\r\n",
-    "❯ safari\r\n",
-    "  chrome\r\n",
-    "  firefox\r\n",
-    "\x1b[?25h",
-  ];
-
-  const actualOutput: string[] = [];
-
-  stub(
-    Deno.stdout,
-    "writeSync",
-    (data: Uint8Array) => {
-      const output = decoder.decode(data);
-      actualOutput.push(output);
-      return data.length;
-    },
-  );
-
-  let readIndex = 0;
-
-  const inputs = [
-    "\u001B[B",
-    "\u001B[A",
-    "\r",
-  ];
-
-  stub(
-    Deno.stdin,
-    "readSync",
-    (data: Uint8Array) => {
-      const input = inputs[readIndex++];
-      const bytes = encoder.encode(input);
-      data.set(bytes);
-      return bytes.length;
-    },
-  );
-
-  const browser = promptSelect("Please select a browser:", [
-    "safari",
-    "chrome",
-    "firefox",
-  ]);
+    "\x1b[?25h",
+  ];
+
+  const actualOutput: string[] = [];
+
+  stub(
+    Deno.stdout,
+    "writeSync",
+    (data: Uint8Array) => {
+      const output = decoder.decode(data);
+      actualOutput.push(output);
+      return data.length;
+    },
+  );
+
+  let readIndex = 0;
+
+  const inputs = [
+    "\r",
+  ];
+
+  stub(
+    Deno.stdin,
+    "readSync",
+    (data: Uint8Array) => {
+      const input = inputs[readIndex++];
+      const bytes = encoder.encode(input);
+      data.set(bytes);
+      return bytes.length;
+    },
+  );
+
+  const browser = promptSelect("Please select a browser:", [
+    "safari",
+    "chrome",
+    "firefox",
+  ], { clear: true });
 
   assertEquals(browser, "safari");
-<<<<<<< HEAD
-  assertEquals(actualOutput, expectedOutput);
-=======
-  assertEquals(expectedOutput, actualOutput);
->>>>>>> 283cf345
-  restore();
-});
-
-Deno.test("promptSelect() handles index underflow", () => {
-  stub(Deno.stdin, "setRaw");
-
-  const expectedOutput = [
-    "\x1b[?25l",
-    "Please select a browser:\r\n",
-    "❯ safari\r\n",
-    "  chrome\r\n",
-    "  firefox\r\n",
-    "\x1b[4A",
-<<<<<<< HEAD
-    "\x1b[J",
-=======
->>>>>>> 283cf345
-    "Please select a browser:\r\n",
-    "  safari\r\n",
-    "  chrome\r\n",
-    "❯ firefox\r\n",
-    "\x1b[?25h",
-  ];
-
-  const actualOutput: string[] = [];
-
-  stub(
-    Deno.stdout,
-    "writeSync",
-    (data: Uint8Array) => {
-      const output = decoder.decode(data);
-      actualOutput.push(output);
-      return data.length;
-    },
-  );
-
-  let readIndex = 0;
-
-  const inputs = [
-    "\u001B[A",
-    "\r",
-  ];
-
-  stub(
-    Deno.stdin,
-    "readSync",
-    (data: Uint8Array) => {
-      const input = inputs[readIndex++];
-      const bytes = encoder.encode(input);
-      data.set(bytes);
-      return bytes.length;
-    },
-  );
-
-  const browser = promptSelect("Please select a browser:", [
-    "safari",
-    "chrome",
-    "firefox",
-  ]);
-
-  assertEquals(browser, "firefox");
-<<<<<<< HEAD
-  assertEquals(actualOutput, expectedOutput);
-=======
-  assertEquals(expectedOutput, actualOutput);
->>>>>>> 283cf345
-  restore();
-});
-
-Deno.test("promptSelect() handles index overflow", () => {
-  stub(Deno.stdin, "setRaw");
-
-  const expectedOutput = [
-    "\x1b[?25l",
-    "Please select a browser:\r\n",
-    "❯ safari\r\n",
-    "  chrome\r\n",
-    "  firefox\r\n",
-    "\x1b[4A",
-<<<<<<< HEAD
-    "\x1b[J",
-=======
->>>>>>> 283cf345
-    "Please select a browser:\r\n",
-    "  safari\r\n",
-    "❯ chrome\r\n",
-    "  firefox\r\n",
-    "\x1b[4A",
-<<<<<<< HEAD
-    "\x1b[J",
-=======
->>>>>>> 283cf345
-    "Please select a browser:\r\n",
-    "  safari\r\n",
-    "  chrome\r\n",
-    "❯ firefox\r\n",
-    "\x1b[4A",
-<<<<<<< HEAD
-    "\x1b[J",
-=======
->>>>>>> 283cf345
-    "Please select a browser:\r\n",
-    "❯ safari\r\n",
-    "  chrome\r\n",
-    "  firefox\r\n",
-    "\x1b[?25h",
-  ];
-
-  const actualOutput: string[] = [];
-
-  stub(
-    Deno.stdout,
-    "writeSync",
-    (data: Uint8Array) => {
-      const output = decoder.decode(data);
-      actualOutput.push(output);
-      return data.length;
-    },
-  );
-
-  let readIndex = 0;
-
-  const inputs = [
-    "\u001B[B",
-    "\u001B[B",
-    "\u001B[B",
-    "\r",
-  ];
-
-  stub(
-    Deno.stdin,
-    "readSync",
-    (data: Uint8Array) => {
-      const input = inputs[readIndex++];
-      const bytes = encoder.encode(input);
-      data.set(bytes);
-      return bytes.length;
-    },
-  );
-
-  const browser = promptSelect("Please select a browser:", [
-    "safari",
-    "chrome",
-    "firefox",
-  ]);
-
-  assertEquals(browser, "safari");
-<<<<<<< HEAD
-  assertEquals(actualOutput, expectedOutput);
-=======
-  assertEquals(expectedOutput, actualOutput);
->>>>>>> 283cf345
-  restore();
-});
-
-Deno.test("promptSelect() handles clear option", () => {
-  stub(Deno.stdin, "setRaw");
-
-  const expectedOutput = [
-    "\x1b[?25l",
-    "Please select a browser:\r\n",
-    "❯ safari\r\n",
-    "  chrome\r\n",
-    "  firefox\r\n",
-    "\x1b[4A",
-    "\x1b[J",
-    "\x1b[?25h",
-  ];
-
-  const actualOutput: string[] = [];
-
-  stub(
-    Deno.stdout,
-    "writeSync",
-    (data: Uint8Array) => {
-      const output = decoder.decode(data);
-      actualOutput.push(output);
-      return data.length;
-    },
-  );
-
-  let readIndex = 0;
-
-  const inputs = [
-    "\r",
-  ];
-
-  stub(
-    Deno.stdin,
-    "readSync",
-    (data: Uint8Array) => {
-      const input = inputs[readIndex++];
-      const bytes = encoder.encode(input);
-      data.set(bytes);
-      return bytes.length;
-    },
-  );
-
-  const browser = promptSelect("Please select a browser:", [
-    "safari",
-    "chrome",
-    "firefox",
-  ], { clear: true });
-
-  assertEquals(browser, "safari");
-<<<<<<< HEAD
-  assertEquals(actualOutput, expectedOutput);
-=======
-  assertEquals(expectedOutput, actualOutput);
->>>>>>> 283cf345
+  assertEquals(expectedOutput, actualOutput);
   restore();
 });