--- conflicted
+++ resolved
@@ -221,42 +221,16 @@
 
     const formatter: ProgressBarFormatter = {
       styledTime() {
-<<<<<<< HEAD
-        return "[" +
-          (this.time / 1000 / 60 | 0)
-            .toString()
-            .padStart(2, "0") +
-          ":" +
-          (this.time / 1000 % 60 | 0)
-            .toString()
-            .padStart(2, "0") +
-          "]";
-      },
-      styledData: function (fractions = 2): string {
-        return "[" +
-          (this.value / rate).toFixed(fractions) +
-          "/" +
-          (this.max / rate).toFixed(fractions) +
-          " " +
-          unit +
-          "]";
-      },
-      progressBar: "[" +
-        this.#fillChar.repeat(size) +
-        this.#emptyChar.repeat(this.#barLength - size) +
-        "]",
-=======
         const minutes = (this.time / 1000 / 60 | 0).toString().padStart(2, "0");
         const seconds = (this.time / 1000 % 60 | 0).toString().padStart(2, "0");
-        return `[${minutes}:${seconds}] `;
+        return `[${minutes}:${seconds}]`;
       },
       styledData: (fractions = 2): string => {
         const currentValue = (this.#value / this.#rate).toFixed(fractions);
         const maxValue = (this.#max / this.#rate).toFixed(fractions);
-        return `[${currentValue}/${maxValue} ${this.#unit}] `;
+        return `[${currentValue}/${maxValue} ${this.#unit}]`;
       },
-      progressBar: `[${fillChars}${emptyChars}] `,
->>>>>>> 683b1894
+      progressBar: `[${fillChars}${emptyChars}]`,
       time: currentTime - this.#startTime,
       previousTime: this.#lastTime - this.#startTime,
       value: this.#value,
