--- conflicted
+++ resolved
@@ -5,13 +5,8 @@
  */
 export interface ProgressBarFormatter {
   /**
-<<<<<<< HEAD
    * A formatted version of the duration.
-   * `[mm:ss]`
-=======
-   * A function that returns a formatted version of the duration.
    * `mm:ss`
->>>>>>> e10c71ad
    */
   styledTime: string;
   /**
@@ -232,11 +227,7 @@
       fillChar = "#",
       emptyChar = "-",
       clear = false,
-<<<<<<< HEAD
-      fmt = (x) => `${x.styledTime} ${x.progressBar} ${x.styledData()} `,
-=======
-      fmt = (x) => `[${x.styledTime()}] [${x.progressBar}] [${x.styledData()}]`,
->>>>>>> e10c71ad
+      fmt = (x) => `[${x.styledTime}] [${x.progressBar}] [${x.styledData()}]`,
       keepOpen = true,
     } = options;
     this.value = value;
