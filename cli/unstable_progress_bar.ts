--- conflicted
+++ resolved
@@ -139,17 +139,10 @@
   #unit: string;
   #rate: number;
   #writer: WritableStreamDefaultWriter;
-<<<<<<< HEAD
   #intervalId?: number;
   #startTime: number = 0;
   #lastTime: number = 0;
   #lastValue: number = 0;
-
-=======
-  #id: number;
-  #startTime: number;
-  #lastTime: number;
-  #lastValue: number;
 
   #value: number;
   #max: number;
@@ -159,7 +152,6 @@
   #clear: boolean;
   #fmt: (fmt: ProgressBarFormatter) => string;
   #keepOpen: boolean;
->>>>>>> 48fae8f2
   /**
    * Constructs a new instance.
    *
@@ -207,13 +199,8 @@
 
     const stream = new TextEncoderStream();
     stream.readable
-<<<<<<< HEAD
-      .pipeTo(writable, { preventClose: this.#options.keepOpen })
+      .pipeTo(writable, { preventClose: this.#keepOpen })
       .catch(() => clearInterval(this.#intervalId));
-=======
-      .pipeTo(writable, { preventClose: this.#keepOpen })
-      .catch(() => clearInterval(this.#id));
->>>>>>> 48fae8f2
     this.#writer = stream.writable.getWriter();
     this.#intervalId = setInterval(() => this.#print(), 1000);
     this.#startTime = performance.now();
@@ -288,29 +275,17 @@
     this.#intervalId = setInterval(() => this.#print(), 200);
     this.#startTime = performance.now();
     this.#lastTime = this.#startTime;
-    this.#lastValue = this.#options.value;
+    this.#lastValue = this.#value;
   }
 
   /**
    * Ends the progress bar and cleans up any lose ends.
    */
   async end(): Promise<void> {
-<<<<<<< HEAD
-    if (this.#intervalId) {
-      clearInterval(this.#intervalId);
-      await this.#print()
-        .then(() =>
-          this.#writer.write(this.#options.clear ? "\r\u001b[K" : "\n")
-        )
-        .then(() => this.#writer.close())
-        .catch(() => {});
-    }
-=======
-    clearInterval(this.#id);
+    clearInterval(this.#intervalId);
     await this.#print()
       .then(() => this.#writer.write(this.#clear ? "\r\u001b[K" : "\n"))
       .then(() => this.#writer.close())
       .catch(() => {});
->>>>>>> 48fae8f2
   }
 }