--- conflicted
+++ resolved
@@ -158,7 +158,6 @@
  * bar.end();
  */
 export class ProgressBar {
-<<<<<<< HEAD
   /**
    * The current progress that has been completed.
    * @example Usage
@@ -190,10 +189,7 @@
    */
   max: number;
 
-  #unit: string;
-=======
   #unit: Unit;
->>>>>>> bc71968a
   #rate: number;
   #writer: WritableStreamDefaultWriter;
   #id: number;
