// Copyright 2018-2024 the Deno authors. All rights reserved. MIT license.

// TODO(kt3k): Write test when pty is supported in Deno
// See: https://github.com/denoland/deno/issues/3994

const encoder = new TextEncoder();

const LINE_CLEAR = encoder.encode("\r\u001b[K"); // From cli/prompt_secret.ts
const COLOR_RESET = "\u001b[0m";
const DEFAULT_INTERVAL = 75;
const DEFAULT_SPINNER = ["⠋", "⠙", "⠹", "⠸", "⠼", "⠴", "⠦", "⠧", "⠇", "⠏"];

// This is a hack to allow us to use the same type for both the color name and an ANSI escape code.
// ref: https://github.com/microsoft/TypeScript/issues/29729#issuecomment-460346421
// deno-lint-ignore ban-types
export type Ansi = string & {};
export type Color =
  | "black"
  | "red"
  | "green"
  | "yellow"
  | "blue"
  | "magenta"
  | "cyan"
  | "white"
  | "gray"
  | Ansi;

const COLORS: Record<Color, string> = {
  black: "\u001b[30m",
  red: "\u001b[31m",
  green: "\u001b[32m",
  yellow: "\u001b[33m",
  blue: "\u001b[34m",
  magenta: "\u001b[35m",
  cyan: "\u001b[36m",
  white: "\u001b[37m",
  gray: "\u001b[90m",
};

/** Options for {@linkcode Spinner}. */
export interface SpinnerOptions {
  /**
   * The sequence of characters to be iterated through for animation.
   *
   * @default {["⠋", "⠙", "⠹", "⠸", "⠼", "⠴", "⠦", "⠧", "⠇", "⠏"]}
   */
  spinner?: string[];
  /**
   * The message to display next to the spinner. This can be changed while the
   * spinner is active.
   */
  message?: string;
  /**
   * The time between each frame of the spinner in milliseconds.
   *
   * @default {75}
   */
  interval?: number;
  /** The color of the spinner. Defaults to the default terminal color. */
  color?: Color;
}

/**
 * A spinner that can be used to indicate that something is loading.
 */
export class Spinner {
  #spinner: string[];
  message: string;
  #interval: number;
  #color?: Color;
  #intervalId: number | undefined;
  #active = false;
  #frameIndex = 0;

  /**
   * Creates a new spinner.
   *
   * @example
   * ```ts
   * import { Spinner } from "https://deno.land/std@$STD_VERSION/cli/spinner.ts";
   *
   * const spinner = new Spinner({ message: "Loading..." });
   * ```
   */
  constructor(options?: SpinnerOptions) {
    this.#spinner = options?.spinner ?? DEFAULT_SPINNER;
    this.message = options?.message ?? "";
    this.#interval = options?.interval ?? DEFAULT_INTERVAL;
    this.#color = options?.color ? COLORS[options.color] : undefined;
  }

  set interval(value: number) {
    if (this.#interval === value) return;
    this.#interval = value;

    if (!this.#active) return;
    clearInterval(this.#intervalId);
    this.#intervalId = setInterval(
      this.#updateFrame.bind(this),
      this.#interval,
    );
  }
  get interval() {
    return this.#interval;
  }

  #updateFrame() {
    const color = this.#color ?? "";
    Deno.stdout.writeSync(LINE_CLEAR);
    const frame = encoder.encode(
      color + this.#spinner[this.#frameIndex] + COLOR_RESET + " " +
        this.#message,
    );
    Deno.stdout.writeSync(frame);
    this.#frameIndex = (this.#frameIndex + 1) % this.#spinner.length;
  }

  /**
   * Starts the spinner.
   *
   * @example
   * ```ts
   * import { Spinner } from "https://deno.land/std@$STD_VERSION/cli/spinner.ts";
   *
   * const spinner = new Spinner({ message: "Loading..." });
   * spinner.start();
   * ```
   */
  start() {
    if (this.#active || Deno.stdout.writable.locked) return;
    this.#active = true;
<<<<<<< HEAD
    this.#frameIndex = 0;
    this.#intervalId = setInterval(
      this.#updateFrame.bind(this),
      this.#interval,
    );
=======
    let i = 0;
    const color = this.#color ?? "";

    // Updates the spinner after the given interval.
    const updateFrame = () => {
      Deno.stdout.writeSync(LINE_CLEAR);
      const frame = encoder.encode(
        color + this.#spinner[i] + COLOR_RESET + " " + this.message,
      );
      Deno.stdout.writeSync(frame);
      i = (i + 1) % this.#spinner.length;
    };
    this.#intervalId = setInterval(updateFrame, this.#interval);
>>>>>>> 8e25d474
  }
  /**
   * Stops the spinner.
   *
   * @example
   * ```ts
   * import { Spinner } from "https://deno.land/std@$STD_VERSION/cli/spinner.ts";
   *
   * const spinner = new Spinner({ message: "Loading..." });
   * spinner.start();
   *
   * setTimeout(() => {
   *  spinner.stop();
   *  console.log("Finished loading!");
   * }, 3000);
   * ```
   */
  stop() {
    if (this.#intervalId && this.#active) {
      clearInterval(this.#intervalId);
      Deno.stdout.writeSync(LINE_CLEAR); // Clear the current line
      this.#active = false;
    }
  }
}<|MERGE_RESOLUTION|>--- conflicted
+++ resolved
@@ -130,27 +130,11 @@
   start() {
     if (this.#active || Deno.stdout.writable.locked) return;
     this.#active = true;
-<<<<<<< HEAD
     this.#frameIndex = 0;
     this.#intervalId = setInterval(
       this.#updateFrame.bind(this),
       this.#interval,
     );
-=======
-    let i = 0;
-    const color = this.#color ?? "";
-
-    // Updates the spinner after the given interval.
-    const updateFrame = () => {
-      Deno.stdout.writeSync(LINE_CLEAR);
-      const frame = encoder.encode(
-        color + this.#spinner[i] + COLOR_RESET + " " + this.message,
-      );
-      Deno.stdout.writeSync(frame);
-      i = (i + 1) % this.#spinner.length;
-    };
-    this.#intervalId = setInterval(updateFrame, this.#interval);
->>>>>>> 8e25d474
   }
   /**
    * Stops the spinner.
