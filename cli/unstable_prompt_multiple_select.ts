// Copyright 2018-2025 the Deno authors. MIT license.

/** Options for {@linkcode promptMultipleSelect}. */
export interface PromptMultipleSelectOptions {
  /** Clear the lines after the user's input. */
  clear?: boolean;

  /** The number of lines to be visible at once */
  visibleLines?: number;

  /** The string to indicate the selected item */
  indicator?: string;
}

/**
 * Value for {@linkcode promptMultipleSelect}.
 * If an object, it must have a title and a value, else it can just be a string.
 *
 * @typeParam V The value of the underlying Entry, if any.
 */
export type PromptEntry<V = undefined> = V extends undefined ? string
  : PromptEntryWithValue<V>;

/**
 * A {@linkcode PromptEntry} with an underlying value.
 *
 * @typeParam V The value of the underlying Entry.
 */
export interface PromptEntryWithValue<V> {
  /** The label for this entry. */
  label: string;
  /** The underlying value representing this entry. */
  value: V;
}

const ETX = "\x03";
const ARROW_UP = "\u001B[A";
const ARROW_DOWN = "\u001B[B";
const CR = "\r";
<<<<<<< HEAD
const DELETE = "\u007F";
const INDICATOR = "❯";
const PADDING = " ".repeat(INDICATOR.length);
=======

const MORE_CONTENT_BEFORE_INDICATOR = "...";
const MORE_CONTENT_AFTER_INDICATOR = "...";
>>>>>>> eccdeffa

const CHECKED = "◉";
const UNCHECKED = "◯";

const input = Deno.stdin;
const output = Deno.stdout;
const encoder = new TextEncoder();
const decoder = new TextDecoder();

const CLEAR_ALL = encoder.encode("\x1b[J"); // Clear all lines after cursor
const HIDE_CURSOR = encoder.encode("\x1b[?25l");
const SHOW_CURSOR = encoder.encode("\x1b[?25h");

/**
 * Shows the given message and waits for the user's input. Returns the user's selected value as string.
 *
 * @typeParam V The value of the underlying Entry, if any.
 * @param message The prompt message to show to the user.
 * @param values The values for the prompt.
 * @param options The options for the prompt.
 * @returns The selected values as an array of strings or `null` if stdin is not a TTY.
 *
 * @example Usage
 * ```ts ignore
 * import { promptMultipleSelect } from "@std/cli/unstable-prompt-multiple-select";
 *
 * const browsers = promptMultipleSelect(
 *   "Please select browsers:",
 *   ["safari", "chrome", "firefox"],
 *   { clear: true },
 * );
 * ```
 *
 * @example With title and value
 * ```ts ignore
 * import { promptMultipleSelect } from "@std/cli/unstable-prompt-multiple-select";
 *
 * const browsers = promptMultipleSelect(
 *   "Please select browsers:",
 *   [{
 *     title: "safari",
 *     value: 1,
 *   }, {
 *     title: "chrome",
 *     value: 2,
 *   }, {
 *     title: "firefox",
 *     value: 3,
 *   }],
 *   { clear: true },
 * );
 * ```
 *
 * @example With multiple options
 * ```ts ignore
 * import { promptMultipleSelect } from "@std/cli/unstable-prompt-multiple-select";
 *
 * const browsers = promptMultipleSelect(
 *   "Select your favorite numbers below 100:",
 *   [...Array(100).keys()].map(String),
 *   { clear: true, visibleLines: 5, indicator: "→" },
 * );
 * ```
 */
export function promptMultipleSelect<V = undefined>(
  message: string,
  values: PromptEntry<V>[],
  options: PromptMultipleSelectOptions = {},
): PromptEntry<V>[] | null {
  if (!input.isTerminal()) return null;

  const SAFE_PADDING = 4;
  let {
    // Deno.consoleSize().rows - 3 because we need to output the message, the up arrow, the terminal line and the down arrow
    visibleLines = Math.min(
      Deno.consoleSize().rows - SAFE_PADDING,
      values.length,
    ),
    indicator = "❯",
  } = options;
  const PADDING = " ".repeat(indicator.length);
  const ARROW_PADDING = " ".repeat(indicator.length + 1);

  const indexedValues = values.map((value, index) => ({ value, index }));
  let length = values.length;
  let selectedIndex = 0;
  const selectedIndexes = new Set<number>();
  let showIndex = 0;
  let offset = 0;

  input.setRaw(true);
  output.writeSync(HIDE_CURSOR);

  const buffer = new Uint8Array(4);

<<<<<<< HEAD
  let searchBuffer = "";

  loop:
  while (true) {
    output.writeSync(
      encoder.encode(
        `${message + (searchBuffer ? ` (filter: ${searchBuffer})` : "")}\r\n`,
      ),
    );
    const filteredChunks = indexedValues.filter((item) => {
      if (searchBuffer === "") {
        return true;
      } else {
        return item.value.toLowerCase().includes(searchBuffer.toLowerCase());
      }
    });
    length = filteredChunks.length;
    for (const { value, index } of filteredChunks.values()) {
      const selected = index === selectedIndex;
      const start = selected ? INDICATOR : PADDING;
      const checked = selectedIndexes.has(index);
=======
  let hasUpArrow = false;

  loop:
  while (true) {
    output.writeSync(encoder.encode(`${message}\r\n`));
    const chunk = values.slice(offset, visibleLines + offset);

    const hasDownArrow = visibleLines + offset < length;

    if (offset !== 0) {
      output.writeSync(
        encoder.encode(`${ARROW_PADDING}${MORE_CONTENT_BEFORE_INDICATOR}\r\n`),
      );
    }

    for (const [index, value] of chunk.entries()) {
      const realIndex = offset + index;
      const start = index === showIndex ? indicator : PADDING;
      const checked = selectedIndexes.has(realIndex);
>>>>>>> eccdeffa
      const state = checked ? CHECKED : UNCHECKED;
      output.writeSync(
        encoder.encode(
          `${start} ${state} ${
            typeof value === "string" ? value : value.label
          }\r\n`,
        ),
      );
    }

    if (hasDownArrow) {
      output.writeSync(
        encoder.encode(`${ARROW_PADDING}${MORE_CONTENT_AFTER_INDICATOR}\r\n`),
      );
    }
    const n = input.readSync(buffer);
    if (n === null || n === 0) break;
    const string = decoder.decode(buffer.slice(0, n));

    switch (string) {
      case ETX:
        output.writeSync(SHOW_CURSOR);
        return Deno.exit(0);
<<<<<<< HEAD
      case ARROW_UP:
        if (selectedIndex === 0) {
          selectedIndex = filteredChunks.at(-1)!.index;
        } else {
          selectedIndex = filteredChunks.find((_, i) =>
            i == (selectedIndex - 1)
          )!.index;
        }
        break;
      case ARROW_DOWN:
        if (selectedIndex === filteredChunks.at(-1)!.index) {
          selectedIndex = 0;
        } else {
          selectedIndex = filteredChunks.find((_, i) =>
            i == (selectedIndex + 1)
          )!.index;
=======
      case ARROW_UP: {
        const atTop = selectedIndex === 0;
        selectedIndex = atTop ? length - 1 : selectedIndex - 1;
        if (atTop) {
          offset = Math.max(length - visibleLines, 0);
          showIndex = Math.min(visibleLines - 1, length - 1);
        } else if (showIndex > 0) {
          showIndex--;
        } else {
          offset = Math.max(offset - 1, 0);
        }
        break;
      }
      case ARROW_DOWN: {
        const atBottom = selectedIndex === length - 1;
        selectedIndex = atBottom ? 0 : selectedIndex + 1;
        if (atBottom) {
          offset = 0;
          showIndex = 0;
        } else if (showIndex < visibleLines - 1) {
          showIndex++;
        } else {
          offset++;
>>>>>>> eccdeffa
        }
        break;
      }
      case CR:
        break loop;
      case " ":
        if (selectedIndexes.has(selectedIndex)) {
          selectedIndexes.delete(selectedIndex);
        } else {
          selectedIndexes.add(selectedIndex);
        }
        break;
      case DELETE:
        selectedIndex = 0;
        searchBuffer = searchBuffer.slice(0, -1);
        break;
      default:
        selectedIndex = 0;
        searchBuffer += string;
        break;
    }

<<<<<<< HEAD
    output.writeSync(encoder.encode(`\x1b[${length + 1}A`));
    output.writeSync(CLEAR_ALL);
=======
    visibleLines = Math.min(
      Deno.consoleSize().rows - SAFE_PADDING,
      visibleLines,
    );

    output.writeSync(
      encoder.encode(
        `\x1b[${
          1 + // message
          (hasUpArrow ? 1 : 0) +
          visibleLines +
          (hasDownArrow ? 1 : 0)
        }A`,
      ),
    );

    output.writeSync(CLEAR_ALL);
    hasUpArrow = offset !== 0;
>>>>>>> eccdeffa
  }

  if (options.clear) {
    output.writeSync(encoder.encode(`\x1b[${visibleLines + 1}A`));
    output.writeSync(CLEAR_ALL);
  }

  output.writeSync(SHOW_CURSOR);
  input.setRaw(false);

  return [...selectedIndexes].map((it) => values[it]!);
}<|MERGE_RESOLUTION|>--- conflicted
+++ resolved
@@ -37,15 +37,10 @@
 const ARROW_UP = "\u001B[A";
 const ARROW_DOWN = "\u001B[B";
 const CR = "\r";
-<<<<<<< HEAD
+
 const DELETE = "\u007F";
-const INDICATOR = "❯";
-const PADDING = " ".repeat(INDICATOR.length);
-=======
-
 const MORE_CONTENT_BEFORE_INDICATOR = "...";
 const MORE_CONTENT_AFTER_INDICATOR = "...";
->>>>>>> eccdeffa
 
 const CHECKED = "◉";
 const UNCHECKED = "◯";
@@ -129,19 +124,20 @@
   const PADDING = " ".repeat(indicator.length);
   const ARROW_PADDING = " ".repeat(indicator.length + 1);
 
-  const indexedValues = values.map((value, index) => ({ value, index }));
-  let length = values.length;
-  let selectedIndex = 0;
-  const selectedIndexes = new Set<number>();
-  let showIndex = 0;
+  const indexedValues = values.map((value, absoluteIndex) => ({
+    value,
+    absoluteIndex,
+  }));
+  let activeIndex = 0;
+  const selectedAbsoluteIndexes = new Set<number>();
   let offset = 0;
+  let clearLength = values.length + 1;
 
   input.setRaw(true);
   output.writeSync(HIDE_CURSOR);
 
   const buffer = new Uint8Array(4);
 
-<<<<<<< HEAD
   let searchBuffer = "";
 
   loop:
@@ -155,35 +151,25 @@
       if (searchBuffer === "") {
         return true;
       } else {
-        return item.value.toLowerCase().includes(searchBuffer.toLowerCase());
+        return (typeof item.value === "string" ? item.value : item.value.label)
+          .toLowerCase().includes(searchBuffer.toLowerCase());
       }
     });
-    length = filteredChunks.length;
-    for (const { value, index } of filteredChunks.values()) {
-      const selected = index === selectedIndex;
-      const start = selected ? INDICATOR : PADDING;
-      const checked = selectedIndexes.has(index);
-=======
-  let hasUpArrow = false;
-
-  loop:
-  while (true) {
-    output.writeSync(encoder.encode(`${message}\r\n`));
-    const chunk = values.slice(offset, visibleLines + offset);
-
-    const hasDownArrow = visibleLines + offset < length;
-
-    if (offset !== 0) {
+    const visibleChunks = filteredChunks.slice(offset, visibleLines + offset);
+    const length = visibleChunks.length;
+
+    const hasUpArrow = offset !== 0;
+    const hasDownArrow = (length + offset) < filteredChunks.length;
+
+    if (hasUpArrow) {
       output.writeSync(
         encoder.encode(`${ARROW_PADDING}${MORE_CONTENT_BEFORE_INDICATOR}\r\n`),
       );
     }
 
-    for (const [index, value] of chunk.entries()) {
-      const realIndex = offset + index;
-      const start = index === showIndex ? indicator : PADDING;
-      const checked = selectedIndexes.has(realIndex);
->>>>>>> eccdeffa
+    for (const [index, { absoluteIndex, value }] of visibleChunks.entries()) {
+      const start = index === (activeIndex - offset) ? indicator : PADDING;
+      const checked = selectedAbsoluteIndexes.has(absoluteIndex);
       const state = checked ? CHECKED : UNCHECKED;
       output.writeSync(
         encoder.encode(
@@ -207,102 +193,69 @@
       case ETX:
         output.writeSync(SHOW_CURSOR);
         return Deno.exit(0);
-<<<<<<< HEAD
       case ARROW_UP:
-        if (selectedIndex === 0) {
-          selectedIndex = filteredChunks.at(-1)!.index;
+        if (activeIndex === 0) {
+          activeIndex = filteredChunks.length - 1;
+          offset = Math.max(filteredChunks.length - visibleLines, 0);
         } else {
-          selectedIndex = filteredChunks.find((_, i) =>
-            i == (selectedIndex - 1)
-          )!.index;
-        }
-        break;
-      case ARROW_DOWN:
-        if (selectedIndex === filteredChunks.at(-1)!.index) {
-          selectedIndex = 0;
-        } else {
-          selectedIndex = filteredChunks.find((_, i) =>
-            i == (selectedIndex + 1)
-          )!.index;
-=======
-      case ARROW_UP: {
-        const atTop = selectedIndex === 0;
-        selectedIndex = atTop ? length - 1 : selectedIndex - 1;
-        if (atTop) {
-          offset = Math.max(length - visibleLines, 0);
-          showIndex = Math.min(visibleLines - 1, length - 1);
-        } else if (showIndex > 0) {
-          showIndex--;
-        } else {
+          activeIndex--;
           offset = Math.max(offset - 1, 0);
         }
         break;
-      }
-      case ARROW_DOWN: {
-        const atBottom = selectedIndex === length - 1;
-        selectedIndex = atBottom ? 0 : selectedIndex + 1;
-        if (atBottom) {
+      case ARROW_DOWN:
+        if (activeIndex === (filteredChunks.length - 1)) {
+          activeIndex = 0;
           offset = 0;
-          showIndex = 0;
-        } else if (showIndex < visibleLines - 1) {
-          showIndex++;
         } else {
-          offset++;
->>>>>>> eccdeffa
+          activeIndex++;
+
+          if (activeIndex >= visibleLines) {
+            offset++;
+          }
         }
         break;
-      }
       case CR:
         break loop;
-      case " ":
-        if (selectedIndexes.has(selectedIndex)) {
-          selectedIndexes.delete(selectedIndex);
+      case " ": {
+        const absoluteIndex = filteredChunks[activeIndex]!.absoluteIndex;
+        if (selectedAbsoluteIndexes.has(absoluteIndex)) {
+          selectedAbsoluteIndexes.delete(absoluteIndex);
         } else {
-          selectedIndexes.add(selectedIndex);
+          selectedAbsoluteIndexes.add(absoluteIndex);
         }
         break;
+      }
       case DELETE:
-        selectedIndex = 0;
+        activeIndex = 0;
         searchBuffer = searchBuffer.slice(0, -1);
         break;
       default:
-        selectedIndex = 0;
+        activeIndex = 0;
         searchBuffer += string;
         break;
     }
 
-<<<<<<< HEAD
-    output.writeSync(encoder.encode(`\x1b[${length + 1}A`));
-    output.writeSync(CLEAR_ALL);
-=======
     visibleLines = Math.min(
       Deno.consoleSize().rows - SAFE_PADDING,
       visibleLines,
     );
 
-    output.writeSync(
-      encoder.encode(
-        `\x1b[${
-          1 + // message
-          (hasUpArrow ? 1 : 0) +
-          visibleLines +
-          (hasDownArrow ? 1 : 0)
-        }A`,
-      ),
-    );
-
-    output.writeSync(CLEAR_ALL);
-    hasUpArrow = offset !== 0;
->>>>>>> eccdeffa
-  }
-
-  if (options.clear) {
-    output.writeSync(encoder.encode(`\x1b[${visibleLines + 1}A`));
+    clearLength = 1 + // message
+      (hasUpArrow ? 1 : 0) +
+      length +
+      (hasDownArrow ? 1 : 0);
+
+    output.writeSync(encoder.encode(`\x1b[${clearLength}A`));
     output.writeSync(CLEAR_ALL);
   }
 
+  if (options.clear) {
+    output.writeSync(encoder.encode(`\x1b[${clearLength}A`));
+    output.writeSync(CLEAR_ALL);
+  }
+
   output.writeSync(SHOW_CURSOR);
   input.setRaw(false);
 
-  return [...selectedIndexes].map((it) => values[it]!);
+  return [...selectedAbsoluteIndexes].map((it) => values[it]!);
 }