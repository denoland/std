--- conflicted
+++ resolved
@@ -55,7 +55,6 @@
   bar.stop().then(() => writable.close());
 
   const expected = [
-<<<<<<< HEAD
     "\r\u001b[K[00:00] [--------------------------------------------------] [0.00/9.77 KiB]",
     "\r\u001b[K[00:01] [--------------------------------------------------] [0.00/9.77 KiB]",
     "\r\u001b[K[00:02] [--------------------------------------------------] [0.00/9.77 KiB]",
@@ -83,20 +82,9 @@
     "\n",
   ];
 
-  let index = 0;
-  for await (const buffer of readable) {
-    const actual = decoder.decode(buffer);
-    assertEquals(actual, expected[index++]);
-=======
-    "\r\x1b[K[00:00] [--------------------------------------------------] [0.00/9.77 KiB]",
-    "\r\x1b[K[00:00] [##################################################] [9.77/9.77 KiB]",
-    "\n",
-  ];
-
-  const actual: string[] = [];
-  for await (const buffer of readable) {
-    actual.push(decoder.decode(buffer));
->>>>>>> e10c71ad
+  const actual = [];
+  for await (const buffer of readable) {
+    actual.push(decoder.decode(buffer));
   }
   assertEquals(actual, expected);
 });
@@ -116,7 +104,6 @@
 Deno.test("ProgressBar() can remove itself when finished", async () => {
   const { readable, writable } = new TransformStream();
 
-<<<<<<< HEAD
   const bar = new ProgressBar({ writable, max: 10 * 1000, clear: true });
   for (let index = 0; index < 10; index++) {
     bar.value += 1000;
@@ -140,17 +127,6 @@
   ];
 
   const actual = [];
-=======
-  for await (const a of getData(10, 1000)) bar.value += a.length;
-  bar.stop().then(() => writable.close());
-
-  const expected = [
-    "\r\x1b[K[00:00] [--------------------------------------------------] [0.00/9.77 KiB]",
-    "\r\x1b[K",
-  ];
-
-  const actual: string[] = [];
->>>>>>> e10c71ad
   for await (const buffer of readable) {
     actual.push(decoder.decode(buffer));
   }
