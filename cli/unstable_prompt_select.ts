--- conflicted
+++ resolved
@@ -124,17 +124,20 @@
   const PADDING = " ".repeat(indicator.length);
   const ARROW_PADDING = " ".repeat(indicator.length + 1);
 
-  let displayedLines = 0;
+  const indexedValues = values.map((value, absoluteIndex) => ({
+    value,
+    absoluteIndex,
+  }));
+  let activeIndex = 0;
   let selectedIndex = 0;
-  let showIndex = 0;
   let offset = 0;
+  let clearLength = values.length + 1;
 
   input.setRaw(true);
   output.writeSync(HIDE_CURSOR);
 
   const buffer = new Uint8Array(4);
 
-<<<<<<< HEAD
   let searchBuffer = "";
 
   loop:
@@ -144,55 +147,45 @@
         `${message + (searchBuffer ? ` (filter: ${searchBuffer})` : "")}\r\n`,
       ),
     );
-    const filteredChunks = values.filter((item) => {
+    const filteredChunks = indexedValues.filter((item) => {
       if (searchBuffer === "") {
         return true;
       } else {
-        return item.toLowerCase().includes(searchBuffer.toLowerCase());
+        return (typeof item.value === "string" ? item.value : item.value.label)
+          .toLowerCase().includes(searchBuffer.toLowerCase());
       }
     });
-    const chunk = filteredChunks.slice(offset, visibleLines + offset);
-    displayedLines = chunk.length;
-    const length = filteredChunks.length;
-=======
-  let hasUpArrow = false;
-
-  loop:
-  while (true) {
-    output.writeSync(encoder.encode(`${message}\r\n`));
-    const chunk: PromptEntry<V>[] = values.slice(offset, visibleLines + offset);
-
-    const hasDownArrow = visibleLines + offset < length;
-
-    if (offset !== 0) {
+    const visibleChunks = filteredChunks.slice(offset, visibleLines + offset);
+    const length = visibleChunks.length;
+
+    const hasUpArrow = offset !== 0;
+    const hasDownArrow = (length + offset) < filteredChunks.length;
+
+    if (hasUpArrow) {
       output.writeSync(
         encoder.encode(`${ARROW_PADDING}${MORE_CONTENT_BEFORE_INDICATOR}\r\n`),
       );
     }
 
->>>>>>> eccdeffa
-    for (const [index, value] of chunk.entries()) {
-      const start = index === showIndex ? indicator : PADDING;
+    for (const [index, { absoluteIndex, value }] of visibleChunks.entries()) {
+      const active = index === (activeIndex - offset);
+      const start = active ? indicator : PADDING;
+      if (active) {
+        selectedIndex = absoluteIndex;
+      }
       output.writeSync(
         encoder.encode(
           `${start} ${typeof value === "string" ? value : value.label}\r\n`,
         ),
       );
     }
-<<<<<<< HEAD
-    const moreContent = displayedLines + offset < length;
-    if (moreContent) {
-      output.writeSync(encoder.encode("...\r\n"));
-=======
 
     if (hasDownArrow) {
       output.writeSync(
         encoder.encode(`${ARROW_PADDING}${MORE_CONTENT_AFTER_INDICATOR}\r\n`),
       );
->>>>>>> eccdeffa
     }
     const n = input.readSync(buffer);
-
     if (n === null || n === 0) break;
     const string = decoder.decode(buffer.slice(0, n));
 
@@ -200,38 +193,36 @@
       case ETX:
         output.writeSync(SHOW_CURSOR);
         return Deno.exit(0);
-      case ARROW_UP: {
-        const atTop = selectedIndex === 0;
-        selectedIndex = atTop ? length - 1 : selectedIndex - 1;
-        if (atTop) {
-          offset = Math.max(length - displayedLines, 0);
-          showIndex = Math.min(displayedLines - 1, length - 1);
-        } else if (showIndex > 0) {
-          showIndex--;
+      case ARROW_UP:
+        if (activeIndex === 0) {
+          activeIndex = filteredChunks.length - 1;
+          offset = Math.max(filteredChunks.length - visibleLines, 0);
         } else {
+          activeIndex--;
           offset = Math.max(offset - 1, 0);
         }
         break;
-      }
-      case ARROW_DOWN: {
-        const atBottom = selectedIndex === length - 1;
-        selectedIndex = atBottom ? 0 : selectedIndex + 1;
-        if (atBottom) {
+      case ARROW_DOWN:
+        if (activeIndex === (filteredChunks.length - 1)) {
+          activeIndex = 0;
           offset = 0;
-          showIndex = 0;
-        } else if (showIndex < displayedLines - 1) {
-          showIndex++;
         } else {
-          offset++;
+          activeIndex++;
+
+          if (activeIndex >= visibleLines) {
+            offset++;
+          }
         }
         break;
-      }
       case CR:
+      case " ":
         break loop;
       case DELETE:
+        activeIndex = 0;
         searchBuffer = searchBuffer.slice(0, -1);
         break;
       default:
+        activeIndex = 0;
         searchBuffer += string;
         break;
     }
@@ -241,33 +232,18 @@
       visibleLines,
     );
 
-    output.writeSync(
-<<<<<<< HEAD
-      encoder.encode(`\x1b[${displayedLines + (moreContent ? 2 : 1)}A`),
-=======
-      encoder.encode(
-        `\x1b[${
-          1 + // message
-          (hasUpArrow ? 1 : 0) +
-          visibleLines +
-          (hasDownArrow ? 1 : 0)
-        }A`,
-      ),
->>>>>>> eccdeffa
-    );
-
+    clearLength = 1 + // message
+      (hasUpArrow ? 1 : 0) +
+      length +
+      (hasDownArrow ? 1 : 0);
+
+    output.writeSync(encoder.encode(`\x1b[${clearLength}A`));
     output.writeSync(CLEAR_ALL);
-    hasUpArrow = offset !== 0;
   }
 
   if (options.clear) {
-<<<<<<< HEAD
-    output.writeSync(encoder.encode(`\x1b[${displayedLines + 1}A`));
-    output.writeSync(CLR_ALL);
-=======
-    output.writeSync(encoder.encode(`\x1b[${visibleLines + 1}A`));
+    output.writeSync(encoder.encode(`\x1b[${clearLength}A`));
     output.writeSync(CLEAR_ALL);
->>>>>>> eccdeffa
   }
 
   output.writeSync(SHOW_CURSOR);
