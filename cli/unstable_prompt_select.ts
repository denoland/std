--- conflicted
+++ resolved
@@ -118,10 +118,7 @@
   loop:
   while (true) {
     output.writeSync(encoder.encode(`${message}\r\n`));
-<<<<<<< HEAD
     const chunk: PromptEntry<V>[] = values.slice(offset, visibleLines + offset);
-=======
-    const chunk = values.slice(offset, visibleLines + offset);
 
     const hasDownArrow = visibleLines + offset < length;
 
@@ -131,7 +128,6 @@
       );
     }
 
->>>>>>> b3c3b2f6
     for (const [index, value] of chunk.entries()) {
       const start = index === showIndex ? indicator : PADDING;
       output.writeSync(
