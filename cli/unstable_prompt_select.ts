// Copyright 2018-2024 the Deno authors. All rights reserved. MIT license.

/** Options for {@linkcode promptSelect}. */
export interface PromptSelectOptions {
  /** Clear the lines after the user's input. */
  clear?: boolean;
}

const ETX = "\x03";
const ARROW_UP = "\u001B[A";
const ARROW_DOWN = "\u001B[B";
const CR = "\r";
const INDICATOR = "❯";
const PADDING = " ".repeat(INDICATOR.length);

const encoder = new TextEncoder();
const decoder = new TextDecoder();

const CLR_ALL = encoder.encode("\x1b[J"); // Clear all lines after cursor
const HIDE_CURSOR = encoder.encode("\x1b[?25l");
const SHOW_CURSOR = encoder.encode("\x1b[?25h");

/**
 * Shows the given message and waits for the user's input. Returns the user's selected value as string.
 *
 * @param message The prompt message to show to the user.
 * @param values The values for the prompt.
 * @param options The options for the prompt.
 * @returns The string that was entered or `null` if stdin is not a TTY.
 *
 * @example Usage
 * ```ts ignore
 * import { promptSelect } from "@std/cli/prompt-select";
 *
 * const browser = promptSelect("Please select a browser:", ["safari", "chrome", "firefox"], { clear: true });
 * ```
 */
export function promptSelect(
  message: string,
  values: string[],
  { clear }: PromptSelectOptions = {},
): string | null {
  const length = values.length;
  let selectedIndex = 0;

  Deno.stdin.setRaw(true);
  Deno.stdout.writeSync(HIDE_CURSOR);
  const buffer = new Uint8Array(4);
  loop:
  while (true) {
    Deno.stdout.writeSync(encoder.encode(`${message}\r\n`));
    for (const [index, value] of values.entries()) {
      const start = index === selectedIndex ? INDICATOR : PADDING;
      Deno.stdout.writeSync(encoder.encode(`${start} ${value}\r\n`));
    }
    const n = Deno.stdin.readSync(buffer);
    if (n === null || n === 0) break;
    const input = decoder.decode(buffer.slice(0, n));

    switch (input) {
      case ETX:
        Deno.stdout.writeSync(SHOW_CURSOR);
        return Deno.exit(0);
      case ARROW_UP:
        selectedIndex = (selectedIndex - 1 + length) % length;
        break;
      case ARROW_DOWN:
        selectedIndex = (selectedIndex + 1) % length;
        break;
      case CR:
        break loop;
    }
    Deno.stdout.writeSync(encoder.encode(`\x1b[${length + 1}A`));
<<<<<<< HEAD
    Deno.stdout.writeSync(encoder.encode(CLR_ALL));
  }
  if (clear) {
    Deno.stdout.writeSync(encoder.encode(`\x1b[${length + 1}A`));
    Deno.stdout.writeSync(encoder.encode(CLR_ALL));
=======
  }
  if (clear) {
    Deno.stdout.writeSync(encoder.encode(`\x1b[${length + 1}A`));
    Deno.stdout.writeSync(CLR_ALL);
>>>>>>> 283cf345
  }
  Deno.stdout.writeSync(SHOW_CURSOR);
  Deno.stdin.setRaw(false);
  return values[selectedIndex] ?? null;
}<|MERGE_RESOLUTION|>--- conflicted
+++ resolved
@@ -71,18 +71,10 @@
         break loop;
     }
     Deno.stdout.writeSync(encoder.encode(`\x1b[${length + 1}A`));
-<<<<<<< HEAD
-    Deno.stdout.writeSync(encoder.encode(CLR_ALL));
-  }
-  if (clear) {
-    Deno.stdout.writeSync(encoder.encode(`\x1b[${length + 1}A`));
-    Deno.stdout.writeSync(encoder.encode(CLR_ALL));
-=======
   }
   if (clear) {
     Deno.stdout.writeSync(encoder.encode(`\x1b[${length + 1}A`));
     Deno.stdout.writeSync(CLR_ALL);
->>>>>>> 283cf345
   }
   Deno.stdout.writeSync(SHOW_CURSOR);
   Deno.stdin.setRaw(false);
