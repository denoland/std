// Copyright 2018-2024 the Deno authors. All rights reserved. MIT license.

/*!
 * Ported and modified from: https://github.com/beatgammit/tar-js and
 * licensed as:
 *
 * (The MIT License)
 *
 * Copyright (c) 2011 T. Jameson Little
 * Copyright (c) 2019 Jun Kato
 * Copyright (c) 2018-2022 the Deno authors
 *
 * Permission is hereby granted, free of charge, to any person obtaining a copy
 * of this software and associated documentation files (the "Software"), to deal
 * in the Software without restriction, including without limitation the rights
 * to use, copy, modify, merge, publish, distribute, sublicense, and/or sell
 * copies of the Software, and to permit persons to whom the Software is
 * furnished to do so, subject to the following conditions:
 *
 * The above copyright notice and this permission notice shall be included in
 * all copies or substantial portions of the Software.
 *
 * THE SOFTWARE IS PROVIDED "AS IS", WITHOUT WARRANTY OF ANY KIND, EXPRESS OR
 * IMPLIED, INCLUDING BUT NOT LIMITED TO THE WARRANTIES OF MERCHANTABILITY,
 * FITNESS FOR A PARTICULAR PURPOSE AND NONINFRINGEMENT. IN NO EVENT SHALL THE
 * AUTHORS OR COPYRIGHT HOLDERS BE LIABLE FOR ANY CLAIM, DAMAGES OR OTHER
 * LIABILITY, WHETHER IN AN ACTION OF CONTRACT, TORT OR OTHERWISE, ARISING FROM,
 * OUT OF OR IN CONNECTION WITH THE SOFTWARE OR THE USE OR OTHER DEALINGS IN
 * THE SOFTWARE.
 */

import {
  FileTypes,
  HEADER_LENGTH,
  readBlock,
  type TarMeta,
  USTAR_STRUCTURE,
  type UstarFields,
} from "./_common.ts";
import { readAll } from "@std/io/read-all";
import type { Reader } from "@std/io/types";

export type { Reader };

/**
 * Extend TarMeta with the `linkName` property so that readers can access
 * symbolic link values without polluting the world of archive writers.
 *

 *
 * @experimental **UNSTABLE**: New API, yet to be vetted.
 */
export interface TarMetaWithLinkName extends TarMeta {
  /** File name of the symbolic link. */
  linkName?: string;
}

/**
 * Tar header with raw, unprocessed bytes as values.
 *

 *
 * @experimental **UNSTABLE**: New API, yet to be vetted.
 */
export type TarHeader = {
  [key in UstarFields]: Uint8Array;
};

// https://pubs.opengroup.org/onlinepubs/9699919799/utilities/pax.html#tag_20_92_13_06
// eight checksum bytes taken to be ascii spaces (decimal value 32)
const initialChecksum = 8 * 32;

/**
 * Trims a Uint8Array by removing any trailing zero bytes.
 *
 * @param buffer The Uint8Array to trim.
 * @returns A new Uint8Array with trailing zero bytes removed, or the original
 * buffer if no trailing zero bytes are found.
 */
function trim(buffer: Uint8Array): Uint8Array {
  const index = buffer.indexOf(0);
  return index === -1 ? buffer : buffer.subarray(0, index);
}

/**
 * Parse file header in a tar archive
 * @param length
 */
function parseHeader(buffer: Uint8Array): TarHeader {
  const data = {} as TarHeader;
  let offset = 0;
  USTAR_STRUCTURE.forEach(function (value) {
    const arr = buffer.subarray(offset, offset + value.length);
    data[value.field] = arr;
    offset += value.length;
  });
  return data;
}

/**
 * Tar entry
 *

 *
<<<<<<< HEAD
 * @experimental **UNSTABLE**: New API, yet to be vetted.
=======
 * @experimental
 *
 * @example Usage
 * ```ts no-assert
 * import { TarEntry } from "@std/archive/untar";
 * import { Buffer } from "@std/io/buffer";
 *
 * const content = new TextEncoder().encode("hello tar world!");
 * const reader = new Buffer(content);
 * const tarMeta = {
 *   fileName: "archive/",
 *   fileSize: 0,
 *   fileMode: 509,
 *   mtime: 1591800767,
 *   uid: 1001,
 *   gid: 1001,
 *   owner: "deno",
 *   group: "deno",
 *   type: "directory",
 * };
 * const tarEntry: TarEntry = new TarEntry(tarMeta, reader);
 * ```
>>>>>>> 5092c7e9
 */
export interface TarEntry extends TarMetaWithLinkName {}

/**
 * Contains tar header metadata and a reader to the entry's body.
 *

 *
<<<<<<< HEAD
 * @experimental **UNSTABLE**: New API, yet to be vetted.
=======
 * @experimental
 *
 * @example Usage
 * ```ts no-assert
 * import { TarEntry } from "@std/archive/untar";
 * import { Buffer } from "@std/io/buffer";
 *
 * const content = new TextEncoder().encode("hello tar world!");
 * const reader = new Buffer(content);
 * const tarMeta = {
 *   fileName: "archive/",
 *   fileSize: 0,
 *   fileMode: 509,
 *   mtime: 1591800767,
 *   uid: 1001,
 *   gid: 1001,
 *   owner: "deno",
 *   group: "deno",
 *   type: "directory",
 * };
 * const tarEntry: TarEntry = new TarEntry(tarMeta, reader);
 * ```
>>>>>>> 5092c7e9
 */
export class TarEntry implements Reader {
  #reader: Reader | (Reader & Deno.Seeker);
  #size: number;
  #read = 0;
  #consumed = false;
  #entrySize: number;

  /**
   * Constructs a new instance.
   *
   * @param meta The metadata of the entry.
   * @param reader The reader to read the entry from.
   */
  constructor(
    meta: TarMetaWithLinkName,
    reader: Reader | (Reader & Deno.Seeker),
  ) {
    Object.assign(this, meta);
    this.#reader = reader;

    // File Size
    this.#size = this.fileSize || 0;
    // Entry Size
    const blocks = Math.ceil(this.#size / HEADER_LENGTH);
    this.#entrySize = blocks * HEADER_LENGTH;
  }

  /**
   * Returns whether the entry has already been consumed.
   *
   * @returns Whether the entry has already been consumed.
   *
   * @example Usage
   * ```ts
   * import { TarEntry } from "@std/archive/untar";
   * import { Buffer } from "@std/io/buffer";
   * import { assertEquals } from "@std/assert/equals";
   *
   * const content = new TextEncoder().encode("hello tar world!");
   * const reader = new Buffer(content);
   * const tarMeta = {
   *   fileName: "archive/",
   *   fileSize: 0,
   *   fileMode: 509,
   *   mtime: 1591800767,
   *   uid: 1001,
   *   gid: 1001,
   *   owner: "deno",
   *   group: "deno",
   *   type: "directory",
   * };
   * const tarEntry: TarEntry = new TarEntry(tarMeta, reader);
   *
   * assertEquals(tarEntry.consumed, false);
   * ```
   */
  get consumed(): boolean {
    return this.#consumed;
  }

  /**
   * Reads up to `p.byteLength` bytes of the tar entry into `p`. It resolves to
   * the number of bytes read (`0 < n <= p.byteLength`) and rejects if any
   * error encountered. Even if read() resolves to n < p.byteLength, it may use
   * all of `p` as scratch space during the call. If some data is available but
   * not `p.byteLength bytes`, read() conventionally resolves to what is available
   * instead of waiting for more.
   *
   * @param p The buffer to read the entry into.
   * @returns The number of bytes read (`0 < n <= p.byteLength`) or `null` if
   * there are no more bytes to read.
   *
   * @example Usage
   * ```ts
   * import { Tar, Untar } from "@std/archive";
   * import { assertEquals } from "@std/assert/equals";
   * import { Buffer } from "@std/io/buffer";
   *
   * const content = new TextEncoder().encode("hello tar world!");
   *
   * const tar = new Tar();
   * tar.append("test.txt", {
   *   reader: new Buffer(content),
   *   contentSize: content.byteLength,
   * });
   *
   * const untar = new Untar(tar.getReader());
   * const entry = await untar.extract();
   * const buffer = new Uint8Array(1024);
   * const n = await entry!.read(buffer);
   *
   * assertEquals(buffer.subarray(0, n!), content);
   * ```
   */
  async read(p: Uint8Array): Promise<number | null> {
    // Bytes left for entry
    const entryBytesLeft = this.#entrySize - this.#read;
    const bufSize = Math.min(
      // bufSize can't be greater than p.length nor bytes left in the entry
      p.length,
      entryBytesLeft,
    );

    if (entryBytesLeft <= 0) {
      this.#consumed = true;
      return null;
    }

    const block = new Uint8Array(bufSize);
    const n = await readBlock(this.#reader, block);
    const bytesLeft = this.#size - this.#read;

    this.#read += n || 0;
    if (n === null || bytesLeft <= 0) {
      if (n === null) this.#consumed = true;
      return null;
    }

    // Remove zero filled
    const offset = bytesLeft < n ? bytesLeft : n;
    p.set(block.subarray(0, offset), 0);

    return offset < 0 ? n - Math.abs(offset) : offset;
  }

  /**
   * Discords the current entry.
   *
   * @example Usage
   * ```ts
   * import { Buffer } from "@std/io/buffer";
   * import { TarEntry } from "@std/archive/untar";
   * import { assertEquals } from "@std/assert/equals";
   *
   * const text = "Hello, world!";
   *
   * const reader = new Buffer(new TextEncoder().encode(text));
   * const tarMeta = {
   *   fileName: "text",
   *   fileSize: 0,
   *   fileMode: 509,
   *   mtime: 1591800767,
   *   uid: 1001,
   *   gid: 1001,
   *   owner: "deno",
   *   group: "deno",
   *   type: "file",
   * };
   *
   * const tarEntry: TarEntry = new TarEntry(tarMeta, reader);
   * await tarEntry.discard();
   *
   * assertEquals(tarEntry.consumed, true);
   * ```
   */
  async discard() {
    // Discard current entry
    if (this.#consumed) return;
    this.#consumed = true;

    if (typeof (this.#reader as Deno.Seeker).seek === "function") {
      await (this.#reader as Deno.Seeker).seek(
        this.#entrySize - this.#read,
        Deno.SeekMode.Current,
      );
      this.#read = this.#entrySize;
    } else {
      await readAll(this);
    }
  }
}

/**
 * ### Overview
 * A class to extract from a tar archive.  Tar archives allow for storing multiple
 * files in a single file (called an archive, or sometimes a tarball).  These
 * archives typically have the '.tar' extension.
 *
 * ### Supported file formats
 * Only the ustar file format is supported.  This is the most common format. The
 * pax file format may also be read, but additional features, such as longer
 * filenames may be ignored.
 *
 * ### Usage
 * The workflow is to create a Untar instance referencing the source of the tar file.
 * You can then use the untar reference to extract files one at a time. See the worked
 * example below for details.
 *
 * ### Understanding compression
 * A tar archive may be compressed, often identified by the `.tar.gz` extension.
 * This utility does not support decompression which must be done before extracting
 * the files.
 *
 * @example Usage
 * ```ts no-eval
 * import { Untar } from "@std/archive/untar";
 * import { ensureFile } from "@std/fs/ensure-file";
 * import { ensureDir } from "@std/fs/ensure-dir";
 * import { copy } from "@std/io/copy";
 *
 * using reader = await Deno.open("./out.tar", { read: true });
 * const untar = new Untar(reader);
 *
 * for await (const entry of untar) {
 *   console.log(entry); // metadata
 *
 *   if (entry.type === "directory") {
 *     await ensureDir(entry.fileName);
 *     continue;
 *   }
 *
 *   await ensureFile(entry.fileName);
 *   using file = await Deno.open(entry.fileName, { write: true });
 *   // <entry> is a reader.
 *   await copy(entry, file);
 * }
 * ```
 *

 *
 * @experimental **UNSTABLE**: New API, yet to be vetted.
 */
export class Untar {
  /** Internal reader. */
  #reader: Reader;
  /** Internal block. */
  #block: Uint8Array;
  #entry: TarEntry | undefined;

  /**
   * Constructs a new instance.
   *
   * @param reader The reader to extract from.
   */
  constructor(reader: Reader) {
    this.#reader = reader;
    this.#block = new Uint8Array(HEADER_LENGTH);
  }

  #checksum(header: Uint8Array): number {
    let sum = initialChecksum;
    for (let i = 0; i < HEADER_LENGTH; i++) {
      if (i >= 148 && i < 156) {
        // Ignore checksum header
        continue;
      }
      sum += header[i]!;
    }
    return sum;
  }

  async #getAndValidateHeader(): Promise<TarHeader | null> {
    await readBlock(this.#reader, this.#block);
    const header = parseHeader(this.#block);

    // calculate the checksum
    const decoder = new TextDecoder();
    const checksum = this.#checksum(this.#block);

    if (parseInt(decoder.decode(header.checksum), 8) !== checksum) {
      if (checksum === initialChecksum) {
        // EOF
        return null;
      }
      throw new Error("checksum error");
    }

    const magic = decoder.decode(header.ustar);

    if (magic.indexOf("ustar")) {
      throw new Error(`unsupported archive format: ${magic}`);
    }

    return header;
  }

  #getMetadata(header: TarHeader): TarMetaWithLinkName {
    const decoder = new TextDecoder();
    // get meta data
    const meta: TarMetaWithLinkName = {
      fileName: decoder.decode(trim(header.fileName)),
    };
    const fileNamePrefix = trim(header.fileNamePrefix);
    if (fileNamePrefix.byteLength > 0) {
      meta.fileName = decoder.decode(fileNamePrefix) + "/" + meta.fileName;
    }
    (["fileMode", "mtime", "uid", "gid"] as const)
      .forEach((key) => {
        const arr = trim(header[key]);
        if (arr.byteLength > 0) {
          meta[key] = parseInt(decoder.decode(arr), 8);
        }
      });
    (["owner", "group", "type"] as const)
      .forEach((key) => {
        const arr = trim(header[key]);
        if (arr.byteLength > 0) {
          meta[key] = decoder.decode(arr);
        }
      });

    meta.fileSize = parseInt(decoder.decode(header.fileSize), 8);
    meta.type = FileTypes[parseInt(meta.type!)] ?? meta.type;

    // Only create the `linkName` property for symbolic links to minimize
    // the effect on existing code that only deals with non-links.
    if (meta.type === "symlink") {
      meta.linkName = decoder.decode(trim(header.linkName));
    }

    return meta;
  }

  /**
   * Extract the next entry of the tar archive.
   *
   * @returns A TarEntry with header metadata and a reader to the entry's body,
   * or null if there are no more entries to extract.
   *
   * @example Usage
   * ```ts
   * import { Tar, Untar } from "@std/archive";
   * import { Buffer } from "@std/io/buffer";
   * import { readAll } from "@std/io/read-all";
   * import { assertEquals, assertNotEquals } from "@std/assert";
   *
   * const content = new TextEncoder().encode("hello tar world!");
   *
   * // Create a tar archive
   * const tar = new Tar();
   * await tar.append("output.txt", {
   *   reader: new Buffer(content),
   *   contentSize: content.byteLength,
   * });
   *
   * // Read data from a tar archive
   * const untar = new Untar(tar.getReader());
   * const result = await untar.extract();
   *
   * assertNotEquals(result, null);
   * assertEquals(result!.fileName, "output.txt");
   * assertEquals(result!.fileSize, content.byteLength);
   * assertEquals(result!.type, "file");
   * assertEquals(await readAll(result!), content);
   * ```
   */
  async extract(): Promise<TarEntry | null> {
    if (this.#entry && !this.#entry.consumed) {
      // If entry body was not read, discard the body
      // so we can read the next entry.
      await this.#entry.discard();
    }

    const header = await this.#getAndValidateHeader();
    if (header === null) return null;

    const meta = this.#getMetadata(header);

    this.#entry = new TarEntry(meta, this.#reader);

    return this.#entry;
  }

  /**
   * Iterate over all entries of the tar archive.
   *
   * @yields A TarEntry with tar header metadata and a reader to the entry's body.
   * @returns An async iterator.
   *
   * @example Usage
   * ```ts no-eval
   * import { Untar } from "@std/archive/untar";
   * import { ensureFile } from "@std/fs/ensure-file";
   * import { ensureDir } from "@std/fs/ensure-dir";
   * import { copy } from "@std/io/copy";
   *
   * using reader = await Deno.open("./out.tar", { read: true });
   * const untar = new Untar(reader);
   *
   * for await (const entry of untar) {
   *   console.log(entry); // metadata
   *
   *   if (entry.type === "directory") {
   *     await ensureDir(entry.fileName);
   *     continue;
   *   }
   *
   *   await ensureFile(entry.fileName);
   *   using file = await Deno.open(entry.fileName, { write: true });
   *   // <entry> is a reader.
   *   await copy(entry, file);
   * }
   * ```
   */
  async *[Symbol.asyncIterator](): AsyncIterableIterator<TarEntry> {
    while (true) {
      const entry = await this.extract();

      if (entry === null) return;

      yield entry;
    }
  }
}<|MERGE_RESOLUTION|>--- conflicted
+++ resolved
@@ -46,8 +46,6 @@
  * Extend TarMeta with the `linkName` property so that readers can access
  * symbolic link values without polluting the world of archive writers.
  *
-
- *
  * @experimental **UNSTABLE**: New API, yet to be vetted.
  */
 export interface TarMetaWithLinkName extends TarMeta {
@@ -100,12 +98,7 @@
 /**
  * Tar entry
  *
-
- *
-<<<<<<< HEAD
  * @experimental **UNSTABLE**: New API, yet to be vetted.
-=======
- * @experimental
  *
  * @example Usage
  * ```ts no-assert
@@ -127,19 +120,13 @@
  * };
  * const tarEntry: TarEntry = new TarEntry(tarMeta, reader);
  * ```
->>>>>>> 5092c7e9
  */
 export interface TarEntry extends TarMetaWithLinkName {}
 
 /**
  * Contains tar header metadata and a reader to the entry's body.
  *
-
- *
-<<<<<<< HEAD
  * @experimental **UNSTABLE**: New API, yet to be vetted.
-=======
- * @experimental
  *
  * @example Usage
  * ```ts no-assert
@@ -161,7 +148,6 @@
  * };
  * const tarEntry: TarEntry = new TarEntry(tarMeta, reader);
  * ```
->>>>>>> 5092c7e9
  */
 export class TarEntry implements Reader {
   #reader: Reader | (Reader & Deno.Seeker);
