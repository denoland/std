--- conflicted
+++ resolved
@@ -61,11 +61,7 @@
           github.ref == 'refs/heads/main'
         shell: bash
         env:
-<<<<<<< HEAD
-          GITHUB_TOKEN: ${{ secrets.GITHUB_TOKEN }}
-=======
           GITHUB_TOKEN: ${{ secrets.DENOBOT_PAT }}
->>>>>>> 3103d39f
         run: ./_tools/release/03_release.ts
 
   node:
