--- conflicted
+++ resolved
@@ -2,7 +2,7 @@
 
 on:
   push:
-    branches: [main]
+    branches: [main, wasm-bindgen-wip]
   pull_request:
     branches: [main]
 
@@ -92,13 +92,8 @@
           rust-version: 1.53.0
           targets: wasm32-unknown-unknown
 
-<<<<<<< HEAD
       - name: Set up wasm-bindgen-cli
         run: |-
-=======
-      - run: |-
-          sudo apt-get install -y wabt # https://github.com/WebAssembly/wabt
->>>>>>> 95bf6404
           # This must match the version in hash/_wasm/Cargo.lock:
           cargo install -f wasm-bindgen-cli --version 0.2.74
         if: success() && steps.source.outputs.modified == 'true'
