--- conflicted
+++ resolved
@@ -56,7 +56,6 @@
         };
       },
     },
-<<<<<<< HEAD
     // https://docs.deno.com/runtime/contributing/style_guide/#top-level-functions-should-not-use-arrow-syntax
     "no-top-level-arrow-syntax": {
       create(context) {
@@ -77,7 +76,6 @@
               });
             }
           },
-=======
     // https://docs.deno.com/runtime/contributing/style_guide/#naming-convention/
     "naming-convention": {
       create(context) {
@@ -206,7 +204,6 @@
               }
             }
           },
->>>>>>> b5a5fe4f
         };
       },
     },
