// Copyright 2018-2025 the Deno authors. MIT license.
// @ts-nocheck Deno.lint namespace does not pass type checking in Deno 1.x

/**
 * Lint plugin that enforces the
 * {@link https://docs.deno.com/runtime/contributing/style_guide/ | Deno Style Guide}
 */

import { toCamelCase, toPascalCase } from "@std/text";

const PASCAL_CASE_REGEXP = /^_?(?:[A-Z][a-z0-9]*)*_?$/;
const UPPER_CASE_ONLY = /^_?[A-Z]{2,}$/;
function isPascalCase(string: string): boolean {
  return PASCAL_CASE_REGEXP.test(string) && !UPPER_CASE_ONLY.test(string);
}

const CAMEL_CASE_REGEXP = /^[_a-z][a-z0-9]*(?:[A-Z][a-z0-9]*)*_?$/;
function isCamelCase(string: string): boolean {
  return CAMEL_CASE_REGEXP.test(string);
}

const CONSTANT_CASE_REGEXP = /^[A-Z][A-Z0-9]*(?:_[A-Z0-9]+)*_?$/;
function isConstantCase(string: string): boolean {
  return CONSTANT_CASE_REGEXP.test(string);
}

export default {
  name: "deno-style-guide",
  rules: {
    // https://docs.deno.com/runtime/contributing/style_guide/#prefer-%23-over-private-keyword
    "prefer-private-field": {
      create(context) {
        return {
          MethodDefinition(node) {
            if (node.accessibility !== "private") return;
            // TODO(iuioiua): add fix
            context.report({
              node,
              range: node.range,
              message: "Method uses `private` keyword",
              hint:
                "Use private field (`#`) instead of the `private` keyword. E.g. Use `#foo()` instead of `private foo()`.",
            });
          },
          PropertyDefinition(node) {
            if (node.accessibility !== "private") return;
            // TODO(iuioiua): add fix
            context.report({
              node,
              range: node.range,
              message: "Property uses `private` keyword",
              hint:
                "Use private field (`#`) instead of the `private` keyword. E.g. Use `#foo` instead of `private foo`.",
            });
          },
        };
      },
    },
<<<<<<< HEAD
    // https://docs.deno.com/runtime/contributing/style_guide/#do-not-depend-on-external-code.
    "no-external-code": {
      create(context) {
        return {
          ImportDeclaration(node) {
            const resolvedSpecifier = import.meta.resolve(node.source.value);
            if (
              resolvedSpecifier.startsWith("file:") ||
              resolvedSpecifier.startsWith("jsr:@std") ||
              resolvedSpecifier.startsWith("jsr:/@std") ||
              resolvedSpecifier.startsWith("node:")
            ) {
              return;
            }
            context.report({
              node,
              range: node.source.range,
              message: "External imports are not allowed",
              hint:
                'Use code from within `@std` instead of external code, if possible. E.g. Use `import { foo } from "@std/foo"` instead of `import { foo } from "https://deno.land/std@0.177.0/foo.ts"`.',
            });
=======
    // https://docs.deno.com/runtime/contributing/style_guide/#naming-convention/
    "naming-convention": {
      create(context) {
        return {
          TSTypeAliasDeclaration(node) {
            const name = node.id.name;
            if (!name) return;
            if (!isPascalCase(name)) {
              context.report({
                node: node.id,
                message: `Type name '${name}' is not PascalCase.`,
                fix(fixer) {
                  return fixer.replaceText(node.id, toPascalCase(name));
                },
              });
            }
          },
          TSInterfaceDeclaration(node) {
            const name = node.id.name;
            if (!name) return;
            if (!isPascalCase(name)) {
              context.report({
                node: node.id,
                message: `Interface name '${name}' is not PascalCase.`,
                fix(fixer) {
                  return fixer.replaceText(node.id, toPascalCase(name));
                },
              });
            }
          },
          TSEnumDeclaration(node) {
            const name = node.id.name;
            if (!name) return;
            if (!isPascalCase(name)) {
              context.report({
                node: node.id,
                message: `Enum name '${name}' is not PascalCase.`,
                fix(fixer) {
                  return fixer.replaceText(node.id, toPascalCase(name));
                },
              });
            }
          },
          FunctionDeclaration(node) {
            const id = node.id;
            if (!id) return;
            const name = id.name;
            if (!name) return;
            if (!isCamelCase(name)) {
              context.report({
                node: id,
                message: `Function name '${name}' is not camelCase.`,
                fix(fixer) {
                  return fixer.replaceText(id, toCamelCase(name));
                },
              });
            }
          },
          ClassDeclaration(node) {
            const id = node.id;
            if (!id) return;
            const name = id.name;
            if (!name) return;
            if (!isPascalCase(name)) {
              context.report({
                node: id,
                message: `Class name '${name}' is not PascalCase.`,
                fix(fixer) {
                  return fixer.replaceText(id, toPascalCase(name));
                },
              });
            }
          },
          MethodDefinition(node) {
            const key = node.key;
            if (key.type !== "Identifier") return;
            const name = key.name;
            if (!name) return;
            if (!isCamelCase(name)) {
              context.report({
                node: key,
                message: `Method name '${name}' is not camelCase.`,
                fix(fixer) {
                  return fixer.replaceText(key, toCamelCase(name));
                },
              });
            }
          },
          PropertyDefinition(node) {
            const key = node.key;
            switch (key.type) {
              case "Identifier":
              case "PrivateIdentifier": {
                const name = key.name;
                if (!name) return;
                if (!isCamelCase(name)) {
                  context.report({
                    node: key,
                    message: `Property name '${name}' is not camelCase.`,
                    fix(fixer) {
                      return fixer.replaceText(key, toCamelCase(name));
                    },
                  });
                }
                break;
              }
              default:
                break;
            }
          },
          VariableDeclaration(node) {
            for (const declaration of node.declarations) {
              const id = declaration.id;
              if (id.type !== "Identifier") return;
              const name = id.name;
              if (!name) return;
              if (
                !isConstantCase(name) && !isCamelCase(name) &&
                !isPascalCase(name)
              ) {
                context.report({
                  node: id,
                  message:
                    `Variable name '${name}' is not camelCase, PascalCase, or CONSTANT_CASE.`,
                });
              }
            }
>>>>>>> b5a5fe4f
          },
        };
      },
    },
  },
} satisfies Deno.lint.Plugin;<|MERGE_RESOLUTION|>--- conflicted
+++ resolved
@@ -56,7 +56,6 @@
         };
       },
     },
-<<<<<<< HEAD
     // https://docs.deno.com/runtime/contributing/style_guide/#do-not-depend-on-external-code.
     "no-external-code": {
       create(context) {
@@ -78,7 +77,9 @@
               hint:
                 'Use code from within `@std` instead of external code, if possible. E.g. Use `import { foo } from "@std/foo"` instead of `import { foo } from "https://deno.land/std@0.177.0/foo.ts"`.',
             });
-=======
+          }
+        }
+},
     // https://docs.deno.com/runtime/contributing/style_guide/#naming-convention/
     "naming-convention": {
       create(context) {
@@ -206,7 +207,6 @@
                 });
               }
             }
->>>>>>> b5a5fe4f
           },
         };
       },
