// Copyright 2018-2025 the Deno authors. MIT license.
// @ts-nocheck Deno.lint namespace does not pass type checking in Deno 1.x

/**
 * Lint plugin that enforces the
 * {@link https://docs.deno.com/runtime/contributing/style_guide/ | Deno Style Guide}
 */

import { toCamelCase, toPascalCase } from "@std/text";

const PASCAL_CASE_REGEXP = /^_?(?:[A-Z][a-z0-9]*)*_?$/;
const UPPER_CASE_ONLY = /^_?[A-Z]{2,}$/;
function isPascalCase(string: string): boolean {
  return PASCAL_CASE_REGEXP.test(string) && !UPPER_CASE_ONLY.test(string);
}

const CAMEL_CASE_REGEXP = /^[_a-z][a-z0-9]*(?:[A-Z][a-z0-9]*)*_?$/;
function isCamelCase(string: string): boolean {
  return CAMEL_CASE_REGEXP.test(string);
}

const CONSTANT_CASE_REGEXP = /^[A-Z][A-Z0-9]*(?:_[A-Z0-9]+)*_?$/;
function isConstantCase(string: string): boolean {
  return CONSTANT_CASE_REGEXP.test(string);
}

export default {
  name: "deno-style-guide",
  rules: {
    // https://docs.deno.com/runtime/contributing/style_guide/#prefer-%23-over-private-keyword
    "prefer-private-field": {
      create(context) {
        return {
          MethodDefinition(node) {
            if (node.accessibility !== "private") return;
            // TODO(iuioiua): add fix
            context.report({
              node,
              range: node.range,
              message: "Method uses `private` keyword",
              hint:
                "Use private field (`#`) instead of the `private` keyword. E.g. Use `#foo()` instead of `private foo()`.",
            });
          },
          PropertyDefinition(node) {
            if (node.accessibility !== "private") return;
            // TODO(iuioiua): add fix
            context.report({
              node,
              range: node.range,
              message: "Property uses `private` keyword",
              hint:
                "Use private field (`#`) instead of the `private` keyword. E.g. Use `#foo` instead of `private foo`.",
            });
          },
        };
      },
    },
<<<<<<< HEAD
    // https://docs.deno.com/runtime/contributing/style_guide/#prefer-%23-over-private-keyword
    "exported-function-args-maximum": {
      create(context) {
        return {
          ExportNamedDeclaration(node) {
            const declaration = node.declaration;
            if (declaration?.type !== "FunctionDeclaration") return;
            const params = declaration.params;
            const id = declaration.id;
            switch (params.length) {
              case 0:
              case 1:
              case 2:
                break;
              case 3: {
                const param = params.at(-1)!;
                switch (param.type) {
                  case "Identifier":
                    if (param.name === "options") return;
                    break;
                  case "AssignmentPattern": {
                    const left = param.left;
                    if (left.type == "Identifier" && left.name === "options") {
                      return;
                    }
                    break;
                  }
                }

                return context.report({
                  node: id ?? declaration,
                  message:
                    "Third argument of export function is not an options object.",
                  hint:
                    "Export functions can have 0-2 required arguments, plus (if necessary) an options object (so max 3 total).",
                });
              }

              default:
                context.report({
                  node: id ?? declaration,
                  message: "Exported function has more than three arguments.",
                  hint:
                    "Export functions can have 0-2 required arguments, plus (if necessary) an options object (so max 3 total).",
                });
                break;
=======
    // https://docs.deno.com/runtime/contributing/style_guide/#top-level-functions-should-not-use-arrow-syntax
    "no-top-level-arrow-syntax": {
      create(context) {
        return {
          ArrowFunctionExpression(node) {
            if (
              node.parent.type === "VariableDeclarator" &&
              node.parent.parent.type === "VariableDeclaration" &&
              (node.parent.parent.parent.type === "Program" ||
                node.parent.parent.parent.type === "ExportNamedDeclaration")
            ) {
              // TODO(iuioiua): add fix
              context.report({
                node,
                range: node.range,
                message: "Top-level functions should not use arrow syntax",
                hint:
                  "Use function declaration instead of arrow function. E.g. Use `function foo() {}` instead of `const foo = () => {}`.",
              });
            }
          },
        };
      },
    },
    // https://docs.deno.com/runtime/contributing/style_guide/#do-not-depend-on-external-code.
    "no-external-code": {
      create(context) {
        if (context.filename.includes("_tools")) {
          // Tools are allowed to use external code
          return {};
        }
        return {
          ImportDeclaration(node) {
            const resolvedSpecifier = import.meta.resolve(node.source.value);
            if (
              resolvedSpecifier.startsWith("file:") ||
              resolvedSpecifier.startsWith("jsr:@std") ||
              resolvedSpecifier.startsWith("jsr:/@std") ||
              resolvedSpecifier.startsWith("node:")
            ) {
              return;
            }
            context.report({
              node,
              range: node.source.range,
              message: "External imports are not allowed outside of tools",
              hint:
                'Use code from within `@std` instead of external code. E.g. Use `import { foo } from "@std/foo"` instead of `import { foo } from "https://deno.land/x/foo/mod.ts"`.',
            });
          },
        };
      },
    },
    // https://docs.deno.com/runtime/contributing/style_guide/#naming-convention/
    "naming-convention": {
      create(context) {
        return {
          TSTypeAliasDeclaration(node) {
            const name = node.id.name;
            if (!name) return;
            if (!isPascalCase(name)) {
              context.report({
                node: node.id,
                message: `Type name '${name}' is not PascalCase.`,
                fix(fixer) {
                  return fixer.replaceText(node.id, toPascalCase(name));
                },
              });
            }
          },
          TSInterfaceDeclaration(node) {
            const name = node.id.name;
            if (!name) return;
            if (!isPascalCase(name)) {
              context.report({
                node: node.id,
                message: `Interface name '${name}' is not PascalCase.`,
                fix(fixer) {
                  return fixer.replaceText(node.id, toPascalCase(name));
                },
              });
            }
          },
          TSEnumDeclaration(node) {
            const name = node.id.name;
            if (!name) return;
            if (!isPascalCase(name)) {
              context.report({
                node: node.id,
                message: `Enum name '${name}' is not PascalCase.`,
                fix(fixer) {
                  return fixer.replaceText(node.id, toPascalCase(name));
                },
              });
            }
          },
          FunctionDeclaration(node) {
            const id = node.id;
            if (!id) return;
            const name = id.name;
            if (!name) return;
            if (!isCamelCase(name)) {
              context.report({
                node: id,
                message: `Function name '${name}' is not camelCase.`,
                fix(fixer) {
                  return fixer.replaceText(id, toCamelCase(name));
                },
              });
            }
          },
          ClassDeclaration(node) {
            const id = node.id;
            if (!id) return;
            const name = id.name;
            if (!name) return;
            if (!isPascalCase(name)) {
              context.report({
                node: id,
                message: `Class name '${name}' is not PascalCase.`,
                fix(fixer) {
                  return fixer.replaceText(id, toPascalCase(name));
                },
              });
            }
          },
          MethodDefinition(node) {
            const key = node.key;
            if (key.type !== "Identifier") return;
            const name = key.name;
            if (!name) return;
            if (!isCamelCase(name)) {
              context.report({
                node: key,
                message: `Method name '${name}' is not camelCase.`,
                fix(fixer) {
                  return fixer.replaceText(key, toCamelCase(name));
                },
              });
            }
          },
          PropertyDefinition(node) {
            const key = node.key;
            switch (key.type) {
              case "Identifier":
              case "PrivateIdentifier": {
                const name = key.name;
                if (!name) return;
                if (!isCamelCase(name)) {
                  context.report({
                    node: key,
                    message: `Property name '${name}' is not camelCase.`,
                    fix(fixer) {
                      return fixer.replaceText(key, toCamelCase(name));
                    },
                  });
                }
                break;
              }
              default:
                break;
            }
          },
          VariableDeclaration(node) {
            for (const declaration of node.declarations) {
              const id = declaration.id;
              if (id.type !== "Identifier") return;
              const name = id.name;
              if (!name) return;
              if (
                !isConstantCase(name) && !isCamelCase(name) &&
                !isPascalCase(name)
              ) {
                context.report({
                  node: id,
                  message:
                    `Variable name '${name}' is not camelCase, PascalCase, or CONSTANT_CASE.`,
                });
              }
>>>>>>> 390845e7
            }
          },
        };
      },
    },
  },
} satisfies Deno.lint.Plugin;<|MERGE_RESOLUTION|>--- conflicted
+++ resolved
@@ -56,54 +56,6 @@
         };
       },
     },
-<<<<<<< HEAD
-    // https://docs.deno.com/runtime/contributing/style_guide/#prefer-%23-over-private-keyword
-    "exported-function-args-maximum": {
-      create(context) {
-        return {
-          ExportNamedDeclaration(node) {
-            const declaration = node.declaration;
-            if (declaration?.type !== "FunctionDeclaration") return;
-            const params = declaration.params;
-            const id = declaration.id;
-            switch (params.length) {
-              case 0:
-              case 1:
-              case 2:
-                break;
-              case 3: {
-                const param = params.at(-1)!;
-                switch (param.type) {
-                  case "Identifier":
-                    if (param.name === "options") return;
-                    break;
-                  case "AssignmentPattern": {
-                    const left = param.left;
-                    if (left.type == "Identifier" && left.name === "options") {
-                      return;
-                    }
-                    break;
-                  }
-                }
-
-                return context.report({
-                  node: id ?? declaration,
-                  message:
-                    "Third argument of export function is not an options object.",
-                  hint:
-                    "Export functions can have 0-2 required arguments, plus (if necessary) an options object (so max 3 total).",
-                });
-              }
-
-              default:
-                context.report({
-                  node: id ?? declaration,
-                  message: "Exported function has more than three arguments.",
-                  hint:
-                    "Export functions can have 0-2 required arguments, plus (if necessary) an options object (so max 3 total).",
-                });
-                break;
-=======
     // https://docs.deno.com/runtime/contributing/style_guide/#top-level-functions-should-not-use-arrow-syntax
     "no-top-level-arrow-syntax": {
       create(context) {
@@ -283,7 +235,57 @@
                     `Variable name '${name}' is not camelCase, PascalCase, or CONSTANT_CASE.`,
                 });
               }
->>>>>>> 390845e7
+            }
+          },
+        };
+      },
+    },
+    // https://docs.deno.com/runtime/contributing/style_guide/#prefer-%23-over-private-keyword
+    "exported-function-args-maximum": {
+      create(context) {
+        return {
+          ExportNamedDeclaration(node) {
+            const declaration = node.declaration;
+            if (declaration?.type !== "FunctionDeclaration") return;
+            const params = declaration.params;
+            const id = declaration.id;
+            switch (params.length) {
+              case 0:
+              case 1:
+              case 2:
+                break;
+              case 3: {
+                const param = params.at(-1)!;
+                switch (param.type) {
+                  case "Identifier":
+                    if (param.name === "options") return;
+                    break;
+                  case "AssignmentPattern": {
+                    const left = param.left;
+                    if (left.type == "Identifier" && left.name === "options") {
+                      return;
+                    }
+                    break;
+                  }
+                }
+
+                return context.report({
+                  node: id ?? declaration,
+                  message:
+                    "Third argument of export function is not an options object.",
+                  hint:
+                    "Export functions can have 0-2 required arguments, plus (if necessary) an options object (so max 3 total).",
+                });
+              }
+
+              default:
+                context.report({
+                  node: id ?? declaration,
+                  message: "Exported function has more than three arguments.",
+                  hint:
+                    "Export functions can have 0-2 required arguments, plus (if necessary) an options object (so max 3 total).",
+                });
+                break;
             }
           },
         };
