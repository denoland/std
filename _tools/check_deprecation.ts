// Copyright 2018-2024 the Deno authors. All rights reserved. MIT license.

import { VERSION } from "../version.ts";
import * as semver from "../semver/mod.ts";
import * as colors from "../fmt/colors.ts";
import { doc } from "deno_doc";
import { walk } from "../fs/walk.ts";
import { toFileUrl } from "../path/mod.ts";

<<<<<<< HEAD
const EXTENSIONS = [".mjs", ".js", ".ts"];
const EXCLUDED_PATHS = [
  ".git",
  "dotenv/testdata",
  "fs/testdata",
  "http/testdata",
  "http/_negotiation",
  "crypto/_wasm",
  "crypto/_fnv",
  "_tools",
  "_util",
  "docs",
];

=======
>>>>>>> 26d3fc30
const ROOT = new URL("../", import.meta.url);

const FAIL_FAST = Deno.args.includes("--fail-fast");

const DEPRECATION_IN_FORMAT_REGEX =
  /^\(will be removed in (?<version>\d+\.\d+\.\d+)\)/;
const DEPRECATION_AFTER_FORMAT_REGEX =
  /^\(will be removed after (?<version>\d+\.\d+\.\d+)\)/;

let shouldFail = false;

// add three minor version to current version
const DEFAULT_DEPRECATED_VERSION = semver.increment(
  semver.increment(
    semver.increment(
      semver.parse(VERSION),
      "minor",
    )!,
    "minor",
  )!,
  "minor",
);

const DEPRECATION_IN_FORMAT =
  `(will be removed in ${DEFAULT_DEPRECATED_VERSION})`;

for await (
  const { path } of walk(ROOT, {
    includeDirs: false,
    exts: [".mjs", ".js", ".ts"],
    skip: [
      /\.git$/,
      /dotenv(\/|\\)testdata$/,
      /fs(\/|\\)testdata$/,
      /http(\/|\\)testdata$/,
      /http(\/|\\)_negotiation$/,
      /crypto(\/|\\)_benches$/,
      /crypto(\/|\\)_wasm$/,
      /encoding(\/|\\)_yaml$/,
      /encoding(\/|\\)_toml$/,
      /_tools$/,
      /_util$/,
      /docs$/,
    ],
  })
) {
  // deno_doc only takes urls.
  const url = toFileUrl(path);
  const docs = await doc(url.href);

  for (const d of docs) {
    const tags = d.jsDoc?.tags;
    if (tags) {
      for (const tag of tags) {
        switch (tag.kind) {
          case "deprecated": {
            const message = tag.doc;
            if (!message) {
              console.error(
                colors.red("Error"),
                `${
                  colors.bold("@deprecated")
                } tag must have a version: ${path}:${d.location.line}`,
              );
              shouldFail = true;
              if (FAIL_FAST) Deno.exit(1);
              continue;
            }
            const { version: afterVersion } =
              DEPRECATION_AFTER_FORMAT_REGEX.exec(message)?.groups || {};

            if (afterVersion) {
              if (
                semver.lessThan(
                  semver.parse(afterVersion),
                  semver.parse(VERSION),
                )
              ) {
                console.warn(
                  colors.yellow("Warn"),
                  `${
                    colors.bold("@deprecated")
                  } tag is expired and export should be removed: ${path}:${d.location.line}`,
                );
              }
              continue;
            }

            const { version: inVersion } =
              DEPRECATION_IN_FORMAT_REGEX.exec(message)?.groups || {};
            if (!inVersion) {
              console.error(
                colors.red("Error"),
                `${
                  colors.bold("@deprecated")
                } tag version is missing. Append '${DEPRECATION_IN_FORMAT}' after @deprecated tag: ${path}:${d.location.line}`,
              );
              shouldFail = true;
              if (FAIL_FAST) Deno.exit(1);
              continue;
            }

            if (
              !semver.greaterThan(
                semver.parse(inVersion),
                semver.parse(VERSION),
              )
            ) {
              console.error(
                colors.red("Error"),
                `${
                  colors.bold("@deprecated")
                } tag is expired and export must be removed: ${path}:${d.location.line}`,
              );
              if (FAIL_FAST) Deno.exit(1);
              shouldFail = true;
              continue;
            }
          }
        }
      }
    }
  }
}

if (shouldFail) Deno.exit(1);<|MERGE_RESOLUTION|>--- conflicted
+++ resolved
@@ -7,23 +7,6 @@
 import { walk } from "../fs/walk.ts";
 import { toFileUrl } from "../path/mod.ts";
 
-<<<<<<< HEAD
-const EXTENSIONS = [".mjs", ".js", ".ts"];
-const EXCLUDED_PATHS = [
-  ".git",
-  "dotenv/testdata",
-  "fs/testdata",
-  "http/testdata",
-  "http/_negotiation",
-  "crypto/_wasm",
-  "crypto/_fnv",
-  "_tools",
-  "_util",
-  "docs",
-];
-
-=======
->>>>>>> 26d3fc30
 const ROOT = new URL("../", import.meta.url);
 
 const FAIL_FAST = Deno.args.includes("--fail-fast");
