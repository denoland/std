--- conflicted
+++ resolved
@@ -13,20 +13,14 @@
   "dotenv/testdata",
   "fs/testdata",
   "http/testdata",
-<<<<<<< HEAD
-  "crypto/_wasm_crypto/target",
-  "encoding/varint/_wasm/target",
-  "hash/_wasm/target",
-=======
   "http/_negotiation",
   "crypto/_wasm_crypto",
   "crypto/_fnv",
-  "encoding/varint/_wasm_varint",
+  "encoding/varint/_wasm",
   "encoding/_yaml",
   "encoing/_toml",
   "_tools",
   "_util",
->>>>>>> f3aca16f
 ];
 
 console.warn(
