// deno-lint-ignore-file no-console
// Copyright 2018-2025 the Deno authors. MIT license.

import { walk } from "../fs/walk.ts";
import { relative } from "../path/relative.ts";
import { dirname } from "../path/dirname.ts";
import * as colors from "../fmt/colors.ts";
import ts from "npm:typescript";

const ROOT = new URL("../", import.meta.url);
const FAIL_FAST = Deno.args.includes("--fail-fast");

let shouldFail = false;

function hasExports(filePath: string): boolean {
  const source = Deno.readTextFileSync(filePath);
  const sourceFile = ts.createSourceFile(
    filePath,
    source,
    ts.ScriptTarget.Latest,
  );

  let result = false;

  function visitNode(node: ts.Node) {
    if (
      ts.isExportSpecifier(node) ||
      ts.isExportAssignment(node) ||
      ts.isExportDeclaration(node) ||
      node.kind === ts.SyntaxKind.ExportKeyword
    ) {
      result = true;
    } else {
      ts.forEachChild(node, visitNode);
    }
  }

  visitNode(sourceFile);

  return result;
}

for await (
  const { path: modFilePath } of walk(ROOT, {
    includeDirs: true,
    exts: ["ts"],
    match: [/(\/|\\)mod\.ts$/],
    maxDepth: 2,
  })
) {
  const modSource = await Deno.readTextFile(modFilePath);
  const modSourceFile = ts.createSourceFile(
    modFilePath,
    modSource,
    ts.ScriptTarget.Latest,
  );
  const modExportSpecifiers = new Set();
  modSourceFile.forEachChild((node) => {
    if (
      ts.isExportDeclaration(node) &&
      node.moduleSpecifier &&
      ts.isStringLiteral(node.moduleSpecifier)
    ) {
      modExportSpecifiers.add(node.moduleSpecifier.text);
    }
  });

  for await (
    const { path: filePath } of walk(dirname(modFilePath), {
      exts: [".ts"],
      includeDirs: false,
      maxDepth: 1,
      skip: [
        /unstable/,
        /dotenv(\/|\\)load\.ts$/,
        /front_matter(\/|\\)yaml\.ts$/,
        /front_matter(\/|\\)json\.ts$/,
        /front_matter(\/|\\)toml\.ts$/,
        /front_matter(\/|\\)any\.ts$/,
        /uuid(\/|\\)v1\.ts$/,
        /uuid(\/|\\)v3\.ts$/,
        /uuid(\/|\\)v4\.ts$/,
        /uuid(\/|\\)v5\.ts$/,
        /uuid(\/|\\)v6\.ts$/,
        /uuid(\/|\\)v7\.ts$/,
<<<<<<< HEAD
        /yaml(\/|\\)schema\.ts$/,
        /_test\.ts$/,
=======
        /test\.ts$/,
>>>>>>> 7f7cc2df
        /_bench\.ts$/,
        /\.d\.ts$/,
        /(\/|\\)_/,
        /mod\.ts$/,
      ],
    })
  ) {
    const relativeSpecifier = relative(modFilePath, filePath).slice(1)
      .replaceAll("\\", "/");

    if (!modExportSpecifiers.has(relativeSpecifier)) {
      // ignore test.ts files have no exports (which means that are Deno.test() files)
      if (relativeSpecifier === "./test.ts" && !hasExports(filePath)) continue;

      console.warn(
        `${
          colors.yellow("Warn")
        } ${modFilePath} does not export '${relativeSpecifier}'.`,
      );
      shouldFail = true;
      if (FAIL_FAST) Deno.exit(1);
    }
  }
}

if (shouldFail) Deno.exit(1);<|MERGE_RESOLUTION|>--- conflicted
+++ resolved
@@ -83,12 +83,7 @@
         /uuid(\/|\\)v5\.ts$/,
         /uuid(\/|\\)v6\.ts$/,
         /uuid(\/|\\)v7\.ts$/,
-<<<<<<< HEAD
-        /yaml(\/|\\)schema\.ts$/,
         /_test\.ts$/,
-=======
-        /test\.ts$/,
->>>>>>> 7f7cc2df
         /_bench\.ts$/,
         /\.d\.ts$/,
         /(\/|\\)_/,
