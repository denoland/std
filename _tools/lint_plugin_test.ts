// Copyright 2018-2025 the Deno authors. MIT license.
// @ts-nocheck Deno.lint namespace does not pass type checking in Deno 1.x

import { assertEquals } from "@std/assert/equals";
import lintPlugin from "./lint_plugin.ts";

function assertLintPluginDiagnostics(
  source: string,
  // Note: if empty, means no lint errors
  expectedDiagnostics: Deno.lint.Diagnostic[],
) {
  const actualDiagnostics = Deno.lint.runPlugin(
    lintPlugin,
    "main.ts", // Dummy filename, file doesn't need to exist.
    source,
  );
  assertEquals(actualDiagnostics, expectedDiagnostics);
}

Deno.test("deno-style-guide/prefer-private-field", {
  ignore: !Deno.version.deno.startsWith("2"),
}, () => {
  // Good
  assertLintPluginDiagnostics(
    `
class MyClass {
  #foo = 1;
  #bar() {}
}
    `,
    [],
  );

  // Bad
  assertLintPluginDiagnostics(
    `
class MyClass {
  private foo = 1;
  private bar() {}
}`,
    [{
      id: "deno-style-guide/prefer-private-field",
      fix: [],
      range: [19, 35],
      message: "Property uses `private` keyword",
      hint:
        "Use private field (`#`) instead of the `private` keyword. E.g. Use `#foo` instead of `private foo`.",
    }, {
      id: "deno-style-guide/prefer-private-field",
      range: [38, 54],
      fix: [],
      message: "Method uses `private` keyword",
      hint:
        "Use private field (`#`) instead of the `private` keyword. E.g. Use `#foo()` instead of `private foo()`.",
    }],
  );
});

<<<<<<< HEAD
Deno.test("deno-style-guide/no-top-level-arrow-syntax", {
  ignore: !Deno.version.deno.startsWith("2"),
}, () => {
  // Bad
  assertLintPluginDiagnostics(
    `
const foo = () => "bar";
export const bar = () => "foo";
    `,
    [
      {
        id: "deno-style-guide/no-top-level-arrow-syntax",
        range: [13, 24],
        fix: [],
        message: "Top-level functions should not use arrow syntax",
        hint:
          "Use function declaration instead of arrow function. E.g. Use `function foo() {}` instead of `const foo = () => {}`.",
      },
      {
        id: "deno-style-guide/no-top-level-arrow-syntax",
        range: [45, 56],
        fix: [],
        message: "Top-level functions should not use arrow syntax",
        hint:
          "Use function declaration instead of arrow function. E.g. Use `function foo() {}` instead of `const foo = () => {}`.",
      },
    ],
  );

  // Good
  assertLintPluginDiagnostics(
    `
function foo() {
  const bar = () => "baz";

  return "bar";
}`,
    [],
=======
Deno.test("deno-style-guide/no-external-code", {
  ignore: !Deno.version.deno.startsWith("2"),
}, () => {
  // Good
  assertLintPluginDiagnostics('import { walk } from "@std/fs/walk";', []);

  // Bad
  assertLintPluginDiagnostics(
    `
import { bad } from "https://deno.land/malicious-muffin/bad.ts";
import { bad } from "jsr:@malicious-muffin/bad";
    `,
    [{
      id: "deno-style-guide/no-external-code",
      fix: [],
      range: [1, 65],
      message: "External imports are not allowed outside of tools",
      hint:
        'Use code from within `@std` instead of external code. E.g. Use `import { foo } from "@std/foo"` instead of `import { foo } from "https://deno.land/x/foo/mod.ts"`.',
    }, {
      id: "deno-style-guide/no-external-code",
      fix: [],
      range: [66, 114],
      message: "External imports are not allowed outside of tools",
      hint:
        'Use code from within `@std` instead of external code. E.g. Use `import { foo } from "@std/foo"` instead of `import { foo } from "https://deno.land/x/foo/mod.ts"`.',
    }],
>>>>>>> 40da1fb7
  );
});

Deno.test("deno-style-guide/naming-convention", {
  ignore: !Deno.version.deno.startsWith("2"),
}, () => {
  // Good
  assertLintPluginDiagnostics(
    `
const CONSTANT_NAME = "foo";
const constName = "foo";
let letName = "foo";
var varName = "foo";

// trailing underscore is allowed for avoiding conflicts
const Date_ = Date;

// trailing capital letter is allowed in PascalCase
type FooX = string;

const objectName = {
  methodName() {
  },
  get getName() {
  },
  set setName(value) {
  }
};
function functionName() {
}
class ClassName {}
const ClassName2 = class {};

type TypeName = unknown;
interface InterfaceName {};
enum EnumName {
  foo = "bar",
}

    `,
    [],
  );

  // Bad
  assertLintPluginDiagnostics(
    `
const CONSTANT_name = "foo";

function FunctionName() {
}

function fn() {
  const NESTED_CONSTANT_CASE = "foo";
}

class className {}

type typeName = unknown;

// capital-only acronym name is not PascalCase
// This should be Db, not DB
type DB = {};

interface interfaceName {};
enum enumName {
  foo = "bar",
}


`,
    [
      {
        fix: [],
        hint: undefined,
        id: "deno-style-guide/naming-convention",
        message:
          "Variable name 'CONSTANT_name' is not camelCase, PascalCase, or CONSTANT_CASE.",
        range: [7, 20],
      },
      {
        fix: [{ range: [40, 52], text: "functionName" }],
        hint: undefined,
        id: "deno-style-guide/naming-convention",
        message: "Function name 'FunctionName' is not camelCase.",
        range: [40, 52],
      },
      {
        fix: [{ range: [123, 132], text: "ClassName" }],
        hint: undefined,
        id: "deno-style-guide/naming-convention",
        message: "Class name 'className' is not PascalCase.",
        range: [123, 132],
      },
      {
        fix: [{ range: [142, 150], text: "TypeName" }],
        hint: undefined,
        id: "deno-style-guide/naming-convention",
        message: "Type name 'typeName' is not PascalCase.",
        range: [142, 150],
      },
      {
        fix: [{ range: [244, 246], text: "Db" }],
        hint: undefined,
        id: "deno-style-guide/naming-convention",
        message: "Type name 'DB' is not PascalCase.",
        range: [244, 246],
      },
      {
        fix: [{ range: [264, 277], text: "InterfaceName" }],
        hint: undefined,
        id: "deno-style-guide/naming-convention",
        message: "Interface name 'interfaceName' is not PascalCase.",
        range: [264, 277],
      },
    ],
  );
});<|MERGE_RESOLUTION|>--- conflicted
+++ resolved
@@ -56,7 +56,6 @@
   );
 });
 
-<<<<<<< HEAD
 Deno.test("deno-style-guide/no-top-level-arrow-syntax", {
   ignore: !Deno.version.deno.startsWith("2"),
 }, () => {
@@ -95,7 +94,9 @@
   return "bar";
 }`,
     [],
-=======
+  );
+});
+
 Deno.test("deno-style-guide/no-external-code", {
   ignore: !Deno.version.deno.startsWith("2"),
 }, () => {
@@ -123,7 +124,6 @@
       hint:
         'Use code from within `@std` instead of external code. E.g. Use `import { foo } from "@std/foo"` instead of `import { foo } from "https://deno.land/x/foo/mod.ts"`.',
     }],
->>>>>>> 40da1fb7
   );
 });
 
