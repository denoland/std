// Copyright 2018-2024 the Deno authors. All rights reserved. MIT license.

/**
 * This script checks that all public symbols documentation aligns with the
 * {@link ./CONTRIBUTING.md#documentation | documentation guidelines}.
 *
 * TODO(lucacasonato): Add support for variables, interfaces, namespaces, and type aliases.
 */
import {
  type ClassConstructorDef,
  type ClassMethodDef,
  type ClassPropertyDef,
  doc,
  type DocNode,
  type DocNodeBase,
  type DocNodeClass,
  type DocNodeFunction,
  type JsDoc,
  type JsDocTagDocRequired,
  type Location,
  type TsTypeDef,
} from "@deno/doc";

type DocNodeWithJsDoc<T = DocNodeBase> = T & {
  jsDoc: JsDoc;
};

const ENTRY_POINTS = [
  "../async/mod.ts",
  "../bytes/mod.ts",
  "../cli/mod.ts",
  "../collections/mod.ts",
  "../data_structures/mod.ts",
  "../datetime/mod.ts",
  "../encoding/mod.ts",
<<<<<<< HEAD
  "../front_matter/mod.ts",
=======
  "../expect/mod.ts",
  "../http/mod.ts",
>>>>>>> 083b63f4
  "../internal/mod.ts",
  "../jsonc/mod.ts",
  "../media_types/mod.ts",
  "../semver/mod.ts",
  "../text/mod.ts",
  "../ulid/mod.ts",
  "../webgpu/mod.ts",
] as const;

const TS_SNIPPET = /```ts[\s\S]*?```/g;
const NEWLINE = "\n";
const diagnostics: DocumentError[] = [];
const snippetPromises: Promise<void>[] = [];

class DocumentError extends Error {
  constructor(
    message: string,
    document: { location: Location },
  ) {
    super(message, {
      cause: `${document.location.filename}:${document.location.line}`,
    });
    this.name = this.constructor.name;
  }
}

function assert(
  condition: boolean,
  message: string,
  document: { location: Location },
) {
  if (!condition) {
    diagnostics.push(new DocumentError(message, document));
  }
}

function isExported(document: DocNodeBase) {
  return document.declarationKind === "export";
}

function isVoidOrPromiseVoid(returnType: TsTypeDef) {
  return isVoid(returnType) ||
    (returnType.kind === "typeRef" &&
      returnType.typeRef.typeName === "Promise" &&
      returnType.typeRef.typeParams?.length === 1 &&
      isVoid(returnType.typeRef.typeParams[0]!));
}

function isVoid(returnType: TsTypeDef) {
  return returnType.kind === "keyword" && returnType.keyword === "void";
}

function assertHasReturnTag(document: { jsDoc: JsDoc; location: Location }) {
  const tag = document.jsDoc.tags?.find((tag) => tag.kind === "return");
  if (tag === undefined) {
    diagnostics.push(
      new DocumentError("Symbol must have a @return or @returns tag", document),
    );
  } else {
    assert(
      // @ts-ignore doc is defined
      tag.doc !== undefined,
      "@return tag must have a description",
      document,
    );
  }
}

function assertHasParamTag(
  document: { jsDoc: JsDoc; location: Location },
  param: string,
) {
  const tag = document.jsDoc.tags?.find((tag) =>
    tag.kind === "param" && tag.name === param
  );
  if (!tag) {
    diagnostics.push(
      new DocumentError(`Symbol must have a @param tag for ${param}`, document),
    );
  } else {
    assert(
      // @ts-ignore doc is defined
      tag.doc !== undefined,
      `@param tag for ${param} must have a description`,
      document,
    );
  }
}

function assertHasExampleTag(
  document: { jsDoc: JsDoc; location: Location },
) {
  const tags = document.jsDoc.tags?.filter((tag) => tag.kind === "example");
  if (tags === undefined || tags.length === 0) {
    diagnostics.push(
      new DocumentError("Symbol must have an @example tag", document),
    );
    return;
  }
  for (const tag of (tags as JsDocTagDocRequired[])) {
    assert(
      tag.doc !== undefined,
      "@example tag must have a title and TypeScript code snippet",
      document,
    );
    /**
     * Otherwise, if the example title is undefined, it is given the title
     * "Example #" by default.
     */
    assert(
      !tag.doc.startsWith("```ts"),
      "@example tag must have a title",
      document,
    );
    const snippets = tag.doc.match(TS_SNIPPET);
    if (snippets === null) {
      diagnostics.push(
        new DocumentError(
          "@example tag must have a TypeScript code snippet",
          document,
        ),
      );
      continue;
    }
    for (let snippet of snippets) {
      if (snippet.split(NEWLINE)[0]?.includes("no-eval")) continue;
      // Trim the code block delimiters
      snippet = snippet.split(NEWLINE).slice(1, -1).join(NEWLINE);
      const command = new Deno.Command(Deno.execPath(), {
        args: [
          "eval",
          "--ext=ts",
          "--unstable-webgpu",
          snippet,
        ],
        stderr: "piped",
      });
      snippetPromises.push((async () => {
        const timeoutId = setTimeout(() => {
          console.warn("Snippet has been running for more than 10 seconds...");
          console.warn(snippet);
        }, 10_000);
        try {
          const { success, stderr } = await command.output();
          assert(
            success,
            `Example code snippet failed to execute: \n${snippet}\n${
              new TextDecoder().decode(stderr)
            }`,
            document,
          );
        } finally {
          clearTimeout(timeoutId);
        }
      })());
    }
  }
}

function assertHasTypeParamTags(
  document: { jsDoc: JsDoc; location: Location },
  typeParamName: string,
) {
  const tag = document.jsDoc.tags?.find((tag) =>
    tag.kind === "template" && tag.name === typeParamName
  );
  if (tag === undefined) {
    diagnostics.push(
      new DocumentError(
        `Symbol must have a @typeParam tag for ${typeParamName}`,
        document,
      ),
    );
  } else {
    assert(
      // @ts-ignore doc is defined
      tag.doc !== undefined,
      `@typeParam tag for ${typeParamName} must have a description`,
      document,
    );
  }
}

/**
 * Asserts that a function document has:
 * - A `@typeParam` tag for each type parameter.
 * - A {@linkcode https://jsdoc.app/tags-param | @param} tag for each parameter.
 * - A {@linkcode https://jsdoc.app/tags-returns | @returns} tag.
 * - At least one {@linkcode https://jsdoc.app/tags-example | @example} tag with
 *   a code snippet that executes successfully.
 */
function assertFunctionDocs(
  document: DocNodeWithJsDoc<DocNodeFunction | ClassMethodDef>,
) {
  for (const param of document.functionDef.params) {
    if (param.kind === "identifier") {
      assertHasParamTag(document, param.name);
    }
    if (param.kind === "assign" && param.left.kind === "identifier") {
      assertHasParamTag(document, param.left.name);
    }
  }
  for (const typeParam of document.functionDef.typeParams) {
    assertHasTypeParamTags(document, typeParam.name);
  }
  if (
    document.functionDef.returnType !== undefined &&
    !isVoidOrPromiseVoid(document.functionDef.returnType)
  ) {
    assertHasReturnTag(document);
  }
  assertHasExampleTag(document);
}

/**
 * Asserts that a class document has:
 * - A `@typeParam` tag for each type parameter.
 * - At least one {@linkcode https://jsdoc.app/tags-example | @example} tag with
 *   a code snippet that executes successfully.
 * - Documentation on all properties, methods, and constructors.
 */
function assertClassDocs(document: DocNodeWithJsDoc<DocNodeClass>) {
  for (const typeParam of document.classDef.typeParams) {
    assertHasTypeParamTags(document, typeParam.name);
  }
  assertHasExampleTag(document);

  for (const property of document.classDef.properties) {
    if (property.jsDoc === undefined) continue; // this is caught by `deno doc --lint`
    if (property.accessibility !== undefined) {
      diagnostics.push(
        new DocumentError(
          "Do not use `public`, `protected`, or `private` fields in classes",
          property,
        ),
      );
      continue;
    }
    assertClassPropertyDocs(
      property as DocNodeWithJsDoc<ClassPropertyDef>,
    );
  }
  for (const method of document.classDef.methods) {
    if (method.jsDoc === undefined) continue; // this is caught by `deno doc --lint`
    if (method.accessibility !== undefined) {
      diagnostics.push(
        new DocumentError(
          "Do not use `public`, `protected`, or `private` methods in classes",
          method,
        ),
      );
    }
    assertFunctionDocs(method as DocNodeWithJsDoc<ClassMethodDef>);
  }
  for (const constructor of document.classDef.constructors) {
    if (constructor.jsDoc === undefined) continue; // this is caught by `deno doc --lint`
    if (constructor.accessibility !== undefined) {
      diagnostics.push(
        new DocumentError(
          "Do not use `public`, `protected`, or `private` constructors in classes",
          constructor,
        ),
      );
    }
    assertConstructorDocs(
      constructor as DocNodeWithJsDoc<ClassConstructorDef>,
    );
  }
}

/**
 * Asserts that a class property document has:
 * - At least one {@linkcode https://jsdoc.app/tags-example | @example} tag with
 *   a code snippet that executes successfully.
 */
function assertClassPropertyDocs(
  property: DocNodeWithJsDoc<ClassPropertyDef>,
) {
  assertHasExampleTag(property);
}

/**
 * Checks a constructor document for:
 * - No TypeScript parameters marked with `public`, `protected`, or `private`.
 * - A {@linkcode https://jsdoc.app/tags-param | @param} tag for each parameter.
 * - At least one {@linkcode https://jsdoc.app/tags-example | @example} tag with
 *   a code snippet that executes successfully.
 */
function assertConstructorDocs(
  constructor: DocNodeWithJsDoc<ClassConstructorDef>,
) {
  for (const param of constructor.params) {
    assert(
      param.accessibility === undefined,
      "Do not use `public`, `protected`, or `private` parameters in constructors",
      constructor,
    );
    if (param.kind === "identifier") {
      assertHasParamTag(constructor, param.name);
    }
    if (param.kind === "assign" && param.left.kind === "identifier") {
      assertHasParamTag(constructor, param.left.name);
    }
  }
  assertHasExampleTag(constructor);
}

async function checkDocs(specifier: string) {
  const docs = await doc(specifier);
  for (const d of docs.filter(isExported)) {
    if (d.jsDoc === undefined) continue; // this is caught by other checks
    const document = d as DocNodeWithJsDoc<DocNode>;
    switch (document.kind) {
      case "function": {
        assertFunctionDocs(document);
        break;
      }
      case "class": {
        assertClassDocs(document);
        break;
      }
    }
  }
}

const ENTRY_POINT_URLS = ENTRY_POINTS.map((entry) =>
  new URL(entry, import.meta.url).href
);

const lintStatus = await new Deno.Command(Deno.execPath(), {
  args: ["doc", "--lint", ...ENTRY_POINT_URLS],
  stdin: "inherit",
  stdout: "inherit",
  stderr: "inherit",
}).output();
if (!lintStatus.success) {
  console.error(
    `%c[error] %c'deno doc --lint' failed`,
    "color: red",
    "",
  );
  Deno.exit(1);
}

const promises = [];
for (const url of ENTRY_POINT_URLS) {
  promises.push(checkDocs(url));
}

await Promise.all(promises);
await Promise.all(snippetPromises);
if (diagnostics.length > 0) {
  for (const error of diagnostics) {
    console.error(
      `%c[error] %c${error.message} %cat ${error.cause}`,
      "color: red",
      "",
      "color: gray",
    );
  }
  Deno.exit(1);
}<|MERGE_RESOLUTION|>--- conflicted
+++ resolved
@@ -33,12 +33,9 @@
   "../data_structures/mod.ts",
   "../datetime/mod.ts",
   "../encoding/mod.ts",
-<<<<<<< HEAD
+  "../expect/mod.ts",
   "../front_matter/mod.ts",
-=======
-  "../expect/mod.ts",
   "../http/mod.ts",
->>>>>>> 083b63f4
   "../internal/mod.ts",
   "../jsonc/mod.ts",
   "../media_types/mod.ts",
