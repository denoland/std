// Copyright 2018-2024 the Deno authors. All rights reserved. MIT license.

/**
 * This script checks that all public symbols documentation aligns with the
 * {@link ./CONTRIBUTING.md#documentation | documentation guidelines}.
 *
 * TODO(lucacasonato): Add support for variables, interfaces, namespaces, and type aliases.
 */
import {
  type ClassConstructorDef,
  type ClassMethodDef,
  type ClassPropertyDef,
  doc,
  type DocNode,
  type DocNodeBase,
  type DocNodeClass,
  type DocNodeFunction,
  type JsDoc,
  type JsDocTagDocRequired,
  type Location,
  type TsTypeDef,
} from "@deno/doc";

type DocNodeWithJsDoc<T = DocNodeBase> = T & {
  jsDoc: JsDoc;
};

const ENTRY_POINTS = [
  "../async/mod.ts",
  "../bytes/mod.ts",
  "../cli/mod.ts",
  "../collections/mod.ts",
  "../data_structures/mod.ts",
  "../datetime/mod.ts",
  "../encoding/mod.ts",
  "../expect/mod.ts",
<<<<<<< HEAD
  "../fmt/bytes.ts",
  "../fmt/colors.ts",
  "../fmt/duration.ts",
  "../fmt/printf.ts",
=======
  "../front_matter/mod.ts",
>>>>>>> f065c996
  "../http/mod.ts",
  "../internal/mod.ts",
  "../jsonc/mod.ts",
  "../media_types/mod.ts",
  "../semver/mod.ts",
  "../streams/mod.ts",
  "../text/mod.ts",
  "../ulid/mod.ts",
  "../webgpu/mod.ts",
] as const;

const TS_SNIPPET = /```ts[\s\S]*?```/g;
const NEWLINE = "\n";
const diagnostics: DocumentError[] = [];
const snippetPromises: Promise<void>[] = [];

class DocumentError extends Error {
  constructor(
    message: string,
    document: { location: Location },
  ) {
    super(message, {
      cause: `${document.location.filename}:${document.location.line}`,
    });
    this.name = this.constructor.name;
  }
}

function assert(
  condition: boolean,
  message: string,
  document: { location: Location },
) {
  if (!condition) {
    diagnostics.push(new DocumentError(message, document));
  }
}

function isExported(document: DocNodeBase) {
  return document.declarationKind === "export";
}

function isVoidOrPromiseVoid(returnType: TsTypeDef) {
  return isVoid(returnType) ||
    (returnType.kind === "typeRef" &&
      returnType.typeRef.typeName === "Promise" &&
      returnType.typeRef.typeParams?.length === 1 &&
      isVoid(returnType.typeRef.typeParams[0]!));
}

function isVoid(returnType: TsTypeDef) {
  return returnType.kind === "keyword" && returnType.keyword === "void";
}

function assertHasReturnTag(document: { jsDoc: JsDoc; location: Location }) {
  const tag = document.jsDoc.tags?.find((tag) => tag.kind === "return");
  if (tag === undefined) {
    diagnostics.push(
      new DocumentError("Symbol must have a @return or @returns tag", document),
    );
  } else {
    assert(
      // @ts-ignore doc is defined
      tag.doc !== undefined,
      "@return tag must have a description",
      document,
    );
  }
}

function assertHasParamTag(
  document: { jsDoc: JsDoc; location: Location },
  param: string,
) {
  const tag = document.jsDoc.tags?.find((tag) =>
    tag.kind === "param" && tag.name === param
  );
  if (!tag) {
    diagnostics.push(
      new DocumentError(`Symbol must have a @param tag for ${param}`, document),
    );
  } else {
    assert(
      // @ts-ignore doc is defined
      tag.doc !== undefined,
      `@param tag for ${param} must have a description`,
      document,
    );
  }
}

function assertHasExampleTag(
  document: { jsDoc: JsDoc; location: Location },
) {
  const tags = document.jsDoc.tags?.filter((tag) => tag.kind === "example");
  if (tags === undefined || tags.length === 0) {
    diagnostics.push(
      new DocumentError("Symbol must have an @example tag", document),
    );
    return;
  }
  for (const tag of (tags as JsDocTagDocRequired[])) {
    assert(
      tag.doc !== undefined,
      "@example tag must have a title and TypeScript code snippet",
      document,
    );
    /**
     * Otherwise, if the example title is undefined, it is given the title
     * "Example #" by default.
     */
    assert(
      !tag.doc.startsWith("```ts"),
      "@example tag must have a title",
      document,
    );
    const snippets = tag.doc.match(TS_SNIPPET);
    if (snippets === null) {
      diagnostics.push(
        new DocumentError(
          "@example tag must have a TypeScript code snippet",
          document,
        ),
      );
      continue;
    }
    for (let snippet of snippets) {
      if (snippet.split(NEWLINE)[0]?.includes("no-eval")) continue;
      // Trim the code block delimiters
      snippet = snippet.split(NEWLINE).slice(1, -1).join(NEWLINE);
      const command = new Deno.Command(Deno.execPath(), {
        args: [
          "eval",
          "--ext=ts",
          "--unstable-webgpu",
          snippet,
        ],
        stderr: "piped",
      });
      snippetPromises.push((async () => {
        const timeoutId = setTimeout(() => {
          console.warn("Snippet has been running for more than 10 seconds...");
          console.warn(snippet);
        }, 10_000);
        try {
          const { success, stderr } = await command.output();
          assert(
            success,
            `Example code snippet failed to execute: \n${snippet}\n${
              new TextDecoder().decode(stderr)
            }`,
            document,
          );
        } finally {
          clearTimeout(timeoutId);
        }
      })());
    }
  }
}

function assertHasTypeParamTags(
  document: { jsDoc: JsDoc; location: Location },
  typeParamName: string,
) {
  const tag = document.jsDoc.tags?.find((tag) =>
    tag.kind === "template" && tag.name === typeParamName
  );
  if (tag === undefined) {
    diagnostics.push(
      new DocumentError(
        `Symbol must have a @typeParam tag for ${typeParamName}`,
        document,
      ),
    );
  } else {
    assert(
      // @ts-ignore doc is defined
      tag.doc !== undefined,
      `@typeParam tag for ${typeParamName} must have a description`,
      document,
    );
  }
}

/**
 * Asserts that a function document has:
 * - A `@typeParam` tag for each type parameter.
 * - A {@linkcode https://jsdoc.app/tags-param | @param} tag for each parameter.
 * - A {@linkcode https://jsdoc.app/tags-returns | @returns} tag.
 * - At least one {@linkcode https://jsdoc.app/tags-example | @example} tag with
 *   a code snippet that executes successfully.
 */
function assertFunctionDocs(
  document: DocNodeWithJsDoc<DocNodeFunction | ClassMethodDef>,
) {
  for (const param of document.functionDef.params) {
    if (param.kind === "identifier") {
      assertHasParamTag(document, param.name);
    }
    if (param.kind === "assign" && param.left.kind === "identifier") {
      assertHasParamTag(document, param.left.name);
    }
  }
  for (const typeParam of document.functionDef.typeParams) {
    assertHasTypeParamTags(document, typeParam.name);
  }
  if (
    document.functionDef.returnType !== undefined &&
    !isVoidOrPromiseVoid(document.functionDef.returnType)
  ) {
    assertHasReturnTag(document);
  }
  assertHasExampleTag(document);
}

/**
 * Asserts that a class document has:
 * - A `@typeParam` tag for each type parameter.
 * - At least one {@linkcode https://jsdoc.app/tags-example | @example} tag with
 *   a code snippet that executes successfully.
 * - Documentation on all properties, methods, and constructors.
 */
function assertClassDocs(document: DocNodeWithJsDoc<DocNodeClass>) {
  for (const typeParam of document.classDef.typeParams) {
    assertHasTypeParamTags(document, typeParam.name);
  }
  assertHasExampleTag(document);

  for (const property of document.classDef.properties) {
    if (property.jsDoc === undefined) continue; // this is caught by `deno doc --lint`
    if (property.accessibility !== undefined) {
      diagnostics.push(
        new DocumentError(
          "Do not use `public`, `protected`, or `private` fields in classes",
          property,
        ),
      );
      continue;
    }
    assertClassPropertyDocs(
      property as DocNodeWithJsDoc<ClassPropertyDef>,
    );
  }
  for (const method of document.classDef.methods) {
    if (method.jsDoc === undefined) continue; // this is caught by `deno doc --lint`
    if (method.accessibility !== undefined) {
      diagnostics.push(
        new DocumentError(
          "Do not use `public`, `protected`, or `private` methods in classes",
          method,
        ),
      );
    }
    assertFunctionDocs(method as DocNodeWithJsDoc<ClassMethodDef>);
  }
  for (const constructor of document.classDef.constructors) {
    if (constructor.jsDoc === undefined) continue; // this is caught by `deno doc --lint`
    if (constructor.accessibility !== undefined) {
      diagnostics.push(
        new DocumentError(
          "Do not use `public`, `protected`, or `private` constructors in classes",
          constructor,
        ),
      );
    }
    assertConstructorDocs(
      constructor as DocNodeWithJsDoc<ClassConstructorDef>,
    );
  }
}

/**
 * Asserts that a class property document has:
 * - At least one {@linkcode https://jsdoc.app/tags-example | @example} tag with
 *   a code snippet that executes successfully.
 */
function assertClassPropertyDocs(
  property: DocNodeWithJsDoc<ClassPropertyDef>,
) {
  assertHasExampleTag(property);
}

/**
 * Checks a constructor document for:
 * - No TypeScript parameters marked with `public`, `protected`, or `private`.
 * - A {@linkcode https://jsdoc.app/tags-param | @param} tag for each parameter.
 * - At least one {@linkcode https://jsdoc.app/tags-example | @example} tag with
 *   a code snippet that executes successfully.
 */
function assertConstructorDocs(
  constructor: DocNodeWithJsDoc<ClassConstructorDef>,
) {
  for (const param of constructor.params) {
    assert(
      param.accessibility === undefined,
      "Do not use `public`, `protected`, or `private` parameters in constructors",
      constructor,
    );
    if (param.kind === "identifier") {
      assertHasParamTag(constructor, param.name);
    }
    if (param.kind === "assign" && param.left.kind === "identifier") {
      assertHasParamTag(constructor, param.left.name);
    }
  }
  assertHasExampleTag(constructor);
}

async function checkDocs(specifier: string) {
  const docs = await doc(specifier);
  for (const d of docs.filter(isExported)) {
    if (d.jsDoc === undefined) continue; // this is caught by other checks
    const document = d as DocNodeWithJsDoc<DocNode>;
    switch (document.kind) {
      case "function": {
        assertFunctionDocs(document);
        break;
      }
      case "class": {
        assertClassDocs(document);
        break;
      }
    }
  }
}

const ENTRY_POINT_URLS = ENTRY_POINTS.map((entry) =>
  new URL(entry, import.meta.url).href
);

const lintStatus = await new Deno.Command(Deno.execPath(), {
  args: ["doc", "--lint", ...ENTRY_POINT_URLS],
  stdin: "inherit",
  stdout: "inherit",
  stderr: "inherit",
}).output();
if (!lintStatus.success) {
  console.error(
    `%c[error] %c'deno doc --lint' failed`,
    "color: red",
    "",
  );
  Deno.exit(1);
}

const promises = [];
for (const url of ENTRY_POINT_URLS) {
  promises.push(checkDocs(url));
}

await Promise.all(promises);
await Promise.all(snippetPromises);
if (diagnostics.length > 0) {
  for (const error of diagnostics) {
    console.error(
      `%c[error] %c${error.message} %cat ${error.cause}`,
      "color: red",
      "",
      "color: gray",
    );
  }
  Deno.exit(1);
}<|MERGE_RESOLUTION|>--- conflicted
+++ resolved
@@ -34,14 +34,11 @@
   "../datetime/mod.ts",
   "../encoding/mod.ts",
   "../expect/mod.ts",
-<<<<<<< HEAD
   "../fmt/bytes.ts",
   "../fmt/colors.ts",
   "../fmt/duration.ts",
   "../fmt/printf.ts",
-=======
   "../front_matter/mod.ts",
->>>>>>> f065c996
   "../http/mod.ts",
   "../internal/mod.ts",
   "../jsonc/mod.ts",
