// Copyright 2018-2024 the Deno authors. All rights reserved. MIT license.

/**
 * This script checks that all public symbols documentation aligns with the
 * {@link ./CONTRIBUTING.md#documentation | documentation guidelines}.
 *
 * TODO(lucacasonato): Add support for variables, interfaces, namespaces, and type aliases.
 */
import {
  type ClassConstructorDef,
  type ClassMethodDef,
  type ClassPropertyDef,
  doc,
  type DocNode,
  type DocNodeBase,
  type DocNodeClass,
  type DocNodeFunction,
  type JsDoc,
  type JsDocTagDocRequired,
  type Location,
  type TsTypeDef,
} from "@deno/doc";

type DocNodeWithJsDoc<T = DocNodeBase> = T & {
  jsDoc: JsDoc;
};

const ENTRY_POINTS = [
  "../async/mod.ts",
  "../bytes/mod.ts",
  "../collections/mod.ts",
  "../datetime/mod.ts",
  "../internal/mod.ts",
  "../jsonc/mod.ts",
  "../media_types/mod.ts",
<<<<<<< HEAD
  "../toml/mod.ts",
=======
  "../ulid/mod.ts",
>>>>>>> 1a2f721d
  "../webgpu/mod.ts",
] as const;

const TS_SNIPPET = /```ts[\s\S]*?```/g;
const NEWLINE = "\n";

class DocumentError extends Error {
  constructor(
    message: string,
    document: { location: Location },
  ) {
    super(message, {
      cause: `${document.location.filename}:${document.location.line}`,
    });
    this.name = this.constructor.name;
  }
}

function assert(
  condition: boolean,
  message: string,
  document: { location: Location },
): asserts condition {
  if (!condition) {
    throw new DocumentError(message, document);
  }
}

function isExported(document: DocNodeBase) {
  return document.declarationKind === "export";
}

function isVoidOrPromiseVoid(returnType: TsTypeDef) {
  return isVoid(returnType) ||
    (returnType.kind === "typeRef" &&
      returnType.typeRef.typeName === "Promise" &&
      returnType.typeRef.typeParams?.length === 1 &&
      isVoid(returnType.typeRef.typeParams[0]!));
}

function isVoid(returnType: TsTypeDef) {
  return returnType.kind === "keyword" && returnType.keyword === "void";
}

function assertHasReturnTag(document: { jsDoc: JsDoc; location: Location }) {
  const tag = document.jsDoc.tags?.find((tag) => tag.kind === "return");
  assert(tag !== undefined, "Symbol must have a @return tag", document);
  assert(
    // @ts-ignore doc is defined
    tag.doc !== undefined,
    "@return tag must have a description",
    document,
  );
}

function assertHasParamTag(
  document: { jsDoc: JsDoc; location: Location },
  param: string,
) {
  const tag = document.jsDoc.tags?.find((tag) =>
    tag.kind === "param" && tag.name === param
  );
  assert(
    tag !== undefined,
    `Symbol must have a @param tag for ${param}`,
    document,
  );
  assert(
    // @ts-ignore doc is defined
    tag.doc !== undefined,
    `@param tag for ${param} must have a description`,
    document,
  );
}

function assertHasExampleTag(document: { jsDoc: JsDoc; location: Location }) {
  const tags = document.jsDoc.tags?.filter((tag) => tag.kind === "example");
  if (tags === undefined || tags.length === 0) {
    throw new DocumentError("Symbol must have an @example tag", document);
  }
  for (const tag of (tags as JsDocTagDocRequired[])) {
    assert(
      tag.doc !== undefined,
      "@example tag must have a title and TypeScript code snippet",
      document,
    );
    /**
     * Otherwise, if the example title is undefined, it is given the title
     * "Example #" by default.
     */
    assert(
      !tag.doc.startsWith("```ts"),
      "@example tag must have a title",
      document,
    );
    const snippets = tag.doc.match(TS_SNIPPET);
    if (snippets === null) {
      throw new DocumentError(
        "@example tag must have a TypeScript code snippet",
        document,
      );
    }
    for (let snippet of snippets) {
      if (snippet.split(NEWLINE)[0]?.includes("no-eval")) continue;
      // Trim the code block delimiters
      snippet = snippet.split(NEWLINE).slice(1, -1).join(NEWLINE);
      const command = new Deno.Command(Deno.execPath(), {
        args: [
          "eval",
          "--ext=ts",
          "--unstable-webgpu",
          snippet,
        ],
        stderr: "piped",
      });
      // TODO(iuioiua): Use `await command.output()`
      const { success, stderr } = command.outputSync();
      assert(
        success,
        `Example code snippet failed to execute: \n${snippet}\n${
          new TextDecoder().decode(stderr)
        }`,
        document,
      );
    }
  }
}

function assertHasTypeParamTags(
  document: { jsDoc: JsDoc; location: Location },
  typeParamName: string,
) {
  const tag = document.jsDoc.tags?.find((tag) =>
    tag.kind === "template" && tag.name === typeParamName
  );
  assert(
    tag !== undefined,
    `Symbol must have a @typeParam tag for ${typeParamName}`,
    document,
  );
  assert(
    // @ts-ignore doc is defined
    tag.doc !== undefined,
    `@typeParam tag for ${typeParamName} must have a description`,
    document,
  );
}

/**
 * Asserts that a function document has:
 * - A `@typeParam` tag for each type parameter.
 * - A {@linkcode https://jsdoc.app/tags-param | @param} tag for each parameter.
 * - A {@linkcode https://jsdoc.app/tags-returns | @returns} tag.
 * - At least one {@linkcode https://jsdoc.app/tags-example | @example} tag with
 *   a code snippet that executes successfully.
 */
function assertFunctionDocs(
  document: DocNodeWithJsDoc<DocNodeFunction | ClassMethodDef>,
) {
  for (const param of document.functionDef.params) {
    if (param.kind === "identifier") {
      assertHasParamTag(document, param.name);
    }
    if (param.kind === "assign" && param.left.kind === "identifier") {
      assertHasParamTag(document, param.left.name);
    }
  }
  for (const typeParam of document.functionDef.typeParams) {
    assertHasTypeParamTags(document, typeParam.name);
  }
  if (
    document.functionDef.returnType !== undefined &&
    !isVoidOrPromiseVoid(document.functionDef.returnType)
  ) {
    assertHasReturnTag(document);
  }
  assertHasExampleTag(document);
}

/**
 * Asserts that a class document has:
 * - A `@typeParam` tag for each type parameter.
 * - At least one {@linkcode https://jsdoc.app/tags-example | @example} tag with
 *   a code snippet that executes successfully.
 * - Documentation on all properties, methods, and constructors.
 */
function assertClassDocs(document: DocNodeWithJsDoc<DocNodeClass>) {
  for (const typeParam of document.classDef.typeParams) {
    assertHasTypeParamTags(document, typeParam.name);
  }
  assertHasExampleTag(document);

  for (const property of document.classDef.properties) {
    if (property.jsDoc === undefined) continue; // this is caught by `deno doc --lint`
    if (property.accessibility !== undefined) {
      throw new DocumentError(
        "Do not use `public`, `protected`, or `private` fields in classes",
        property,
      );
    }
    assertClassPropertyDocs(property as DocNodeWithJsDoc<ClassPropertyDef>);
  }
  for (const method of document.classDef.methods) {
    if (method.jsDoc === undefined) continue; // this is caught by `deno doc --lint`
    if (method.accessibility !== undefined) {
      throw new DocumentError(
        "Do not use `public`, `protected`, or `private` methods in classes",
        method,
      );
    }
    assertFunctionDocs(method as DocNodeWithJsDoc<ClassMethodDef>);
  }
  for (const constructor of document.classDef.constructors) {
    if (constructor.jsDoc === undefined) continue; // this is caught by `deno doc --lint`
    if (constructor.accessibility !== undefined) {
      throw new DocumentError(
        "Do not use `public`, `protected`, or `private` constructors in classes",
        constructor,
      );
    }
    assertConstructorDocs(
      constructor as DocNodeWithJsDoc<ClassConstructorDef>,
    );
  }
}

/**
 * Asserts that a class property document has:
 * - At least one {@linkcode https://jsdoc.app/tags-example | @example} tag with
 *   a code snippet that executes successfully.
 */
function assertClassPropertyDocs(property: DocNodeWithJsDoc<ClassPropertyDef>) {
  assertHasExampleTag(property);
}

/**
 * Checks a constructor document for:
 * - No TypeScript parameters marked with `public`, `protected`, or `private`.
 * - A {@linkcode https://jsdoc.app/tags-param | @param} tag for each parameter.
 * - At least one {@linkcode https://jsdoc.app/tags-example | @example} tag with
 *   a code snippet that executes successfully.
 */
function assertConstructorDocs(
  constructor: DocNodeWithJsDoc<ClassConstructorDef>,
) {
  for (const param of constructor.params) {
    if (param.accessibility !== undefined) {
      throw new DocumentError(
        "Do not use `public`, `protected`, or `private` parameters in constructors",
        constructor,
      );
    }
    if (param.kind === "identifier") {
      assertHasParamTag(constructor, param.name);
    }
    if (param.kind === "assign" && param.left.kind === "identifier") {
      assertHasParamTag(constructor, param.left.name);
    }
  }
  assertHasExampleTag(constructor);
}

async function checkDocs(specifier: string) {
  const docs = await doc(specifier);
  for (const d of docs.filter(isExported)) {
    if (d.jsDoc === undefined) continue; // this is caught by other checks
    const document = d as DocNodeWithJsDoc<DocNode>;
    switch (document.kind) {
      case "function": {
        assertFunctionDocs(document);
        break;
      }
      case "class": {
        assertClassDocs(document);
        break;
      }
    }
  }
}

const ENTRY_POINT_URLS = ENTRY_POINTS.map((entry) =>
  new URL(entry, import.meta.url).href
);

const lintStatus = await new Deno.Command(Deno.execPath(), {
  args: ["doc", "--lint", ...ENTRY_POINT_URLS],
  stdin: "inherit",
  stdout: "inherit",
  stderr: "inherit",
}).output();
if (!lintStatus.success) {
  console.error(
    `%c[error] %c'deno doc --lint' failed`,
    "color: red",
    "",
  );
  Deno.exit(1);
}

const promises = [];
for (const url of ENTRY_POINT_URLS) {
  promises.push(checkDocs(url));
}

try {
  await Promise.all(promises);
} catch (error) {
  if (error instanceof DocumentError) {
    console.error(
      `%c[error] %c${error.message} %cat ${error.cause}`,
      "color: red",
      "",
      "color: gray",
    );
    Deno.exit(1);
  }
  throw error;
}<|MERGE_RESOLUTION|>--- conflicted
+++ resolved
@@ -33,11 +33,8 @@
   "../internal/mod.ts",
   "../jsonc/mod.ts",
   "../media_types/mod.ts",
-<<<<<<< HEAD
   "../toml/mod.ts",
-=======
   "../ulid/mod.ts",
->>>>>>> 1a2f721d
   "../webgpu/mod.ts",
 ] as const;
 
