--- conflicted
+++ resolved
@@ -76,11 +76,8 @@
   "../log/debug.ts",
   "../log/error.ts",
   "../log/info.ts",
-<<<<<<< HEAD
   "../log/console_handler.ts",
-=======
   "../log/formatters.ts",
->>>>>>> ea854860
   "../media_types/mod.ts",
   "../msgpack/mod.ts",
   "../net/mod.ts",
