// Copyright 2018-2024 the Deno authors. All rights reserved. MIT license.

/**
 * This script checks that all public symbols documentation aligns with the
 * {@link ./CONTRIBUTING.md#documentation | documentation guidelines}.
 *
 * TODO(lucacasonato): Add support for variables, interfaces, namespaces, and type aliases.
 */
import {
  type ClassConstructorDef,
  type ClassMethodDef,
  type ClassPropertyDef,
  doc,
  type DocNode,
  type DocNodeBase,
  type DocNodeClass,
  type DocNodeFunction,
  type JsDoc,
  type JsDocTagDocRequired,
  type Location,
  type TsTypeDef,
} from "@deno/doc";

type DocNodeWithJsDoc<T = DocNodeBase> = T & {
  jsDoc: JsDoc;
};

const ENTRY_POINTS = [
  "../async/mod.ts",
  "../bytes/mod.ts",
  "../cli/mod.ts",
  "../collections/mod.ts",
  "../data_structures/mod.ts",
  "../datetime/mod.ts",
  "../encoding/mod.ts",
  "../expect/mod.ts",
  "../fmt/bytes.ts",
  "../fmt/colors.ts",
  "../fmt/duration.ts",
  "../fmt/printf.ts",
  "../front_matter/mod.ts",
  "../html/mod.ts",
  "../http/mod.ts",
  "../internal/mod.ts",
  "../jsonc/mod.ts",
  "../media_types/mod.ts",
<<<<<<< HEAD
  "../toml/mod.ts",
=======
  "../semver/mod.ts",
  "../streams/mod.ts",
  "../text/mod.ts",
>>>>>>> 7717c291
  "../ulid/mod.ts",
  "../uuid/mod.ts",
  "../webgpu/mod.ts",
] as const;

const TS_SNIPPET = /```ts[\s\S]*?```/g;
const NEWLINE = "\n";
const diagnostics: DocumentError[] = [];
const snippetPromises: Promise<void>[] = [];

class DocumentError extends Error {
  constructor(
    message: string,
    document: { location: Location },
  ) {
    super(message, {
      cause: `${document.location.filename}:${document.location.line}`,
    });
    this.name = this.constructor.name;
  }
}

function assert(
  condition: boolean,
  message: string,
  document: { location: Location },
) {
  if (!condition) {
    diagnostics.push(new DocumentError(message, document));
  }
}

function isExported(document: DocNodeBase) {
  return document.declarationKind === "export";
}

function isVoidOrPromiseVoid(returnType: TsTypeDef) {
  return isVoid(returnType) ||
    (returnType.kind === "typeRef" &&
      returnType.typeRef.typeName === "Promise" &&
      returnType.typeRef.typeParams?.length === 1 &&
      isVoid(returnType.typeRef.typeParams[0]!));
}

function isTypeAsserts(returnType: TsTypeDef) {
  return returnType.kind === "typePredicate" &&
    returnType.typePredicate.asserts;
}

function isVoid(returnType: TsTypeDef) {
  return returnType.kind === "keyword" && returnType.keyword === "void";
}

function assertHasReturnTag(document: { jsDoc: JsDoc; location: Location }) {
  const tag = document.jsDoc.tags?.find((tag) => tag.kind === "return");
  if (tag === undefined) {
    diagnostics.push(
      new DocumentError("Symbol must have a @return or @returns tag", document),
    );
  } else {
    assert(
      // @ts-ignore doc is defined
      tag.doc !== undefined,
      "@return tag must have a description",
      document,
    );
  }
}

function assertHasParamTag(
  document: { jsDoc: JsDoc; location: Location },
  param: string,
) {
  const tag = document.jsDoc.tags?.find((tag) =>
    tag.kind === "param" && tag.name === param
  );
  if (!tag) {
    diagnostics.push(
      new DocumentError(`Symbol must have a @param tag for ${param}`, document),
    );
  } else {
    assert(
      // @ts-ignore doc is defined
      tag.doc !== undefined,
      `@param tag for ${param} must have a description`,
      document,
    );
  }
}

function assertHasExampleTag(
  document: { jsDoc: JsDoc; location: Location },
) {
  const tags = document.jsDoc.tags?.filter((tag) => tag.kind === "example");
  if (tags === undefined || tags.length === 0) {
    diagnostics.push(
      new DocumentError("Symbol must have an @example tag", document),
    );
    return;
  }
  for (const tag of (tags as JsDocTagDocRequired[])) {
    assert(
      tag.doc !== undefined,
      "@example tag must have a title and TypeScript code snippet",
      document,
    );
    /**
     * Otherwise, if the example title is undefined, it is given the title
     * "Example #" by default.
     */
    assert(
      !tag.doc.startsWith("```ts"),
      "@example tag must have a title",
      document,
    );
    const snippets = tag.doc.match(TS_SNIPPET);
    if (snippets === null) {
      diagnostics.push(
        new DocumentError(
          "@example tag must have a TypeScript code snippet",
          document,
        ),
      );
      continue;
    }
    for (let snippet of snippets) {
      if (snippet.split(NEWLINE)[0]?.includes("no-eval")) continue;
      // Trim the code block delimiters
      snippet = snippet.split(NEWLINE).slice(1, -1).join(NEWLINE);
      const command = new Deno.Command(Deno.execPath(), {
        args: [
          "eval",
          "--ext=ts",
          "--unstable-webgpu",
          snippet,
        ],
        stderr: "piped",
      });
      snippetPromises.push((async () => {
        const timeoutId = setTimeout(() => {
          console.warn("Snippet has been running for more than 10 seconds...");
          console.warn(snippet);
        }, 10_000);
        try {
          const { success, stderr } = await command.output();
          assert(
            success,
            `Example code snippet failed to execute: \n${snippet}\n${
              new TextDecoder().decode(stderr)
            }`,
            document,
          );
        } finally {
          clearTimeout(timeoutId);
        }
      })());
    }
  }
}

function assertHasTypeParamTags(
  document: { jsDoc: JsDoc; location: Location },
  typeParamName: string,
) {
  const tag = document.jsDoc.tags?.find((tag) =>
    tag.kind === "template" && tag.name === typeParamName
  );
  if (tag === undefined) {
    diagnostics.push(
      new DocumentError(
        `Symbol must have a @typeParam tag for ${typeParamName}`,
        document,
      ),
    );
  } else {
    assert(
      // @ts-ignore doc is defined
      tag.doc !== undefined,
      `@typeParam tag for ${typeParamName} must have a description`,
      document,
    );
  }
}

/**
 * Asserts that a function document has:
 * - A `@typeParam` tag for each type parameter.
 * - A {@linkcode https://jsdoc.app/tags-param | @param} tag for each parameter.
 * - A {@linkcode https://jsdoc.app/tags-returns | @returns} tag.
 * - At least one {@linkcode https://jsdoc.app/tags-example | @example} tag with
 *   a code snippet that executes successfully.
 */
function assertFunctionDocs(
  document: DocNodeWithJsDoc<DocNodeFunction | ClassMethodDef>,
) {
  for (const param of document.functionDef.params) {
    if (param.kind === "identifier") {
      assertHasParamTag(document, param.name);
    }
    if (param.kind === "assign" && param.left.kind === "identifier") {
      assertHasParamTag(document, param.left.name);
    }
  }
  for (const typeParam of document.functionDef.typeParams) {
    assertHasTypeParamTags(document, typeParam.name);
  }
  if (
    document.functionDef.returnType !== undefined &&
    !isVoidOrPromiseVoid(document.functionDef.returnType) &&
    !isTypeAsserts(document.functionDef.returnType)
  ) {
    assertHasReturnTag(document);
  }
  assertHasExampleTag(document);
}

/**
 * Asserts that a class document has:
 * - A `@typeParam` tag for each type parameter.
 * - At least one {@linkcode https://jsdoc.app/tags-example | @example} tag with
 *   a code snippet that executes successfully.
 * - Documentation on all properties, methods, and constructors.
 */
function assertClassDocs(document: DocNodeWithJsDoc<DocNodeClass>) {
  for (const typeParam of document.classDef.typeParams) {
    assertHasTypeParamTags(document, typeParam.name);
  }
  assertHasExampleTag(document);

  for (const property of document.classDef.properties) {
    if (property.jsDoc === undefined) continue; // this is caught by `deno doc --lint`
    if (property.accessibility !== undefined) {
      diagnostics.push(
        new DocumentError(
          "Do not use `public`, `protected`, or `private` fields in classes",
          property,
        ),
      );
      continue;
    }
    assertClassPropertyDocs(
      property as DocNodeWithJsDoc<ClassPropertyDef>,
    );
  }
  for (const method of document.classDef.methods) {
    if (method.jsDoc === undefined) continue; // this is caught by `deno doc --lint`
    if (method.accessibility !== undefined) {
      diagnostics.push(
        new DocumentError(
          "Do not use `public`, `protected`, or `private` methods in classes",
          method,
        ),
      );
    }
    assertFunctionDocs(method as DocNodeWithJsDoc<ClassMethodDef>);
  }
  for (const constructor of document.classDef.constructors) {
    if (constructor.jsDoc === undefined) continue; // this is caught by `deno doc --lint`
    if (constructor.accessibility !== undefined) {
      diagnostics.push(
        new DocumentError(
          "Do not use `public`, `protected`, or `private` constructors in classes",
          constructor,
        ),
      );
    }
    assertConstructorDocs(
      constructor as DocNodeWithJsDoc<ClassConstructorDef>,
    );
  }
}

/**
 * Asserts that a class property document has:
 * - At least one {@linkcode https://jsdoc.app/tags-example | @example} tag with
 *   a code snippet that executes successfully.
 */
function assertClassPropertyDocs(
  property: DocNodeWithJsDoc<ClassPropertyDef>,
) {
  assertHasExampleTag(property);
}

/**
 * Checks a constructor document for:
 * - No TypeScript parameters marked with `public`, `protected`, or `private`.
 * - A {@linkcode https://jsdoc.app/tags-param | @param} tag for each parameter.
 * - At least one {@linkcode https://jsdoc.app/tags-example | @example} tag with
 *   a code snippet that executes successfully.
 */
function assertConstructorDocs(
  constructor: DocNodeWithJsDoc<ClassConstructorDef>,
) {
  for (const param of constructor.params) {
    assert(
      param.accessibility === undefined,
      "Do not use `public`, `protected`, or `private` parameters in constructors",
      constructor,
    );
    if (param.kind === "identifier") {
      assertHasParamTag(constructor, param.name);
    }
    if (param.kind === "assign" && param.left.kind === "identifier") {
      assertHasParamTag(constructor, param.left.name);
    }
  }
  assertHasExampleTag(constructor);
}

function resolve(specifier: string, referrer: string): string {
  if (specifier.startsWith("@std/") && specifier.split("/").length > 2) {
    specifier = specifier.replace("@std/", "../").replaceAll("-", "_") + ".ts";
  }
  return new URL(specifier, referrer).href;
}

async function checkDocs(specifier: string) {
  const docs = await doc(specifier, { resolve });
  for (const d of docs.filter(isExported)) {
    if (d.jsDoc === undefined) continue; // this is caught by other checks
    const document = d as DocNodeWithJsDoc<DocNode>;
    switch (document.kind) {
      case "function": {
        assertFunctionDocs(document);
        break;
      }
      case "class": {
        assertClassDocs(document);
        break;
      }
    }
  }
}

const ENTRY_POINT_URLS = ENTRY_POINTS.map((entry) =>
  new URL(entry, import.meta.url).href
);

const lintStatus = await new Deno.Command(Deno.execPath(), {
  args: ["doc", "--lint", ...ENTRY_POINT_URLS],
  stdin: "inherit",
  stdout: "inherit",
  stderr: "inherit",
}).output();
if (!lintStatus.success) {
  console.error(
    `%c[error] %c'deno doc --lint' failed`,
    "color: red",
    "",
  );
  Deno.exit(1);
}

const promises = [];
for (const url of ENTRY_POINT_URLS) {
  promises.push(checkDocs(url));
}

await Promise.all(promises);
await Promise.all(snippetPromises);
if (diagnostics.length > 0) {
  for (const error of diagnostics) {
    console.error(
      `%c[error] %c${error.message} %cat ${error.cause}`,
      "color: red",
      "",
      "color: gray",
    );
  }

  console.log(`%c${diagnostics.length} errors found`, "color: red");
  Deno.exit(1);
}<|MERGE_RESOLUTION|>--- conflicted
+++ resolved
@@ -44,13 +44,10 @@
   "../internal/mod.ts",
   "../jsonc/mod.ts",
   "../media_types/mod.ts",
-<<<<<<< HEAD
-  "../toml/mod.ts",
-=======
   "../semver/mod.ts",
   "../streams/mod.ts",
   "../text/mod.ts",
->>>>>>> 7717c291
+  "../toml/mod.ts",
   "../ulid/mod.ts",
   "../uuid/mod.ts",
   "../webgpu/mod.ts",
