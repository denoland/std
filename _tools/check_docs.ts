// Copyright 2018-2024 the Deno authors. All rights reserved. MIT license.

/**
 * This script checks that all public symbols documentation aligns with the
 * {@link ./CONTRIBUTING.md#documentation | documentation guidelines}.
 *
 * TODO(lucacasonato): Add support for variables, interfaces, namespaces, and type aliases.
 */
import {
  type ClassConstructorDef,
  type ClassMethodDef,
  type ClassPropertyDef,
  doc,
  type DocNode,
  type DocNodeBase,
  type DocNodeClass,
  type DocNodeFunction,
  type DocNodeInterface,
  type DocNodeModuleDoc,
  type JsDoc,
  type JsDocTagDocRequired,
  type Location,
  type TsTypeDef,
} from "@deno/doc";
import { pooledMap } from "@std/async/pool";

type DocNodeWithJsDoc<T = DocNodeBase> = T & {
  jsDoc: JsDoc;
};

const ENTRY_POINTS = [
  "../archive/mod.ts",
  "../assert/mod.ts",
  "../assert/unstable_never.ts",
  "../async/mod.ts",
  "../bytes/mod.ts",
  "../cache/mod.ts",
  "../cli/mod.ts",
  "../cli/unstable_spinner.ts",
  "../crypto/mod.ts",
  "../collections/mod.ts",
  "../csv/mod.ts",
  "../data_structures/mod.ts",
  "../data_structures/unstable_bidirectional_map.ts",
  "../datetime/mod.ts",
  "../dotenv/mod.ts",
  "../encoding/mod.ts",
  "../expect/mod.ts",
  "../fmt/bytes.ts",
  "../fmt/colors.ts",
  "../fmt/duration.ts",
  "../fmt/printf.ts",
  "../front_matter/mod.ts",
  "../fs/mod.ts",
  "../html/mod.ts",
  "../html/unstable_is_valid_custom_element_name.ts",
  "../http/mod.ts",
  "../http/unstable_header.ts",
  "../http/unstable_method.ts",
  "../http/unstable_signed_cookie.ts",
  "../ini/mod.ts",
  "../internal/mod.ts",
  "../io/mod.ts",
  "../json/mod.ts",
  "../jsonc/mod.ts",
  "../media_types/mod.ts",
  "../msgpack/mod.ts",
  "../net/mod.ts",
  "../net/unstable_get_network_address.ts",
  "../path/mod.ts",
  "../path/posix/mod.ts",
  "../path/windows/mod.ts",
  "../random/mod.ts",
  "../regexp/mod.ts",
  "../semver/mod.ts",
  "../streams/mod.ts",
<<<<<<< HEAD
  "../streams/unstable_fixed_chunk_stream.ts",
=======
  "../streams/unstable_to_lines.ts",
>>>>>>> b900e72b
  "../tar/mod.ts",
  "../text/mod.ts",
  "../testing/bdd.ts",
  "../testing/mock.ts",
  "../testing/snapshot.ts",
  "../testing/time.ts",
  "../testing/types.ts",
  "../toml/mod.ts",
  "../ulid/mod.ts",
  "../uuid/mod.ts",
  "../uuid/unstable_v7.ts",
  "../webgpu/mod.ts",
  "../yaml/mod.ts",
] as const;

const TS_SNIPPET = /```ts[\s\S]*?```/g;
const ASSERTION_IMPORT =
  /from "@std\/(assert(\/[a-z-]+)?|testing\/(mock|snapshot|types))"/g;
const NEWLINE = "\n";
const diagnostics: DocumentError[] = [];
const snippetPromises: (() => Promise<void>)[] = [];

class DocumentError extends Error {
  constructor(
    message: string,
    document: { location: Location },
  ) {
    super(message, {
      cause: `${document.location.filename}:${document.location.line}`,
    });
    this.name = this.constructor.name;
  }
}

function assert(
  condition: boolean,
  message: string,
  document: { location: Location },
) {
  if (!condition) {
    diagnostics.push(new DocumentError(message, document));
  }
}

function isExported(document: DocNodeBase) {
  return document.declarationKind === "export";
}

function isVoidOrPromiseVoid(returnType: TsTypeDef) {
  return isVoid(returnType) ||
    (returnType.kind === "typeRef" &&
      returnType.typeRef.typeName === "Promise" &&
      returnType.typeRef.typeParams?.length === 1 &&
      isVoid(returnType.typeRef.typeParams[0]!));
}

function isTypeAsserts(returnType: TsTypeDef) {
  return returnType.kind === "typePredicate" &&
    returnType.typePredicate.asserts;
}

function isVoid(returnType: TsTypeDef) {
  return returnType.kind === "keyword" && returnType.keyword === "void";
}

function assertHasReturnTag(document: { jsDoc: JsDoc; location: Location }) {
  const tag = document.jsDoc.tags?.find((tag) => tag.kind === "return");
  if (tag === undefined) {
    diagnostics.push(
      new DocumentError("Symbol must have a @return or @returns tag", document),
    );
  } else {
    assert(
      // @ts-ignore doc is defined
      tag.doc !== undefined,
      "@return tag must have a description",
      document,
    );
  }
}

function assertHasParamTag(
  document: { jsDoc: JsDoc; location: Location },
  param: string,
) {
  const tag = document.jsDoc.tags?.find((tag) =>
    tag.kind === "param" && tag.name === param
  );
  if (!tag) {
    diagnostics.push(
      new DocumentError(`Symbol must have a @param tag for ${param}`, document),
    );
  } else {
    assert(
      // @ts-ignore doc is defined
      tag.doc !== undefined,
      `@param tag for ${param} must have a description`,
      document,
    );
  }
}

async function assertSnippetEvals(
  {
    snippet,
    document,
    expectError,
  }: {
    snippet: string;
    document: { jsDoc: JsDoc; location: Location };
    expectError: boolean;
  },
) {
  const command = new Deno.Command(Deno.execPath(), {
    args: [
      "eval",
      "--ext=ts",
      "--unstable-webgpu",
      "--check",
      "--no-lock",
      snippet,
    ],
    stderr: "piped",
  });
  const timeoutId = setTimeout(() => {
    console.warn(
      `Snippet at ${document.location.filename}:${document.location.line} has been running for more than 10 seconds...`,
    );
    console.warn(snippet);
  }, 10_000);
  try {
    const { success, stderr } = await command.output();
    const error = new TextDecoder().decode(stderr);
    if (expectError) {
      assert(
        !success,
        `Snippet is expected to have errors, but executed successfully: \n${snippet}\n${error}`,
        document,
      );
    } else {
      assert(
        success,
        `Failed to execute snippet: \n${snippet}\n${error}`,
        document,
      );
    }
  } finally {
    clearTimeout(timeoutId);
  }
}

function assertSnippetsWork(
  doc: string,
  document: { jsDoc: JsDoc; location: Location },
  required = true,
) {
  const snippets = doc.match(TS_SNIPPET);
  if (snippets === null) {
    if (required) {
      diagnostics.push(
        new DocumentError(
          "@example tag must have a TypeScript code snippet",
          document,
        ),
      );
      return;
    } else {
      return;
    }
  }
  for (let snippet of snippets) {
    const delim = snippet.split(NEWLINE)[0];
    if (delim?.includes("no-eval")) continue;
    // Trim the code block delimiters
    snippet = snippet.split(NEWLINE).slice(1, -1).join(NEWLINE);
    if (!delim?.includes("no-assert")) {
      assert(
        snippet.match(ASSERTION_IMPORT) !== null,
        "Snippet must contain assertion from '@std/assert'",
        document,
      );
    }
    snippetPromises.push(
      () =>
        assertSnippetEvals({
          snippet,
          document,
          expectError: delim?.includes("expect-error") ?? false,
        }),
    );
  }
}

function assertHasExampleTag(
  document: { jsDoc: JsDoc; location: Location },
) {
  const tags = document.jsDoc.tags?.filter((tag) =>
    tag.kind === "example"
  ) as JsDocTagDocRequired[];
  if (tags === undefined || tags.length === 0) {
    diagnostics.push(
      new DocumentError("Symbol must have an @example tag", document),
    );
    return;
  }
  for (const tag of tags) {
    assert(
      tag.doc !== undefined,
      "@example tag must have a title and TypeScript code snippet",
      document,
    );
    /**
     * Otherwise, if the example title is undefined, it is given the title
     * "Example #" by default.
     */
    assert(
      !tag.doc.startsWith("```ts"),
      "@example tag must have a title",
      document,
    );
    assertSnippetsWork(tag.doc, document);
  }
}

function assertHasTypeParamTags(
  document: { jsDoc: JsDoc; location: Location },
  typeParamName: string,
) {
  const tag = document.jsDoc.tags?.find((tag) =>
    tag.kind === "template" && tag.name === typeParamName
  );
  if (tag === undefined) {
    diagnostics.push(
      new DocumentError(
        `Symbol must have a @typeParam tag for ${typeParamName}`,
        document,
      ),
    );
  } else {
    assert(
      // @ts-ignore doc is defined
      tag.doc !== undefined,
      `@typeParam tag for ${typeParamName} must have a description`,
      document,
    );
  }
}

/**
 * Asserts that a function document has:
 * - A `@typeParam` tag for each type parameter.
 * - A {@linkcode https://jsdoc.app/tags-param | @param} tag for each parameter.
 * - A {@linkcode https://jsdoc.app/tags-returns | @returns} tag.
 * - At least one {@linkcode https://jsdoc.app/tags-example | @example} tag with
 *   a code snippet that executes successfully.
 */
function assertFunctionDocs(
  document: DocNodeWithJsDoc<DocNodeFunction | ClassMethodDef>,
) {
  assertSnippetsWork(document.jsDoc.doc!, document, false);
  for (const param of document.functionDef.params) {
    if (param.kind === "identifier") {
      assertHasParamTag(document, param.name);
    }
    if (param.kind === "assign" && param.left.kind === "identifier") {
      assertHasParamTag(document, param.left.name);
    }
  }
  for (const typeParam of document.functionDef.typeParams) {
    assertHasTypeParamTags(document, typeParam.name);
  }
  if (
    document.functionDef.returnType !== undefined &&
    !isVoidOrPromiseVoid(document.functionDef.returnType) &&
    !isTypeAsserts(document.functionDef.returnType)
  ) {
    assertHasReturnTag(document);
  }
  assertHasExampleTag(document);
}

/**
 * Asserts that a class document has:
 * - A `@typeParam` tag for each type parameter.
 * - At least one {@linkcode https://jsdoc.app/tags-example | @example} tag with
 *   a code snippet that executes successfully.
 * - Documentation on all properties, methods, and constructors.
 */
function assertClassDocs(document: DocNodeWithJsDoc<DocNodeClass>) {
  assertSnippetsWork(document.jsDoc.doc!, document, false);
  for (const typeParam of document.classDef.typeParams) {
    assertHasTypeParamTags(document, typeParam.name);
  }
  assertHasExampleTag(document);

  for (const property of document.classDef.properties) {
    if (property.jsDoc === undefined) continue; // this is caught by `deno doc --lint`
    if (property.accessibility !== undefined) {
      diagnostics.push(
        new DocumentError(
          "Do not use `public`, `protected`, or `private` fields in classes",
          property,
        ),
      );
      continue;
    }
    assertClassPropertyDocs(
      property as DocNodeWithJsDoc<ClassPropertyDef>,
    );
  }
  for (const method of document.classDef.methods) {
    if (method.jsDoc === undefined) continue; // this is caught by `deno doc --lint`
    if (method.accessibility !== undefined) {
      diagnostics.push(
        new DocumentError(
          "Do not use `public`, `protected`, or `private` methods in classes",
          method,
        ),
      );
    }
    assertFunctionDocs(method as DocNodeWithJsDoc<ClassMethodDef>);
  }
  for (const constructor of document.classDef.constructors) {
    if (constructor.jsDoc === undefined) continue; // this is caught by `deno doc --lint`
    if (constructor.accessibility !== undefined) {
      diagnostics.push(
        new DocumentError(
          "Do not use `public`, `protected`, or `private` constructors in classes",
          constructor,
        ),
      );
    }
    assertConstructorDocs(
      constructor as DocNodeWithJsDoc<ClassConstructorDef>,
    );
  }
}

/**
 * Asserts that a class property document has:
 * - At least one {@linkcode https://jsdoc.app/tags-example | @example} tag with
 *   a code snippet that executes successfully.
 */
function assertClassPropertyDocs(
  property: DocNodeWithJsDoc<ClassPropertyDef>,
) {
  assertHasExampleTag(property);
}

/**
 * Checks a constructor document for:
 * - No TypeScript parameters marked with `public`, `protected`, or `private`.
 * - A {@linkcode https://jsdoc.app/tags-param | @param} tag for each parameter.
 * - At least one {@linkcode https://jsdoc.app/tags-example | @example} tag with
 *   a code snippet that executes successfully.
 */
function assertConstructorDocs(
  constructor: DocNodeWithJsDoc<ClassConstructorDef>,
) {
  for (const param of constructor.params) {
    assert(
      param.accessibility === undefined,
      "Do not use `public`, `protected`, or `private` parameters in constructors",
      constructor,
    );
    if (param.kind === "identifier") {
      assertHasParamTag(constructor, param.name);
    }
    if (param.kind === "assign" && param.left.kind === "identifier") {
      assertHasParamTag(constructor, param.left.name);
    }
  }
}

/**
 * Checks a module document for:
 * - Code snippets that execute successfully.
 */
function assertModuleDoc(document: DocNodeWithJsDoc<DocNodeModuleDoc>) {
  assertSnippetsWork(document.jsDoc.doc!, document);
}

/**
 * Ensures an interface document:
 * - Has `@default` tags for all optional properties.
 */
// deno-lint-ignore no-unused-vars
function assertHasDefaultTags(document: DocNodeWithJsDoc<DocNodeInterface>) {
  for (const prop of document.interfaceDef.properties) {
    if (!prop.optional) continue;
    if (!prop.jsDoc?.tags?.find((tag) => tag.kind === "default")) {
      diagnostics.push(
        new DocumentError(
          "Optional interface properties should have default values",
          document,
        ),
      );
    }
  }
}

// deno-lint-ignore no-unused-vars
function assertInterfaceDocs(document: DocNodeWithJsDoc<DocNodeInterface>) {
  // TODO(iuioiua): This is currently disabled deliberately, as it throws errors
  // for interface properties that don't have a `@default` tag. Re-enable this
  // when checking for `@default` tags again, or when a solution is found for
  // ignoring some properties (those that don't require a `@default` tag).
  // assertHasDefaultTags(document);
}

function resolve(specifier: string, referrer: string): string {
  if (specifier.startsWith("@std/")) {
    specifier = specifier.replace("@std/", "../").replaceAll("-", "_");
    const parts = specifier.split("/");
    if (parts.length === 2) {
      specifier += "/mod.ts";
    } else if (parts.length > 2) {
      specifier += ".ts";
    }
  }
  return new URL(specifier, referrer).href;
}

async function checkDocs(specifier: string) {
  const docs = await doc(specifier, { resolve });
  for (const d of docs.filter(isExported)) {
    if (d.jsDoc === undefined) continue; // this is caught by other checks
    const document = d as DocNodeWithJsDoc<DocNode>;
    switch (document.kind) {
      case "moduleDoc": {
        assertModuleDoc(document);
        break;
      }
      case "function": {
        assertFunctionDocs(document);
        break;
      }
      case "class": {
        assertClassDocs(document);
        break;
      }
      case "interface":
        assertInterfaceDocs(document);
    }
  }
}

const ENTRY_POINT_URLS = ENTRY_POINTS.map((entry) =>
  new URL(entry, import.meta.url).href
);

const lintStatus = await new Deno.Command(Deno.execPath(), {
  args: ["doc", "--lint", ...ENTRY_POINT_URLS],
  stdin: "inherit",
  stdout: "inherit",
  stderr: "inherit",
}).output();
if (!lintStatus.success) {
  console.error(
    `%c[error] %c'deno doc --lint' failed`,
    "color: red",
    "",
  );
  Deno.exit(1);
}

await Promise.all(ENTRY_POINT_URLS.map(checkDocs));

const iter = pooledMap(
  navigator.hardwareConcurrency,
  snippetPromises,
  (fn) => fn(),
);
for await (const _ of iter) {
  // noop
}
if (diagnostics.length > 0) {
  for (const error of diagnostics) {
    console.error(
      `%c[error] %c${error.message} %cat ${error.cause}`,
      "color: red",
      "",
      "color: gray",
    );
  }

  console.log(`%c${diagnostics.length} errors found`, "color: red");
  Deno.exit(1);
}<|MERGE_RESOLUTION|>--- conflicted
+++ resolved
@@ -74,11 +74,8 @@
   "../regexp/mod.ts",
   "../semver/mod.ts",
   "../streams/mod.ts",
-<<<<<<< HEAD
   "../streams/unstable_fixed_chunk_stream.ts",
-=======
   "../streams/unstable_to_lines.ts",
->>>>>>> b900e72b
   "../tar/mod.ts",
   "../text/mod.ts",
   "../testing/bdd.ts",
