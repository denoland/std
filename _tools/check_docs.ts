// Copyright 2018-2024 the Deno authors. All rights reserved. MIT license.

/**
 * This script checks that all public symbols documentation aligns with the
 * {@link ./CONTRIBUTING.md#documentation | documentation guidelines}.
 *
 * TODO(lucacasonato): Add support for variables, interfaces, namespaces, and type aliases.
 */
import {
  type ClassConstructorDef,
  type ClassMethodDef,
  type ClassPropertyDef,
  doc,
  type DocNode,
  type DocNodeBase,
  type DocNodeClass,
  type DocNodeFunction,
  type JsDoc,
  type JsDocTagDocRequired,
  type Location,
  type TsTypeDef,
} from "@deno/doc";

type DocNodeWithJsDoc<T = DocNodeBase> = T & {
  jsDoc: JsDoc;
};

const ENTRY_POINTS = [
  "../bytes/mod.ts",
  "../async/mod.ts",
  "../datetime/mod.ts",
  "../collections/mod.ts",
  "../internal/mod.ts",
  "../media_types/mod.ts",
<<<<<<< HEAD
  "../http/mod.ts",
=======
  "../webgpu/mod.ts",
>>>>>>> e3f63dc2
] as const;

const TS_SNIPPET = /```ts[\s\S]*?```/g;
const NEWLINE = "\n";

class DocumentError extends Error {
  constructor(
    message: string,
    document: { location: Location },
  ) {
    super(message, {
      cause: `${document.location.filename}:${document.location.line}`,
    });
    this.name = this.constructor.name;
  }
}

function assert(
  condition: boolean,
  message: string,
  document: { location: Location },
): asserts condition {
  if (!condition) {
    throw new DocumentError(message, document);
  }
}

function isExported(document: DocNodeBase) {
  return document.declarationKind === "export";
}

function isVoidOrPromiseVoid(returnType: TsTypeDef) {
  return isVoid(returnType) ||
    (returnType.kind === "typeRef" &&
      returnType.typeRef.typeName === "Promise" &&
      returnType.typeRef.typeParams?.length === 1 &&
      isVoid(returnType.typeRef.typeParams[0]!));
}

function isVoid(returnType: TsTypeDef) {
  return returnType.kind === "keyword" && returnType.keyword === "void";
}

function assertHasReturnTag(document: { jsDoc: JsDoc; location: Location }) {
  const tag = document.jsDoc.tags?.find((tag) => tag.kind === "return");
  assert(tag !== undefined, "Symbol must have a @return tag", document);
  assert(
    // @ts-ignore doc is defined
    tag.doc !== undefined,
    "@return tag must have a description",
    document,
  );
}

function assertHasParamTag(
  document: { jsDoc: JsDoc; location: Location },
  param: string,
) {
  const tag = document.jsDoc.tags?.find((tag) =>
    tag.kind === "param" && tag.name === param
  );
  assert(
    tag !== undefined,
    `Symbol must have a @param tag for ${param}`,
    document,
  );
  assert(
    // @ts-ignore doc is defined
    tag.doc !== undefined,
    `@param tag for ${param} must have a description`,
    document,
  );
}

function assertHasExampleTag(document: { jsDoc: JsDoc; location: Location }) {
  const tags = document.jsDoc.tags?.filter((tag) => tag.kind === "example");
  if (tags === undefined || tags.length === 0) {
    throw new DocumentError("Symbol must have an @example tag", document);
  }
  for (const tag of (tags as JsDocTagDocRequired[])) {
    assert(
      tag.doc !== undefined,
      "@example tag must have a description",
      document,
    );
    const snippets = tag.doc.match(TS_SNIPPET);
    if (snippets === null) {
      throw new DocumentError(
        "@example tag must have a TypeScript code snippet",
        document,
      );
    }
    for (let snippet of snippets) {
      if (snippet.split(NEWLINE)[0]?.includes("no-eval")) continue;
      // Trim the code block delimiters
      snippet = snippet.split(NEWLINE).slice(1, -1).join(NEWLINE);
      const command = new Deno.Command(Deno.execPath(), {
        args: [
          "eval",
          "--ext=ts",
          "--unstable-webgpu",
          snippet,
        ],
        stderr: "piped",
      });
      // TODO(iuioiua): Use `await command.output()`
      const { success, stderr } = command.outputSync();
      assert(
        success,
        `Example code snippet failed to execute: \n${snippet}\n${
          new TextDecoder().decode(stderr)
        }`,
        document,
      );
    }
  }
}

function assertHasTypeParamTags(
  document: { jsDoc: JsDoc; location: Location },
  typeParamName: string,
) {
  const tag = document.jsDoc.tags?.find((tag) =>
    tag.kind === "template" && tag.name === typeParamName
  );
  assert(
    tag !== undefined,
    `Symbol must have a @typeParam tag for ${typeParamName}`,
    document,
  );
  assert(
    // @ts-ignore doc is defined
    tag.doc !== undefined,
    `@typeParam tag for ${typeParamName} must have a description`,
    document,
  );
}

/**
 * Asserts that a function document has:
 * - A `@typeParam` tag for each type parameter.
 * - A {@linkcode https://jsdoc.app/tags-param | @param} tag for each parameter.
 * - A {@linkcode https://jsdoc.app/tags-returns | @returns} tag.
 * - At least one {@linkcode https://jsdoc.app/tags-example | @example} tag with
 *   a code snippet that executes successfully.
 */
function assertFunctionDocs(
  document: DocNodeWithJsDoc<DocNodeFunction | ClassMethodDef>,
) {
  for (const param of document.functionDef.params) {
    if (param.kind === "identifier") {
      assertHasParamTag(document, param.name);
    }
    if (param.kind === "assign" && param.left.kind === "identifier") {
      assertHasParamTag(document, param.left.name);
    }
  }
  for (const typeParam of document.functionDef.typeParams) {
    assertHasTypeParamTags(document, typeParam.name);
  }
  if (
    document.functionDef.returnType !== undefined &&
    !isVoidOrPromiseVoid(document.functionDef.returnType)
  ) {
    assertHasReturnTag(document);
  }
  assertHasExampleTag(document);
}

/**
 * Asserts that a class document has:
 * - A `@typeParam` tag for each type parameter.
 * - At least one {@linkcode https://jsdoc.app/tags-example | @example} tag with
 *   a code snippet that executes successfully.
 * - Documentation on all properties, methods, and constructors.
 */
function assertClassDocs(document: DocNodeWithJsDoc<DocNodeClass>) {
  for (const typeParam of document.classDef.typeParams) {
    assertHasTypeParamTags(document, typeParam.name);
  }
  assertHasExampleTag(document);

  for (const property of document.classDef.properties) {
    if (property.jsDoc === undefined) continue; // this is caught by `deno doc --lint`
    if (property.accessibility !== undefined) {
      throw new DocumentError(
        "Do not use `public`, `protected`, or `private` fields in classes",
        property,
      );
    }
    assertClassPropertyDocs(property as DocNodeWithJsDoc<ClassPropertyDef>);
  }
  for (const method of document.classDef.methods) {
    if (method.jsDoc === undefined) continue; // this is caught by `deno doc --lint`
    if (method.accessibility !== undefined) {
      throw new DocumentError(
        "Do not use `public`, `protected`, or `private` methods in classes",
        method,
      );
    }
    assertFunctionDocs(method as DocNodeWithJsDoc<ClassMethodDef>);
  }
  for (const constructor of document.classDef.constructors) {
    if (constructor.jsDoc === undefined) continue; // this is caught by `deno doc --lint`
    if (constructor.accessibility !== undefined) {
      throw new DocumentError(
        "Do not use `public`, `protected`, or `private` constructors in classes",
        constructor,
      );
    }
    assertConstructorDocs(
      constructor as DocNodeWithJsDoc<ClassConstructorDef>,
    );
  }
}

/**
 * Asserts that a class property document has:
 * - At least one {@linkcode https://jsdoc.app/tags-example | @example} tag with
 *   a code snippet that executes successfully.
 */
function assertClassPropertyDocs(property: DocNodeWithJsDoc<ClassPropertyDef>) {
  assertHasExampleTag(property);
}

/**
 * Checks a constructor document for:
 * - No TypeScript parameters marked with `public`, `protected`, or `private`.
 * - A {@linkcode https://jsdoc.app/tags-param | @param} tag for each parameter.
 * - At least one {@linkcode https://jsdoc.app/tags-example | @example} tag with
 *   a code snippet that executes successfully.
 */
function assertConstructorDocs(
  constructor: DocNodeWithJsDoc<ClassConstructorDef>,
) {
  for (const param of constructor.params) {
    if (param.accessibility !== undefined) {
      throw new DocumentError(
        "Do not use `public`, `protected`, or `private` parameters in constructors",
        constructor,
      );
    }
    if (param.kind === "identifier") {
      assertHasParamTag(constructor, param.name);
    }
    if (param.kind === "assign" && param.left.kind === "identifier") {
      assertHasParamTag(constructor, param.left.name);
    }
  }
  assertHasExampleTag(constructor);
}

async function checkDocs(specifier: string) {
  const docs = await doc(specifier);
  for (const d of docs.filter(isExported)) {
    if (d.jsDoc === undefined) continue; // this is caught by other checks
    const document = d as DocNodeWithJsDoc<DocNode>;
    switch (document.kind) {
      case "function": {
        assertFunctionDocs(document);
        break;
      }
      case "class": {
        assertClassDocs(document);
        break;
      }
    }
  }
}

const promises = [];
for (const entry of ENTRY_POINTS) {
  const { href } = new URL(entry, import.meta.url);
  promises.push(checkDocs(href));
}

try {
  await Promise.all(promises);
} catch (error) {
  if (error instanceof DocumentError) {
    console.error(
      `%c[error] %c${error.message} %cat ${error.cause}`,
      "color: red",
      "",
      "color: gray",
    );
    Deno.exit(1);
  }
  throw error;
}<|MERGE_RESOLUTION|>--- conflicted
+++ resolved
@@ -32,11 +32,8 @@
   "../collections/mod.ts",
   "../internal/mod.ts",
   "../media_types/mod.ts",
-<<<<<<< HEAD
+  "../webgpu/mod.ts",
   "../http/mod.ts",
-=======
-  "../webgpu/mod.ts",
->>>>>>> e3f63dc2
 ] as const;
 
 const TS_SNIPPET = /```ts[\s\S]*?```/g;
