--- conflicted
+++ resolved
@@ -447,8 +447,6 @@
   // assertHasDefaultTags(document);
 }
 
-<<<<<<< HEAD
-=======
 function assertHasDeprecationDesc(document: DocNodeWithJsDoc<DocNode>) {
   const tags = document.jsDoc?.tags;
   if (!tags) return;
@@ -478,7 +476,6 @@
   return new URL(specifier, referrer).href;
 }
 
->>>>>>> 3a021b20
 async function checkDocs(specifier: string) {
   const docs = (await doc([specifier], { resolve }))[specifier]!;
   for (const d of docs.filter(isExported)) {
