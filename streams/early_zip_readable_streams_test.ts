--- conflicted
+++ resolved
@@ -61,7 +61,6 @@
   ]);
 });
 
-<<<<<<< HEAD
 Deno.test("earlyZipReadableStreams() forwards cancel()", async () => {
   const num = 10;
   let cancelled = 0;
@@ -81,7 +80,8 @@
 
   await earlyZipReadableStreams(...streams).cancel("I was cancelled!");
   assertEquals(cancelled, num);
-=======
+});
+
 Deno.test("earlyZipReadableStreams() controller error", async () => {
   const errorMsg = "Test error";
   const stream = new ReadableStream({
@@ -101,5 +101,4 @@
     done: false,
   });
   await assertRejects(async () => await reader.read(), Error, errorMsg);
->>>>>>> b75d42a3
 });