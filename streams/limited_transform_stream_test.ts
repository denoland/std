--- conflicted
+++ resolved
@@ -4,19 +4,6 @@
 import { LimitedTransformStream } from "./limited_transform_stream.ts";
 
 Deno.test("[streams] LimitedTransformStream", async function () {
-<<<<<<< HEAD
-  const r = new ReadableStream({
-    start(controller) {
-      controller.enqueue("foo");
-      controller.enqueue("foo");
-      controller.enqueue("foo");
-      controller.enqueue("foo");
-      controller.enqueue("foo");
-      controller.enqueue("foo");
-      controller.close();
-    },
-  }).pipeThrough(new LimitedTransformStream(3));
-=======
   const r = ReadableStream.from([
     "foo",
     "foo",
@@ -24,27 +11,13 @@
     "foo",
     "foo",
     "foo",
-  ]);
->>>>>>> af6c2d66
+  ]).pipeThrough(new LimitedTransformStream(3));
 
   const chunks = await Array.fromAsync(r);
   assertEquals(chunks.length, 3);
 });
 
 Deno.test("[streams] LimitedTransformStream error", async function () {
-<<<<<<< HEAD
-  const r = new ReadableStream({
-    start(controller) {
-      controller.enqueue("foo");
-      controller.enqueue("foo");
-      controller.enqueue("foo");
-      controller.enqueue("foo");
-      controller.enqueue("foo");
-      controller.enqueue("foo");
-      controller.close();
-    },
-  }).pipeThrough(new LimitedTransformStream(3, { error: true }));
-=======
   const r = ReadableStream.from([
     "foo",
     "foo",
@@ -52,8 +25,7 @@
     "foo",
     "foo",
     "foo",
-  ]);
->>>>>>> af6c2d66
+  ]).pipeThrough(new LimitedTransformStream(3, { error: true }));
 
   await assertRejects(async () => await Array.fromAsync(r), RangeError);
 });