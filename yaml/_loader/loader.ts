// Ported from js-yaml v3.13.1:
// https://github.com/nodeca/js-yaml/commit/665aadda42349dcae869f12040d9b10ef18d12da
// Copyright 2011-2015 by Vitaly Puzrin. All rights reserved. MIT license.
// Copyright 2018-2024 the Deno authors. All rights reserved. MIT license.

import {
  CARRIAGE_RETURN,
  COMMA,
  LEFT_CURLY_BRACKET,
  LEFT_SQUARE_BRACKET,
  LINE_FEED,
  RIGHT_CURLY_BRACKET,
  RIGHT_SQUARE_BRACKET,
  SPACE,
  TAB,
} from "../_chars.ts";
import { YamlError } from "../_error.ts";
import { Mark } from "../_mark.ts";
import type { Type } from "../_type.ts";
import * as common from "../_utils.ts";
import {
  LoaderState,
  type LoaderStateOptions,
  type ResultType,
} from "./loader_state.ts";

type Any = common.Any;
type ArrayObject<T = Any> = common.ArrayObject<T>;

const CONTEXT_FLOW_IN = 1;
const CONTEXT_FLOW_OUT = 2;
const CONTEXT_BLOCK_IN = 3;
const CONTEXT_BLOCK_OUT = 4;

const CHOMPING_CLIP = 1;
const CHOMPING_STRIP = 2;
const CHOMPING_KEEP = 3;

const PATTERN_NON_PRINTABLE =
  // deno-lint-ignore no-control-regex
  /[\x00-\x08\x0B\x0C\x0E-\x1F\x7F-\x84\x86-\x9F\uFFFE\uFFFF]|[\uD800-\uDBFF](?![\uDC00-\uDFFF])|(?:[^\uD800-\uDBFF]|^)[\uDC00-\uDFFF]/;
const PATTERN_NON_ASCII_LINE_BREAKS = /[\x85\u2028\u2029]/;
const PATTERN_FLOW_INDICATORS = /[,\[\]\{\}]/;
const PATTERN_TAG_HANDLE = /^(?:!|!!|![a-z\-]+!)$/i;
const PATTERN_TAG_URI =
  /^(?:!|[^,\[\]\{\}])(?:%[0-9a-f]{2}|[0-9a-z\-#;\/\?:@&=\+\$,_\.!~\*'\(\)\[\]])*$/i;

function _class(obj: unknown): string {
  return Object.prototype.toString.call(obj);
}

function isEOL(c: number): boolean {
  return c === LINE_FEED || c === CARRIAGE_RETURN;
}

function isWhiteSpace(c: number): boolean {
  return c === TAB || c === SPACE;
}

function isWsOrEol(c: number): boolean {
  return (
    c === TAB ||
    c === SPACE ||
    c === LINE_FEED ||
    c === CARRIAGE_RETURN
  );
}

function isFlowIndicator(c: number): boolean {
  return (
    c === COMMA ||
    c === LEFT_SQUARE_BRACKET ||
    c === RIGHT_SQUARE_BRACKET ||
    c === LEFT_CURLY_BRACKET ||
    c === RIGHT_CURLY_BRACKET
  );
}

function fromHexCode(c: number): number {
  if (0x30 <= /* 0 */ c && c <= 0x39 /* 9 */) {
    return c - 0x30;
  }

  const lc = c | 0x20;

  if (0x61 <= /* a */ lc && lc <= 0x66 /* f */) {
    return lc - 0x61 + 10;
  }

  return -1;
}

const ESCAPED_HEX_LENGTHS = new Map<number, number>([
  [0x78, 2], // x
  [0x75, 4], // u
  [0x55, 8], // U
]);

function fromDecimalCode(c: number): number {
  if (0x30 <= /* 0 */ c && c <= 0x39 /* 9 */) {
    return c - 0x30;
  }

  return -1;
}

const SIMPLE_ESCAPE_SEQUENCES = new Map<number, string>([
  [0x30, "\x00"], // 0
  [0x61, "\x07"], // a
  [0x62, "\x08"], // b
  [0x74, "\x09"], // t
  [0x09, "\x09"], // Tab
  [0x6e, "\x0A"], // n
  [0x76, "\x0B"], // v
  [0x66, "\x0C"], // f
  [0x72, "\x0D"], // r
  [0x65, "\x1B"], // e
  [0x20, " "], // Space
  [0x22, '"'], // "
  [0x2f, "/"], // /
  [0x5c, "\\"], // \
  [0x4e, "\x85"], // N
  [0x5f, "\xA0"], // _
  [0x4c, "\u2028"], // L
  [0x50, "\u2029"], // P
]);

function charFromCodepoint(c: number): string {
  if (c <= 0xffff) {
    return String.fromCharCode(c);
  }
  // Encode UTF-16 surrogate pair
  // https://en.wikipedia.org/wiki/UTF-16#Code_points_U.2B010000_to_U.2B10FFFF
  return String.fromCharCode(
    ((c - 0x010000) >> 10) + 0xd800,
    ((c - 0x010000) & 0x03ff) + 0xdc00,
  );
}

function generateError(state: LoaderState, message: string): YamlError {
  return new YamlError(
    message,
    new Mark(
      state.input,
      state.position,
      state.line,
      state.position - state.lineStart,
    ),
  );
}

function throwError(state: LoaderState, message: string): never {
  throw generateError(state, message);
}

function throwWarning(state: LoaderState, message: string) {
  if (state.onWarning) {
    state.onWarning.call(null, generateError(state, message));
  }
}

function yamlDirectiveHandler(state: LoaderState, ...args: string[]) {
  if (state.version !== null) {
    return throwError(state, "duplication of %YAML directive");
  }

  if (args.length !== 1) {
    return throwError(state, "YAML directive accepts exactly one argument");
  }

  const match = /^([0-9]+)\.([0-9]+)$/.exec(args[0]!);
  if (match === null) {
    return throwError(state, "ill-formed argument of the YAML directive");
  }

  const major = parseInt(match[1]!, 10);
  const minor = parseInt(match[2]!, 10);
  if (major !== 1) {
    return throwError(state, "unacceptable YAML version of the document");
  }

  state.version = args[0];
  state.checkLineBreaks = minor < 2;
  if (minor !== 1 && minor !== 2) {
    return throwWarning(state, "unsupported YAML version of the document");
  }
}
function tagDirectiveHandler(state: LoaderState, ...args: string[]) {
  if (args.length !== 2) {
    return throwError(state, "TAG directive accepts exactly two arguments");
  }

  const handle = args[0]!;
  const prefix = args[1]!;

  if (!PATTERN_TAG_HANDLE.test(handle)) {
    return throwError(
      state,
      "ill-formed tag handle (first argument) of the TAG directive",
    );
  }

  if (Object.hasOwn(state.tagMap, handle)) {
    return throwError(
      state,
      `there is a previously declared suffix for "${handle}" tag handle`,
    );
  }

  if (!PATTERN_TAG_URI.test(prefix)) {
    return throwError(
      state,
      "ill-formed tag prefix (second argument) of the TAG directive",
    );
  }

  state.tagMap[handle] = prefix;
}

function captureSegment(
  state: LoaderState,
  start: number,
  end: number,
  checkJson: boolean,
) {
  let result: string;
  if (start < end) {
    result = state.input.slice(start, end);

    if (checkJson) {
      for (
        let position = 0;
        position < result.length;
        position++
      ) {
        const character = result.charCodeAt(position);
        if (
          !(character === 0x09 || (0x20 <= character && character <= 0x10ffff))
        ) {
          return throwError(state, "expected valid JSON character");
        }
      }
    } else if (PATTERN_NON_PRINTABLE.test(result)) {
      return throwError(state, "the stream contains non-printable characters");
    }

    state.result += result;
  }
}

function mergeMappings(
  state: LoaderState,
  destination: ArrayObject,
  source: ArrayObject,
  overridableKeys: ArrayObject<boolean>,
) {
  if (!common.isObject(source)) {
    return throwError(
      state,
      "cannot merge mappings; the provided source object is unacceptable",
    );
  }

  for (const key of Object.keys(source)) {
    if (!Object.hasOwn(destination, key)) {
      Object.defineProperty(destination, key, {
        value: source[key],
        writable: true,
        enumerable: true,
        configurable: true,
      });
      overridableKeys[key] = true;
    }
  }
}

function storeMappingPair(
  state: LoaderState,
  result: ArrayObject | null,
  overridableKeys: ArrayObject<boolean>,
  keyTag: string | null,
  keyNode: Any,
  valueNode: unknown,
  startLine?: number,
  startPos?: number,
): ArrayObject {
  // The output is a plain object here, so keys can only be strings.
  // We need to convert keyNode to a string, but doing so can hang the process
  // (deeply nested arrays that explode exponentially using aliases).
  if (Array.isArray(keyNode)) {
    keyNode = Array.prototype.slice.call(keyNode);

    for (let index = 0; index < keyNode.length; index++) {
      if (Array.isArray(keyNode[index])) {
        return throwError(state, "nested arrays are not supported inside keys");
      }

      if (
        typeof keyNode === "object" &&
        _class(keyNode[index]) === "[object Object]"
      ) {
        keyNode[index] = "[object Object]";
      }
    }
  }

  // Avoid code execution in load() via toString property
  // (still use its own toString for arrays, timestamps,
  // and whatever user schema extensions happen to have @@toStringTag)
  if (typeof keyNode === "object" && _class(keyNode) === "[object Object]") {
    keyNode = "[object Object]";
  }

  keyNode = String(keyNode);

  if (result === null) {
    result = {};
  }

  if (keyTag === "tag:yaml.org,2002:merge") {
    if (Array.isArray(valueNode)) {
      for (
        let index = 0;
        index < valueNode.length;
        index++
      ) {
        mergeMappings(state, result, valueNode[index], overridableKeys);
      }
    } else {
      mergeMappings(state, result, valueNode as ArrayObject, overridableKeys);
    }
  } else {
    if (
      !state.json &&
      !Object.hasOwn(overridableKeys, keyNode) &&
      Object.hasOwn(result, keyNode)
    ) {
      state.line = startLine || state.line;
      state.position = startPos || state.position;
      return throwError(state, "duplicated mapping key");
    }
    Object.defineProperty(result, keyNode, {
      value: valueNode,
      writable: true,
      enumerable: true,
      configurable: true,
    });
    delete overridableKeys[keyNode];
  }

  return result;
}

function readLineBreak(state: LoaderState) {
  const ch = state.input.charCodeAt(state.position);

  if (ch === 0x0a /* LF */) {
    state.position++;
  } else if (ch === 0x0d /* CR */) {
    state.position++;
    if (state.input.charCodeAt(state.position) === 0x0a /* LF */) {
      state.position++;
    }
  } else {
    return throwError(state, "a line break is expected");
  }

  state.line += 1;
  state.lineStart = state.position;
}

function skipSeparationSpace(
  state: LoaderState,
  allowComments: boolean,
  checkIndent: number,
): number {
  let lineBreaks = 0;
  let ch = state.input.charCodeAt(state.position);

  while (ch !== 0) {
    while (isWhiteSpace(ch)) {
      ch = state.input.charCodeAt(++state.position);
    }

    if (allowComments && ch === 0x23 /* # */) {
      do {
        ch = state.input.charCodeAt(++state.position);
      } while (ch !== 0x0a && /* LF */ ch !== 0x0d && /* CR */ ch !== 0);
    }

    if (isEOL(ch)) {
      readLineBreak(state);

      ch = state.input.charCodeAt(state.position);
      lineBreaks++;
      state.lineIndent = 0;

      while (ch === 0x20 /* Space */) {
        state.lineIndent++;
        ch = state.input.charCodeAt(++state.position);
      }
    } else {
      break;
    }
  }

  if (
    checkIndent !== -1 &&
    lineBreaks !== 0 &&
    state.lineIndent < checkIndent
  ) {
    throwWarning(state, "deficient indentation");
  }

  return lineBreaks;
}

function testDocumentSeparator(state: LoaderState): boolean {
  let _position = state.position;
  let ch = state.input.charCodeAt(_position);

  // Condition state.position === state.lineStart is tested
  // in parent on each call, for efficiency. No needs to test here again.
  if (
    (ch === 0x2d || /* - */ ch === 0x2e) /* . */ &&
    ch === state.input.charCodeAt(_position + 1) &&
    ch === state.input.charCodeAt(_position + 2)
  ) {
    _position += 3;

    ch = state.input.charCodeAt(_position);

    if (ch === 0 || isWsOrEol(ch)) {
      return true;
    }
  }

  return false;
}

function writeFoldedLines(state: LoaderState, count: number) {
  if (count === 1) {
    state.result += " ";
  } else if (count > 1) {
    state.result += common.repeat("\n", count - 1);
  }
}

function readPlainScalar(
  state: LoaderState,
  nodeIndent: number,
  withinFlowCollection: boolean,
): boolean {
  const kind = state.kind;
  const result = state.result;
  let ch = state.input.charCodeAt(state.position);

  if (
    isWsOrEol(ch) ||
    isFlowIndicator(ch) ||
    ch === 0x23 /* # */ ||
    ch === 0x26 /* & */ ||
    ch === 0x2a /* * */ ||
    ch === 0x21 /* ! */ ||
    ch === 0x7c /* | */ ||
    ch === 0x3e /* > */ ||
    ch === 0x27 /* ' */ ||
    ch === 0x22 /* " */ ||
    ch === 0x25 /* % */ ||
    ch === 0x40 /* @ */ ||
    ch === 0x60 /* ` */
  ) {
    return false;
  }

  let following: number;
  if (ch === 0x3f || /* ? */ ch === 0x2d /* - */) {
    following = state.input.charCodeAt(state.position + 1);

    if (
      isWsOrEol(following) ||
      (withinFlowCollection && isFlowIndicator(following))
    ) {
      return false;
    }
  }

  state.kind = "scalar";
  state.result = "";
  let captureEnd = state.position;
  let captureStart = state.position;
  let hasPendingContent = false;
  let line = 0;
  while (ch !== 0) {
    if (ch === 0x3a /* : */) {
      following = state.input.charCodeAt(state.position + 1);

      if (
        isWsOrEol(following) ||
        (withinFlowCollection && isFlowIndicator(following))
      ) {
        break;
      }
    } else if (ch === 0x23 /* # */) {
      const preceding = state.input.charCodeAt(state.position - 1);

      if (isWsOrEol(preceding)) {
        break;
      }
    } else if (
      (state.position === state.lineStart && testDocumentSeparator(state)) ||
      (withinFlowCollection && isFlowIndicator(ch))
    ) {
      break;
    } else if (isEOL(ch)) {
      line = state.line;
      const lineStart = state.lineStart;
      const lineIndent = state.lineIndent;
      skipSeparationSpace(state, false, -1);

      if (state.lineIndent >= nodeIndent) {
        hasPendingContent = true;
        ch = state.input.charCodeAt(state.position);
        continue;
      } else {
        state.position = captureEnd;
        state.line = line;
        state.lineStart = lineStart;
        state.lineIndent = lineIndent;
        break;
      }
    }

    if (hasPendingContent) {
      captureSegment(state, captureStart, captureEnd, false);
      writeFoldedLines(state, state.line - line);
      captureStart = captureEnd = state.position;
      hasPendingContent = false;
    }

    if (!isWhiteSpace(ch)) {
      captureEnd = state.position + 1;
    }

    ch = state.input.charCodeAt(++state.position);
  }

  captureSegment(state, captureStart, captureEnd, false);

  if (state.result) {
    return true;
  }

  state.kind = kind;
  state.result = result;
  return false;
}

function readSingleQuotedScalar(
  state: LoaderState,
  nodeIndent: number,
): boolean {
  let ch;
  let captureStart;
  let captureEnd;

  ch = state.input.charCodeAt(state.position);

  if (ch !== 0x27 /* ' */) {
    return false;
  }

  state.kind = "scalar";
  state.result = "";
  state.position++;
  captureStart = captureEnd = state.position;

  while ((ch = state.input.charCodeAt(state.position)) !== 0) {
    if (ch === 0x27 /* ' */) {
      captureSegment(state, captureStart, state.position, true);
      ch = state.input.charCodeAt(++state.position);

      if (ch === 0x27 /* ' */) {
        captureStart = state.position;
        state.position++;
        captureEnd = state.position;
      } else {
        return true;
      }
    } else if (isEOL(ch)) {
      captureSegment(state, captureStart, captureEnd, true);
      writeFoldedLines(state, skipSeparationSpace(state, false, nodeIndent));
      captureStart = captureEnd = state.position;
    } else if (
      state.position === state.lineStart &&
      testDocumentSeparator(state)
    ) {
      return throwError(
        state,
        "unexpected end of the document within a single quoted scalar",
      );
    } else {
      state.position++;
      captureEnd = state.position;
    }
  }

  return throwError(
    state,
    "unexpected end of the stream within a single quoted scalar",
  );
}

function readDoubleQuotedScalar(
  state: LoaderState,
  nodeIndent: number,
): boolean {
  let ch = state.input.charCodeAt(state.position);

  if (ch !== 0x22 /* " */) {
    return false;
  }

  state.kind = "scalar";
  state.result = "";
  state.position++;
  let captureEnd = state.position;
  let captureStart = state.position;
  let tmp: number;
  while ((ch = state.input.charCodeAt(state.position)) !== 0) {
    if (ch === 0x22 /* " */) {
      captureSegment(state, captureStart, state.position, true);
      state.position++;
      return true;
    }
    if (ch === 0x5c /* \ */) {
      captureSegment(state, captureStart, state.position, true);
      ch = state.input.charCodeAt(++state.position);

      if (isEOL(ch)) {
        skipSeparationSpace(state, false, nodeIndent);
      } else if (ch < 256 && SIMPLE_ESCAPE_SEQUENCES.has(ch)) {
        state.result += SIMPLE_ESCAPE_SEQUENCES.get(ch);
        state.position++;
      } else if ((tmp = ESCAPED_HEX_LENGTHS.get(ch) ?? 0) > 0) {
        let hexLength = tmp;
        let hexResult = 0;

        for (; hexLength > 0; hexLength--) {
          ch = state.input.charCodeAt(++state.position);

          if ((tmp = fromHexCode(ch)) >= 0) {
            hexResult = (hexResult << 4) + tmp;
          } else {
            return throwError(state, "expected hexadecimal character");
          }
        }

        state.result += charFromCodepoint(hexResult);

        state.position++;
      } else {
        return throwError(state, "unknown escape sequence");
      }

      captureStart = captureEnd = state.position;
    } else if (isEOL(ch)) {
      captureSegment(state, captureStart, captureEnd, true);
      writeFoldedLines(state, skipSeparationSpace(state, false, nodeIndent));
      captureStart = captureEnd = state.position;
    } else if (
      state.position === state.lineStart &&
      testDocumentSeparator(state)
    ) {
      return throwError(
        state,
        "unexpected end of the document within a double quoted scalar",
      );
    } else {
      state.position++;
      captureEnd = state.position;
    }
  }

  return throwError(
    state,
    "unexpected end of the stream within a double quoted scalar",
  );
}

function readFlowCollection(state: LoaderState, nodeIndent: number): boolean {
  let ch = state.input.charCodeAt(state.position);
  let terminator: number;
  let isMapping = true;
  let result: ResultType = {};
  if (ch === 0x5b /* [ */) {
    terminator = 0x5d; /* ] */
    isMapping = false;
    result = [];
  } else if (ch === 0x7b /* { */) {
    terminator = 0x7d; /* } */
  } else {
    return false;
  }

  if (state.anchor !== null && typeof state.anchor !== "undefined") {
    state.anchorMap[state.anchor] = result;
  }

  ch = state.input.charCodeAt(++state.position);

  const tag = state.tag;
  const anchor = state.anchor;
  let readNext = true;
  let valueNode = null;
  let keyNode = null;
  let keyTag: string | null = null;
  let isExplicitPair = false;
  let isPair = false;
  let following = 0;
  let line = 0;
  const overridableKeys: ArrayObject<boolean> = Object.create(null);
  while (ch !== 0) {
    skipSeparationSpace(state, true, nodeIndent);

    ch = state.input.charCodeAt(state.position);

    if (ch === terminator) {
      state.position++;
      state.tag = tag;
      state.anchor = anchor;
      state.kind = isMapping ? "mapping" : "sequence";
      state.result = result;
      return true;
    }
    if (!readNext) {
      return throwError(state, "missed comma between flow collection entries");
    }

    keyTag = keyNode = valueNode = null;
    isPair = isExplicitPair = false;

    if (ch === 0x3f /* ? */) {
      following = state.input.charCodeAt(state.position + 1);

      if (isWsOrEol(following)) {
        isPair = isExplicitPair = true;
        state.position++;
        skipSeparationSpace(state, true, nodeIndent);
      }
    }

    line = state.line;
    composeNode(state, nodeIndent, CONTEXT_FLOW_IN, false, true);
    keyTag = state.tag || null;
    keyNode = state.result;
    skipSeparationSpace(state, true, nodeIndent);

    ch = state.input.charCodeAt(state.position);

    if ((isExplicitPair || state.line === line) && ch === 0x3a /* : */) {
      isPair = true;
      ch = state.input.charCodeAt(++state.position);
      skipSeparationSpace(state, true, nodeIndent);
      composeNode(state, nodeIndent, CONTEXT_FLOW_IN, false, true);
      valueNode = state.result;
    }

    if (isMapping) {
      storeMappingPair(
        state,
        result,
        overridableKeys,
        keyTag,
        keyNode,
        valueNode,
      );
    } else if (isPair) {
      (result as ArrayObject[]).push(
        storeMappingPair(
          state,
          null,
          overridableKeys,
          keyTag,
          keyNode,
          valueNode,
        ),
      );
    } else {
      (result as ResultType[]).push(keyNode as ResultType);
    }

    skipSeparationSpace(state, true, nodeIndent);

    ch = state.input.charCodeAt(state.position);

    if (ch === 0x2c /* , */) {
      readNext = true;
      ch = state.input.charCodeAt(++state.position);
    } else {
      readNext = false;
    }
  }

  return throwError(
    state,
    "unexpected end of the stream within a flow collection",
  );
}

// Handles block scaler styles: e.g. '|', '>', '|-' and '>-'.
// https://yaml.org/spec/1.2.2/#81-block-scalar-styles
function readBlockScalar(state: LoaderState, nodeIndent: number): boolean {
  let chomping = CHOMPING_CLIP;
  let didReadContent = false;
  let detectedIndent = false;
  let textIndent = nodeIndent;
  let emptyLines = 0;
  let atMoreIndented = false;

  let ch = state.input.charCodeAt(state.position);

  let folding = false;
  if (ch === 0x7c /* | */) {
    folding = false;
  } else if (ch === 0x3e /* > */) {
    folding = true;
  } else {
    return false;
  }

  state.kind = "scalar";
  state.result = "";

  let tmp = 0;
  while (ch !== 0) {
    ch = state.input.charCodeAt(++state.position);

    if (ch === 0x2b || /* + */ ch === 0x2d /* - */) {
      if (CHOMPING_CLIP === chomping) {
        chomping = ch === 0x2b /* + */ ? CHOMPING_KEEP : CHOMPING_STRIP;
      } else {
        return throwError(state, "repeat of a chomping mode identifier");
      }
    } else if ((tmp = fromDecimalCode(ch)) >= 0) {
      if (tmp === 0) {
        return throwError(
          state,
          "bad explicit indentation width of a block scalar; it cannot be less than one",
        );
      } else if (!detectedIndent) {
        textIndent = nodeIndent + tmp - 1;
        detectedIndent = true;
      } else {
        return throwError(state, "repeat of an indentation width identifier");
      }
    } else {
      break;
    }
  }

  if (isWhiteSpace(ch)) {
    do {
      ch = state.input.charCodeAt(++state.position);
    } while (isWhiteSpace(ch));

    if (ch === 0x23 /* # */) {
      do {
        ch = state.input.charCodeAt(++state.position);
      } while (!isEOL(ch) && ch !== 0);
    }
  }

  while (ch !== 0) {
    readLineBreak(state);
    state.lineIndent = 0;

    ch = state.input.charCodeAt(state.position);

    while (
      (!detectedIndent || state.lineIndent < textIndent) &&
      ch === 0x20 /* Space */
    ) {
      state.lineIndent++;
      ch = state.input.charCodeAt(++state.position);
    }

    if (!detectedIndent && state.lineIndent > textIndent) {
      textIndent = state.lineIndent;
    }

    if (isEOL(ch)) {
      emptyLines++;
      continue;
    }

    // End of the scalar.
    if (state.lineIndent < textIndent) {
      // Perform the chomping.
      if (chomping === CHOMPING_KEEP) {
        state.result += common.repeat(
          "\n",
          didReadContent ? 1 + emptyLines : emptyLines,
        );
      } else if (chomping === CHOMPING_CLIP) {
        if (didReadContent) {
          // i.e. only if the scalar is not empty.
          state.result += "\n";
        }
      }

      // Break this `while` cycle and go to the function's epilogue.
      break;
    }

    // Folded style: use fancy rules to handle line breaks.
    if (folding) {
      // Lines starting with white space characters (more-indented lines) are not folded.
      if (isWhiteSpace(ch)) {
        atMoreIndented = true;
        // except for the first content line (cf. Example 8.1)
        state.result += common.repeat(
          "\n",
          didReadContent ? 1 + emptyLines : emptyLines,
        );

        // End of more-indented block.
      } else if (atMoreIndented) {
        atMoreIndented = false;
        state.result += common.repeat("\n", emptyLines + 1);

        // Just one line break - perceive as the same line.
      } else if (emptyLines === 0) {
        if (didReadContent) {
          // i.e. only if we have already read some scalar content.
          state.result += " ";
        }

        // Several line breaks - perceive as different lines.
      } else {
        state.result += common.repeat("\n", emptyLines);
      }

      // Literal style: just add exact number of line breaks between content lines.
    } else {
      // Keep all line breaks except the header line break.
      state.result += common.repeat(
        "\n",
        didReadContent ? 1 + emptyLines : emptyLines,
      );
    }

    didReadContent = true;
    detectedIndent = true;
    emptyLines = 0;
    const captureStart = state.position;

    while (!isEOL(ch) && ch !== 0) {
      ch = state.input.charCodeAt(++state.position);
    }

    captureSegment(state, captureStart, state.position, false);
  }

  return true;
}

function readBlockSequence(state: LoaderState, nodeIndent: number): boolean {
  let line: number;
  let following: number;
  let detected = false;
  let ch: number;
  const tag = state.tag;
  const anchor = state.anchor;
  const result: unknown[] = [];

  if (state.anchor !== null && typeof state.anchor !== "undefined") {
    state.anchorMap[state.anchor] = result;
  }

  ch = state.input.charCodeAt(state.position);

  while (ch !== 0) {
    if (ch !== 0x2d /* - */) {
      break;
    }

    following = state.input.charCodeAt(state.position + 1);

    if (!isWsOrEol(following)) {
      break;
    }

    detected = true;
    state.position++;

    if (skipSeparationSpace(state, true, -1)) {
      if (state.lineIndent <= nodeIndent) {
        result.push(null);
        ch = state.input.charCodeAt(state.position);
        continue;
      }
    }

    line = state.line;
    composeNode(state, nodeIndent, CONTEXT_BLOCK_IN, false, true);
    result.push(state.result);
    skipSeparationSpace(state, true, -1);

    ch = state.input.charCodeAt(state.position);

    if ((state.line === line || state.lineIndent > nodeIndent) && ch !== 0) {
      return throwError(state, "bad indentation of a sequence entry");
    } else if (state.lineIndent < nodeIndent) {
      break;
    }
  }

  if (detected) {
    state.tag = tag;
    state.anchor = anchor;
    state.kind = "sequence";
    state.result = result;
    return true;
  }
  return false;
}

function readBlockMapping(
  state: LoaderState,
  nodeIndent: number,
  flowIndent: number,
): boolean {
  const tag = state.tag;
  const anchor = state.anchor;
  const result = {};
  const overridableKeys = Object.create(null);
  let following: number;
  let allowCompact = false;
  let line: number;
  let pos: number;
  let keyTag = null;
  let keyNode = null;
  let valueNode = null;
  let atExplicitKey = false;
  let detected = false;
  let ch: number;

  if (state.anchor !== null && typeof state.anchor !== "undefined") {
    state.anchorMap[state.anchor] = result;
  }

  ch = state.input.charCodeAt(state.position);

  while (ch !== 0) {
    following = state.input.charCodeAt(state.position + 1);
    line = state.line; // Save the current line.
    pos = state.position;

    //
    // Explicit notation case. There are two separate blocks:
    // first for the key (denoted by "?") and second for the value (denoted by ":")
    //
    if ((ch === 0x3f || /* ? */ ch === 0x3a) && /* : */ isWsOrEol(following)) {
      if (ch === 0x3f /* ? */) {
        if (atExplicitKey) {
          storeMappingPair(
            state,
            result,
            overridableKeys,
            keyTag as string,
            keyNode,
            null,
          );
          keyTag = keyNode = valueNode = null;
        }

        detected = true;
        atExplicitKey = true;
        allowCompact = true;
      } else if (atExplicitKey) {
        // i.e. 0x3A/* : */ === character after the explicit key.
        atExplicitKey = false;
        allowCompact = true;
      } else {
        return throwError(
          state,
          "incomplete explicit mapping pair; a key node is missed; or followed by a non-tabulated empty line",
        );
      }

      state.position += 1;
      ch = following;

      //
      // Implicit notation case. Flow-style node as the key first, then ":", and the value.
      //
    } else if (composeNode(state, flowIndent, CONTEXT_FLOW_OUT, false, true)) {
      if (state.line === line) {
        ch = state.input.charCodeAt(state.position);

        while (isWhiteSpace(ch)) {
          ch = state.input.charCodeAt(++state.position);
        }

        if (ch === 0x3a /* : */) {
          ch = state.input.charCodeAt(++state.position);

          if (!isWsOrEol(ch)) {
            return throwError(
              state,
              "a whitespace character is expected after the key-value separator within a block mapping",
            );
          }

          if (atExplicitKey) {
            storeMappingPair(
              state,
              result,
              overridableKeys,
              keyTag as string,
              keyNode,
              null,
            );
            keyTag = keyNode = valueNode = null;
          }

          detected = true;
          atExplicitKey = false;
          allowCompact = false;
          keyTag = state.tag;
          keyNode = state.result;
        } else if (detected) {
          return throwError(
            state,
            "can not read an implicit mapping pair; a colon is missed",
          );
        } else {
          state.tag = tag;
          state.anchor = anchor;
          return true; // Keep the result of `composeNode`.
        }
      } else if (detected) {
        return throwError(
          state,
          "can not read a block mapping entry; a multiline key may not be an implicit key",
        );
      } else {
        state.tag = tag;
        state.anchor = anchor;
        return true; // Keep the result of `composeNode`.
      }
    } else {
      break; // Reading is done. Go to the epilogue.
    }

    //
    // Common reading code for both explicit and implicit notations.
    //
    if (state.line === line || state.lineIndent > nodeIndent) {
      if (
        composeNode(state, nodeIndent, CONTEXT_BLOCK_OUT, true, allowCompact)
      ) {
        if (atExplicitKey) {
          keyNode = state.result;
        } else {
          valueNode = state.result;
        }
      }

      if (!atExplicitKey) {
        storeMappingPair(
          state,
          result,
          overridableKeys,
          keyTag as string,
          keyNode,
          valueNode,
          line,
          pos,
        );
        keyTag = keyNode = valueNode = null;
      }

      skipSeparationSpace(state, true, -1);
      ch = state.input.charCodeAt(state.position);
    }

    if (state.lineIndent > nodeIndent && ch !== 0) {
      return throwError(state, "bad indentation of a mapping entry");
    } else if (state.lineIndent < nodeIndent) {
      break;
    }
  }

  //
  // Epilogue.
  //

  // Special case: last mapping's node contains only the key in explicit notation.
  if (atExplicitKey) {
    storeMappingPair(
      state,
      result,
      overridableKeys,
      keyTag as string,
      keyNode,
      null,
    );
  }

  // Expose the resulting mapping.
  if (detected) {
    state.tag = tag;
    state.anchor = anchor;
    state.kind = "mapping";
    state.result = result;
  }

  return detected;
}

function readTagProperty(state: LoaderState): boolean {
  let position: number;
  let isVerbatim = false;
  let isNamed = false;
  let tagHandle = "";
  let tagName: string;
  let ch: number;

  ch = state.input.charCodeAt(state.position);

  if (ch !== 0x21 /* ! */) return false;

  if (state.tag !== null) {
    return throwError(state, "duplication of a tag property");
  }

  ch = state.input.charCodeAt(++state.position);

  if (ch === 0x3c /* < */) {
    isVerbatim = true;
    ch = state.input.charCodeAt(++state.position);
  } else if (ch === 0x21 /* ! */) {
    isNamed = true;
    tagHandle = "!!";
    ch = state.input.charCodeAt(++state.position);
  } else {
    tagHandle = "!";
  }

  position = state.position;

  if (isVerbatim) {
    do {
      ch = state.input.charCodeAt(++state.position);
    } while (ch !== 0 && ch !== 0x3e /* > */);

    if (state.position < state.length) {
      tagName = state.input.slice(position, state.position);
      ch = state.input.charCodeAt(++state.position);
    } else {
      return throwError(
        state,
        "unexpected end of the stream within a verbatim tag",
      );
    }
  } else {
    while (ch !== 0 && !isWsOrEol(ch)) {
      if (ch === 0x21 /* ! */) {
        if (!isNamed) {
          tagHandle = state.input.slice(position - 1, state.position + 1);

          if (!PATTERN_TAG_HANDLE.test(tagHandle)) {
            return throwError(
              state,
              "named tag handle cannot contain such characters",
            );
          }

          isNamed = true;
          position = state.position + 1;
        } else {
          return throwError(
            state,
            "tag suffix cannot contain exclamation marks",
          );
        }
      }

      ch = state.input.charCodeAt(++state.position);
    }

    tagName = state.input.slice(position, state.position);

    if (PATTERN_FLOW_INDICATORS.test(tagName)) {
      return throwError(
        state,
        "tag suffix cannot contain flow indicator characters",
      );
    }
  }

  if (tagName && !PATTERN_TAG_URI.test(tagName)) {
    return throwError(
      state,
      `tag name cannot contain such characters: ${tagName}`,
    );
  }

  if (isVerbatim) {
    state.tag = tagName;
  } else if (Object.hasOwn(state.tagMap, tagHandle)) {
    state.tag = state.tagMap[tagHandle] + tagName;
  } else if (tagHandle === "!") {
    state.tag = `!${tagName}`;
  } else if (tagHandle === "!!") {
    state.tag = `tag:yaml.org,2002:${tagName}`;
  } else {
    return throwError(state, `undeclared tag handle "${tagHandle}"`);
  }

  return true;
}

function readAnchorProperty(state: LoaderState): boolean {
  let ch = state.input.charCodeAt(state.position);
  if (ch !== 0x26 /* & */) return false;

  if (state.anchor !== null) {
    return throwError(state, "duplication of an anchor property");
  }
  ch = state.input.charCodeAt(++state.position);

  const position = state.position;
  while (ch !== 0 && !isWsOrEol(ch) && !isFlowIndicator(ch)) {
    ch = state.input.charCodeAt(++state.position);
  }

  if (state.position === position) {
    return throwError(
      state,
      "name of an anchor node must contain at least one character",
    );
  }

  state.anchor = state.input.slice(position, state.position);
  return true;
}

function readAlias(state: LoaderState): boolean {
  let ch = state.input.charCodeAt(state.position);

  if (ch !== 0x2a /* * */) return false;

  ch = state.input.charCodeAt(++state.position);
  const _position = state.position;

  while (ch !== 0 && !isWsOrEol(ch) && !isFlowIndicator(ch)) {
    ch = state.input.charCodeAt(++state.position);
  }

  if (state.position === _position) {
    return throwError(
      state,
      "name of an alias node must contain at least one character",
    );
  }

  const alias = state.input.slice(_position, state.position);
  if (!Object.hasOwn(state.anchorMap, alias)) {
    return throwError(state, `unidentified alias "${alias}"`);
  }

  state.result = state.anchorMap[alias];
  skipSeparationSpace(state, true, -1);
  return true;
}

function composeNode(
  state: LoaderState,
  parentIndent: number,
  nodeContext: number,
  allowToSeek: boolean,
  allowCompact: boolean,
): boolean {
  let allowBlockScalars: boolean;
  let allowBlockCollections: boolean;
  let indentStatus = 1; // 1: this>parent, 0: this=parent, -1: this<parent
  let atNewLine = false;
  let hasContent = false;
  let type: Type;
  let flowIndent: number;
  let blockIndent: number;

  state.tag = null;
  state.anchor = null;
  state.kind = null;
  state.result = null;

  const allowBlockStyles = (allowBlockScalars =
    allowBlockCollections =
      CONTEXT_BLOCK_OUT === nodeContext || CONTEXT_BLOCK_IN === nodeContext);

  if (allowToSeek) {
    if (skipSeparationSpace(state, true, -1)) {
      atNewLine = true;

      if (state.lineIndent > parentIndent) {
        indentStatus = 1;
      } else if (state.lineIndent === parentIndent) {
        indentStatus = 0;
      } else if (state.lineIndent < parentIndent) {
        indentStatus = -1;
      }
    }
  }

  if (indentStatus === 1) {
    while (readTagProperty(state) || readAnchorProperty(state)) {
      if (skipSeparationSpace(state, true, -1)) {
        atNewLine = true;
        allowBlockCollections = allowBlockStyles;

        if (state.lineIndent > parentIndent) {
          indentStatus = 1;
        } else if (state.lineIndent === parentIndent) {
          indentStatus = 0;
        } else if (state.lineIndent < parentIndent) {
          indentStatus = -1;
        }
      } else {
        allowBlockCollections = false;
      }
    }
  }

  if (allowBlockCollections) {
    allowBlockCollections = atNewLine || allowCompact;
  }

  if (indentStatus === 1 || CONTEXT_BLOCK_OUT === nodeContext) {
    const cond = CONTEXT_FLOW_IN === nodeContext ||
      CONTEXT_FLOW_OUT === nodeContext;
    flowIndent = cond ? parentIndent : parentIndent + 1;

    blockIndent = state.position - state.lineStart;

    if (indentStatus === 1) {
      if (
        (allowBlockCollections &&
          (readBlockSequence(state, blockIndent) ||
            readBlockMapping(state, blockIndent, flowIndent))) ||
        readFlowCollection(state, flowIndent)
      ) {
        hasContent = true;
      } else {
        if (
          (allowBlockScalars && readBlockScalar(state, flowIndent)) ||
          readSingleQuotedScalar(state, flowIndent) ||
          readDoubleQuotedScalar(state, flowIndent)
        ) {
          hasContent = true;
        } else if (readAlias(state)) {
          hasContent = true;

          if (state.tag !== null || state.anchor !== null) {
            return throwError(
              state,
              "alias node should not have Any properties",
            );
          }
        } else if (
          readPlainScalar(state, flowIndent, CONTEXT_FLOW_IN === nodeContext)
        ) {
          hasContent = true;

          if (state.tag === null) {
            state.tag = "?";
          }
        }

        if (state.anchor !== null) {
          state.anchorMap[state.anchor] = state.result;
        }
      }
    } else if (indentStatus === 0) {
      // Special case: block sequences are allowed to have same indentation level as the parent.
      // http://www.yaml.org/spec/1.2/spec.html#id2799784
      hasContent = allowBlockCollections &&
        readBlockSequence(state, blockIndent);
    }
  }

  if (state.tag !== null && state.tag !== "!") {
    if (state.tag === "?") {
      for (
        let typeIndex = 0;
        typeIndex < state.implicitTypes.length;
        typeIndex++
      ) {
        type = state.implicitTypes[typeIndex]!;

        // Implicit resolving is not allowed for non-scalar types, and '?'
        // non-specific tag is only assigned to plain scalars. So, it isn't
        // needed to check for 'kind' conformity.

        if (type.resolve(state.result)) {
          // `state.result` updated in resolver if matched
          state.result = type.construct(state.result);
          state.tag = type.tag;
          if (state.anchor !== null) {
            state.anchorMap[state.anchor] = state.result;
          }
          break;
        }
      }
    } else if (
      Object.hasOwn(state.typeMap[state.kind || "fallback"], state.tag)
    ) {
      type = state.typeMap[state.kind || "fallback"][state.tag]!;

      if (state.result !== null && type.kind !== state.kind) {
        return throwError(
          state,
          `unacceptable node kind for !<${state.tag}> tag; it should be "${type.kind}", not "${state.kind}"`,
        );
      }

      if (!type.resolve(state.result)) {
        // `state.result` updated in resolver if matched
        return throwError(
          state,
          `cannot resolve a node with !<${state.tag}> explicit tag`,
        );
      } else {
        state.result = type.construct(state.result);
        if (state.anchor !== null) {
          state.anchorMap[state.anchor] = state.result;
        }
      }
    } else {
      return throwError(state, `unknown tag !<${state.tag}>`);
    }
  }

  return state.tag !== null || state.anchor !== null || hasContent;
}

function readDocument(state: LoaderState) {
  const documentStart = state.position;
  let position: number;
  let directiveName: string;
  let directiveArgs: string[];
  let hasDirectives = false;
  let ch: number;

  state.version = null;
  state.checkLineBreaks = false;
  state.tagMap = Object.create(null);
  state.anchorMap = Object.create(null);

  while ((ch = state.input.charCodeAt(state.position)) !== 0) {
    skipSeparationSpace(state, true, -1);

    ch = state.input.charCodeAt(state.position);

    if (state.lineIndent > 0 || ch !== 0x25 /* % */) {
      break;
    }

    hasDirectives = true;
    ch = state.input.charCodeAt(++state.position);
    position = state.position;

    while (ch !== 0 && !isWsOrEol(ch)) {
      ch = state.input.charCodeAt(++state.position);
    }

    directiveName = state.input.slice(position, state.position);
    directiveArgs = [];

    if (directiveName.length < 1) {
      return throwError(
        state,
        "directive name must not be less than one character in length",
      );
    }

    while (ch !== 0) {
      while (isWhiteSpace(ch)) {
        ch = state.input.charCodeAt(++state.position);
      }

      if (ch === 0x23 /* # */) {
        do {
          ch = state.input.charCodeAt(++state.position);
        } while (ch !== 0 && !isEOL(ch));
        break;
      }

      if (isEOL(ch)) break;

      position = state.position;

      while (ch !== 0 && !isWsOrEol(ch)) {
        ch = state.input.charCodeAt(++state.position);
      }

      directiveArgs.push(state.input.slice(position, state.position));
    }

    if (ch !== 0) readLineBreak(state);

    switch (directiveName) {
      case "YAML":
        yamlDirectiveHandler(state, ...directiveArgs);
        break;
      case "TAG":
        tagDirectiveHandler(state, ...directiveArgs);
        break;
      default:
        throwWarning(state, `unknown document directive "${directiveName}"`);
        break;
    }
  }

  skipSeparationSpace(state, true, -1);

  if (
    state.lineIndent === 0 &&
    state.input.charCodeAt(state.position) === 0x2d /* - */ &&
    state.input.charCodeAt(state.position + 1) === 0x2d /* - */ &&
    state.input.charCodeAt(state.position + 2) === 0x2d /* - */
  ) {
    state.position += 3;
    skipSeparationSpace(state, true, -1);
  } else if (hasDirectives) {
    return throwError(state, "directives end mark is expected");
  }

  composeNode(state, state.lineIndent - 1, CONTEXT_BLOCK_OUT, false, true);
  skipSeparationSpace(state, true, -1);

  if (
    state.checkLineBreaks &&
    PATTERN_NON_ASCII_LINE_BREAKS.test(
      state.input.slice(documentStart, state.position),
    )
  ) {
    throwWarning(state, "non-ASCII line breaks are interpreted as content");
  }

  state.documents.push(state.result);

  if (state.position === state.lineStart && testDocumentSeparator(state)) {
    if (state.input.charCodeAt(state.position) === 0x2e /* . */) {
      state.position += 3;
      skipSeparationSpace(state, true, -1);
    }
    return;
  }

  if (state.position < state.length - 1) {
    return throwError(
      state,
      "end of the stream or a document separator is expected",
    );
  }
}

<<<<<<< HEAD
function sanitizeInput(input: string) {
=======
export function loadDocuments(
  input: string,
  options: LoaderStateOptions = {},
): unknown[] {
>>>>>>> 0629b714
  input = String(input);

  if (input.length !== 0) {
    // Add tailing `\n` if not exists
    if (
      input.charCodeAt(input.length - 1) !== 0x0a /* LF */ &&
      input.charCodeAt(input.length - 1) !== 0x0d /* CR */
    ) {
      input += "\n";
    }

    // Strip BOM
    if (input.charCodeAt(0) === 0xfeff) {
      input = input.slice(1);
    }
  }

  // Use 0 as string terminator. That significantly simplifies bounds check.
  input += "\0";

  return input;
}

export function loadDocuments(
  input: string,
  options?: LoaderStateOptions,
): unknown[] {
  input = sanitizeInput(input);

  options = options || {};

  const state = new LoaderState(input, options);

  while (state.input.charCodeAt(state.position) === 0x20 /* Space */) {
    state.lineIndent += 1;
    state.position += 1;
  }

  while (state.position < state.length - 1) {
    readDocument(state);
  }

  return state.documents;
}

export function load(input: string, options: LoaderStateOptions = {}): unknown {
  const documents = loadDocuments(input, options);

  if (documents.length === 0) {
    return null;
  }
  if (documents.length === 1) {
    return documents[0];
  }
  throw new YamlError(
    "expected a single document in the stream, but found more",
  );
}<|MERGE_RESOLUTION|>--- conflicted
+++ resolved
@@ -1669,14 +1669,7 @@
   }
 }
 
-<<<<<<< HEAD
 function sanitizeInput(input: string) {
-=======
-export function loadDocuments(
-  input: string,
-  options: LoaderStateOptions = {},
-): unknown[] {
->>>>>>> 0629b714
   input = String(input);
 
   if (input.length !== 0) {
