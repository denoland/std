// Ported from js-yaml v3.13.1:
// https://github.com/nodeca/js-yaml/commit/665aadda42349dcae869f12040d9b10ef18d12da
// Copyright 2011-2015 by Vitaly Puzrin. All rights reserved. MIT license.
// Copyright 2018-2024 the Deno authors. All rights reserved. MIT license.

import {
  AMPERSAND,
  ASTERISK,
  BACKSLASH,
  CARRIAGE_RETURN,
  COLON,
  COMMA,
  COMMERCIAL_AT,
  DOT,
  DOUBLE_QUOTE,
  EXCLAMATION,
  GRAVE_ACCENT,
  GREATER_THAN,
  isEOL,
  isFlowIndicator,
  isWhiteSpace,
  isWhiteSpaceOrEOL,
  LEFT_CURLY_BRACKET,
  LEFT_SQUARE_BRACKET,
  LINE_FEED,
  MINUS,
  PERCENT,
  PLUS,
  QUESTION,
  RIGHT_CURLY_BRACKET,
  RIGHT_SQUARE_BRACKET,
  SHARP,
  SINGLE_QUOTE,
  SMALLER_THAN,
  SPACE,
  VERTICAL_LINE,
} from "./_chars.ts";

import { DEFAULT_SCHEMA, type Schema, type TypeMap } from "./_schema.ts";
import type { KindType, Type } from "./_type.ts";
import { getObjectTypeString, isObject } from "./_utils.ts";

const CONTEXT_FLOW_IN = 1;
const CONTEXT_FLOW_OUT = 2;
const CONTEXT_BLOCK_IN = 3;
const CONTEXT_BLOCK_OUT = 4;

const CHOMPING_CLIP = 1;
const CHOMPING_STRIP = 2;
const CHOMPING_KEEP = 3;

const PATTERN_NON_PRINTABLE =
  // deno-lint-ignore no-control-regex
  /[\x00-\x08\x0B\x0C\x0E-\x1F\x7F-\x84\x86-\x9F\uFFFE\uFFFF]|[\uD800-\uDBFF](?![\uDC00-\uDFFF])|(?:[^\uD800-\uDBFF]|^)[\uDC00-\uDFFF]/;
const PATTERN_NON_ASCII_LINE_BREAKS = /[\x85\u2028\u2029]/;
const PATTERN_FLOW_INDICATORS = /[,\[\]\{\}]/;
const PATTERN_TAG_HANDLE = /^(?:!|!!|![a-z\-]+!)$/i;
const PATTERN_TAG_URI =
  /^(?:!|[^,\[\]\{\}])(?:%[0-9a-f]{2}|[0-9a-z\-#;\/\?:@&=\+\$,_\.!~\*'\(\)\[\]])*$/i;

export interface LoaderStateOptions {
  /** specifies a schema to use. */
  schema?: Schema;
  /** compatibility with JSON.parse behaviour. */
  allowDuplicateKeys?: boolean;
  /** function to call on warning messages. */
  onWarning?(error: Error): void;
}

const ESCAPED_HEX_LENGTHS = new Map<number, number>([
  [0x78, 2], // x
  [0x75, 4], // u
  [0x55, 8], // U
]);

const SIMPLE_ESCAPE_SEQUENCES = new Map<number, string>([
  [0x30, "\x00"], // 0
  [0x61, "\x07"], // a
  [0x62, "\x08"], // b
  [0x74, "\x09"], // t
  [0x09, "\x09"], // Tab
  [0x6e, "\x0A"], // n
  [0x76, "\x0B"], // v
  [0x66, "\x0C"], // f
  [0x72, "\x0D"], // r
  [0x65, "\x1B"], // e
  [0x20, " "], // Space
  [0x22, '"'], // "
  [0x2f, "/"], // /
  [0x5c, "\\"], // \
  [0x4e, "\x85"], // N
  [0x5f, "\xA0"], // _
  [0x4c, "\u2028"], // L
  [0x50, "\u2029"], // P
]);

/**
 * Converts a hexadecimal character code to its decimal value.
 */
function hexCharCodeToNumber(charCode: number) {
  // Check if the character code is in the range for '0' to '9'
  if (0x30 <= charCode && charCode <= 0x39) return charCode - 0x30; // Convert '0'-'9' to 0-9

  // Normalize the character code to lowercase if it's a letter
  const lc = charCode | 0x20;

  // Check if the character code is in the range for 'a' to 'f'
  if (0x61 <= lc && lc <= 0x66) return lc - 0x61 + 10; // Convert 'a'-'f' to 10-15

  return -1;
}

/**
 * Converts a decimal character code to its decimal value.
 */
function decimalCharCodeToNumber(charCode: number): number {
  // Check if the character code is in the range for '0' to '9'
  if (0x30 <= charCode && charCode <= 0x39) return charCode - 0x30; // Convert '0'-'9' to 0-9
  return -1;
}

/**
 * Converts a Unicode code point to a string.
 */
function codepointToChar(codepoint: number): string {
  // Check if the code point is within the Basic Multilingual Plane (BMP)
  if (codepoint <= 0xffff) return String.fromCharCode(codepoint); // Convert BMP code point to character

  // Encode UTF-16 surrogate pair for code points beyond BMP
  // Reference: https://en.wikipedia.org/wiki/UTF-16#Code_points_U.2B010000_to_U.2B10FFFF
  return String.fromCharCode(
    ((codepoint - 0x010000) >> 10) + 0xd800, // High surrogate
    ((codepoint - 0x010000) & 0x03ff) + 0xdc00, // Low surrogate
  );
}

<<<<<<< HEAD
type Result = unknown[] | Record<string, unknown> | string | null;
=======
const INDENT = 4;
const MAX_LENGTH = 75;
const DELIMITERS = "\x00\r\n\x85\u2028\u2029";

function getSnippet(buffer: string, position: number): string | null {
  if (!buffer) return null;
  let start = position;
  let end = position;
  let head = "";
  let tail = "";

  while (start > 0 && !DELIMITERS.includes(buffer.charAt(start - 1))) {
    start--;
    if (position - start > MAX_LENGTH / 2 - 1) {
      head = " ... ";
      start += 5;
      break;
    }
  }

  while (end < buffer.length && !DELIMITERS.includes(buffer.charAt(end))) {
    end++;
    if (end - position > MAX_LENGTH / 2 - 1) {
      tail = " ... ";
      end -= 5;
      break;
    }
  }

  const snippet = buffer.slice(start, end);
  const indent = " ".repeat(INDENT);
  const caretIndent = " ".repeat(INDENT + position - start + head.length);
  return `${indent + head + snippet + tail}\n${caretIndent}^`;
}

function markToString(
  buffer: string,
  position: number,
  line: number,
  column: number,
): string {
  let where = `at line ${line + 1}, column ${column + 1}`;
  const snippet = getSnippet(buffer, position);
  if (snippet) where += `:\n${snippet}`;
  return where;
}
>>>>>>> b91817f2

export class LoaderState {
  input: string;
  length: number;
  lineIndent = 0;
  lineStart = 0;
  position = 0;
  line = 0;
  onWarning?: (error: Error) => void;
  allowDuplicateKeys: boolean;
  implicitTypes: Type<"scalar">[];
  typeMap: TypeMap;

  version: string | null;
  checkLineBreaks = false;
  tagMap = new Map();
  anchorMap = new Map();
  tag?: string | null;
  anchor?: string | null;
  kind?: string | null;
  result: Result = "";

  constructor(
    input: string,
    {
      schema = DEFAULT_SCHEMA,
      onWarning,
      allowDuplicateKeys = false,
    }: LoaderStateOptions,
  ) {
    this.input = input;
    this.onWarning = onWarning;
    this.allowDuplicateKeys = allowDuplicateKeys;
    this.implicitTypes = schema.implicitTypes;
    this.typeMap = schema.typeMap;
    this.length = input.length;
    this.version = null;

    this.readIndent();
  }

  readIndent() {
    let char = this.peek();
    while (char === SPACE) {
      this.lineIndent += 1;
      char = this.next();
    }
  }

  peek(offset = 0) {
    return this.input.charCodeAt(this.position + offset);
  }
  next() {
    this.position += 1;
    return this.peek();
  }

  #createError(message: string): SyntaxError {
    const mark = markToString(
      this.input,
      this.position,
      this.line,
      this.position - this.lineStart,
    );
    return new SyntaxError(`${message} ${mark}`);
  }

  throwError(message: string): never {
    throw this.#createError(message);
  }

  dispatchWarning(message: string) {
    const error = this.#createError(message);
    this.onWarning?.(error);
  }

  yamlDirectiveHandler(...args: string[]) {
    if (this.version !== null) {
      return this.throwError("duplication of %YAML directive");
    }

    if (args.length !== 1) {
      return this.throwError("YAML directive accepts exactly one argument");
    }

    const match = /^([0-9]+)\.([0-9]+)$/.exec(args[0]!);
    if (match === null) {
      return this.throwError("ill-formed argument of the YAML directive");
    }

    const major = parseInt(match[1]!, 10);
    const minor = parseInt(match[2]!, 10);
    if (major !== 1) {
      return this.throwError("unacceptable YAML version of the document");
    }

    this.version = args[0] ?? null;
    this.checkLineBreaks = minor < 2;
    if (minor !== 1 && minor !== 2) {
      return this.dispatchWarning("unsupported YAML version of the document");
    }
  }
  tagDirectiveHandler(...args: string[]) {
    if (args.length !== 2) {
      return this.throwError("TAG directive accepts exactly two arguments");
    }

    const handle = args[0]!;
    const prefix = args[1]!;

    if (!PATTERN_TAG_HANDLE.test(handle)) {
      return this.throwError(
        "ill-formed tag handle (first argument) of the TAG directive",
      );
    }

    if (this.tagMap.has(handle)) {
      return this.throwError(
        `there is a previously declared suffix for "${handle}" tag handle`,
      );
    }

    if (!PATTERN_TAG_URI.test(prefix)) {
      return this.throwError(
        "ill-formed tag prefix (second argument) of the TAG directive",
      );
    }

    this.tagMap.set(handle, prefix);
  }
  captureSegment(start: number, end: number, checkJson: boolean) {
    let result: string;
    if (start < end) {
      result = this.input.slice(start, end);

      if (checkJson) {
        for (
          let position = 0;
          position < result.length;
          position++
        ) {
          const character = result.charCodeAt(position);
          if (
            !(character === 0x09 ||
              (0x20 <= character && character <= 0x10ffff))
          ) {
            return this.throwError("expected valid JSON character");
          }
        }
      } else if (PATTERN_NON_PRINTABLE.test(result)) {
        return this.throwError("the stream contains non-printable characters");
      }

      this.result += result;
    }
  }
  readBlockSequence(nodeIndent: number): boolean {
    let line: number;
    let following: number;
    let detected = false;
    let ch: number;
    const tag = this.tag;
    const anchor = this.anchor;
    const result: unknown[] = [];

    if (this.anchor !== null && typeof this.anchor !== "undefined") {
      this.anchorMap.set(this.anchor, result);
    }

    ch = this.peek();

    while (ch !== 0) {
      if (ch !== MINUS) {
        break;
      }

      following = this.peek(1);

      if (!isWhiteSpaceOrEOL(following)) {
        break;
      }

      detected = true;
      this.position++;

      if (this.skipSeparationSpace(true, -1)) {
        if (this.lineIndent <= nodeIndent) {
          result.push(null);
          ch = this.peek();
          continue;
        }
      }

      line = this.line;
      composeNode(this, nodeIndent, CONTEXT_BLOCK_IN, false, true);
      result.push(this.result);
      this.skipSeparationSpace(true, -1);

      ch = this.peek();

      if ((this.line === line || this.lineIndent > nodeIndent) && ch !== 0) {
        return this.throwError("bad indentation of a sequence entry");
      } else if (this.lineIndent < nodeIndent) {
        break;
      }
    }

    if (detected) {
      this.tag = tag;
      this.anchor = anchor;
      this.kind = "sequence";
      this.result = result;
      return true;
    }
    return false;
  }
  mergeMappings(
    destination: Record<string, unknown>,
    source: Record<string, unknown>,
    overridableKeys: Set<string>,
  ) {
    if (!isObject(source)) {
      return this.throwError(
        "cannot merge mappings; the provided source object is unacceptable",
      );
    }

    for (const [key, value] of Object.entries(source)) {
      if (Object.hasOwn(destination, key)) continue;
      Object.defineProperty(destination, key, {
        value,
        writable: true,
        enumerable: true,
        configurable: true,
      });
      overridableKeys.add(key);
    }
  }
  storeMappingPair(
    result: Record<string, unknown>,
    overridableKeys: Set<string>,
    keyTag: string | null,
    keyNode: Record<PropertyKey, unknown> | unknown[] | string | null,
    valueNode: unknown,
    startLine?: number,
    startPos?: number,
  ): Record<string, unknown> {
    // The output is a plain object here, so keys can only be strings.
    // We need to convert keyNode to a string, but doing so can hang the process
    // (deeply nested arrays that explode exponentially using aliases).
    if (Array.isArray(keyNode)) {
      keyNode = Array.prototype.slice.call(keyNode);

      for (let index = 0; index < keyNode.length; index++) {
        if (Array.isArray(keyNode[index])) {
          return this.throwError(
            "nested arrays are not supported inside keys",
          );
        }

        if (
          typeof keyNode === "object" &&
          getObjectTypeString(keyNode[index]) === "[object Object]"
        ) {
          keyNode[index] = "[object Object]";
        }
      }
    }

    // Avoid code execution in load() via toString property
    // (still use its own toString for arrays, timestamps,
    // and whatever user schema extensions happen to have @@toStringTag)
    if (
      typeof keyNode === "object" &&
      getObjectTypeString(keyNode) === "[object Object]"
    ) {
      keyNode = "[object Object]";
    }

    keyNode = String(keyNode);

    if (keyTag === "tag:yaml.org,2002:merge") {
      if (Array.isArray(valueNode)) {
        for (
          let index = 0;
          index < valueNode.length;
          index++
        ) {
          this.mergeMappings(result, valueNode[index], overridableKeys);
        }
      } else {
        this.mergeMappings(
          result,
          valueNode as Record<string, unknown>,
          overridableKeys,
        );
      }
    } else {
      if (
        !this.allowDuplicateKeys &&
        !overridableKeys.has(keyNode) &&
        Object.hasOwn(result, keyNode)
      ) {
        this.line = startLine || this.line;
        this.position = startPos || this.position;
        return this.throwError("duplicated mapping key");
      }
      Object.defineProperty(result, keyNode, {
        value: valueNode,
        writable: true,
        enumerable: true,
        configurable: true,
      });
      overridableKeys.delete(keyNode);
    }

    return result;
  }
  readLineBreak() {
    const ch = this.peek();

    if (ch === LINE_FEED) {
      this.position++;
    } else if (ch === CARRIAGE_RETURN) {
      this.position++;
      if (this.peek() === LINE_FEED) {
        this.position++;
      }
    } else {
      return this.throwError("a line break is expected");
    }

    this.line += 1;
    this.lineStart = this.position;
  }
  skipSeparationSpace(allowComments: boolean, checkIndent: number): number {
    let lineBreaks = 0;
    let ch = this.peek();

    while (ch !== 0) {
      while (isWhiteSpace(ch)) {
        ch = this.next();
      }

      if (allowComments && ch === SHARP) {
        do {
          ch = this.next();
        } while (ch !== LINE_FEED && ch !== CARRIAGE_RETURN && ch !== 0);
      }

      if (isEOL(ch)) {
        this.readLineBreak();

        ch = this.peek();
        lineBreaks++;
        this.lineIndent = 0;

        this.readIndent();
        ch = this.peek();
      } else {
        break;
      }
    }

    if (
      checkIndent !== -1 &&
      lineBreaks !== 0 &&
      this.lineIndent < checkIndent
    ) {
      this.dispatchWarning("deficient indentation");
    }

    return lineBreaks;
  }
  testDocumentSeparator(): boolean {
    let ch = this.peek();

    // Condition this.position === this.lineStart is tested
    // in parent on each call, for efficiency. No needs to test here again.
    if (
      (ch === MINUS || ch === DOT) &&
      ch === this.peek(1) &&
      ch === this.peek(2)
    ) {
      ch = this.peek(3);

      if (ch === 0 || isWhiteSpaceOrEOL(ch)) {
        return true;
      }
    }

    return false;
  }
  writeFoldedLines(count: number) {
    if (count === 1) {
      this.result += " ";
    } else if (count > 1) {
      this.result += "\n".repeat(count - 1);
    }
  }

  readDocument(): Result {
    const documentStart = this.position;
    let position: number;
    let directiveName: string;
    let directiveArgs: string[];
    let hasDirectives = false;
    let ch: number;

    this.version = null;
    this.checkLineBreaks = false;
    this.tagMap = new Map();
    this.anchorMap = new Map();

    while ((ch = this.peek()) !== 0) {
      this.skipSeparationSpace(true, -1);

      ch = this.peek();

      if (this.lineIndent > 0 || ch !== PERCENT) {
        break;
      }

      hasDirectives = true;
      ch = this.next();
      position = this.position;

      while (ch !== 0 && !isWhiteSpaceOrEOL(ch)) {
        ch = this.next();
      }

      directiveName = this.input.slice(position, this.position);
      directiveArgs = [];

      if (directiveName.length < 1) {
        return this.throwError(
          "directive name must not be less than one character in length",
        );
      }

      while (ch !== 0) {
        while (isWhiteSpace(ch)) {
          ch = this.next();
        }

        if (ch === SHARP) {
          do {
            ch = this.next();
          } while (ch !== 0 && !isEOL(ch));
          break;
        }

        if (isEOL(ch)) break;

        position = this.position;

        while (ch !== 0 && !isWhiteSpaceOrEOL(ch)) {
          ch = this.next();
        }

        directiveArgs.push(this.input.slice(position, this.position));
      }

      if (ch !== 0) this.readLineBreak();

      switch (directiveName) {
        case "YAML":
          this.yamlDirectiveHandler(...directiveArgs);
          break;
        case "TAG":
          this.tagDirectiveHandler(...directiveArgs);
          break;
        default:
          this.dispatchWarning(
            `unknown document directive "${directiveName}"`,
          );
          break;
      }
    }

    this.skipSeparationSpace(true, -1);

    if (
      this.lineIndent === 0 &&
      this.peek() === MINUS &&
      this.peek(1) === MINUS &&
      this.peek(2) === MINUS
    ) {
      this.position += 3;
      this.skipSeparationSpace(true, -1);
    } else if (hasDirectives) {
      return this.throwError("directives end mark is expected");
    }

    composeNode(this, this.lineIndent - 1, CONTEXT_BLOCK_OUT, false, true);
    this.skipSeparationSpace(true, -1);

    if (
      this.checkLineBreaks &&
      PATTERN_NON_ASCII_LINE_BREAKS.test(
        this.input.slice(documentStart, this.position),
      )
    ) {
      this.dispatchWarning("non-ASCII line breaks are interpreted as content");
    }

    if (this.position === this.lineStart && this.testDocumentSeparator()) {
      if (this.peek() === DOT) {
        this.position += 3;
        this.skipSeparationSpace(true, -1);
      }
    } else if (this.position < this.length - 1) {
      return this.throwError(
        "end of the stream or a document separator is expected",
      );
    }

    return this.result;
  }

  *readDocuments(): Generator<Result> {
    while (this.position < this.length - 1) {
      yield this.readDocument();
    }
  }
}

function readPlainScalar(
  state: LoaderState,
  nodeIndent: number,
  withinFlowCollection: boolean,
): boolean {
  const kind = state.kind;
  const result = state.result;
  let ch = state.peek();

  if (
    isWhiteSpaceOrEOL(ch) ||
    isFlowIndicator(ch) ||
    ch === SHARP ||
    ch === AMPERSAND ||
    ch === ASTERISK ||
    ch === EXCLAMATION ||
    ch === VERTICAL_LINE ||
    ch === GREATER_THAN ||
    ch === SINGLE_QUOTE ||
    ch === DOUBLE_QUOTE ||
    ch === PERCENT ||
    ch === COMMERCIAL_AT ||
    ch === GRAVE_ACCENT
  ) {
    return false;
  }

  let following: number;
  if (ch === QUESTION || ch === MINUS) {
    following = state.peek(1);

    if (
      isWhiteSpaceOrEOL(following) ||
      (withinFlowCollection && isFlowIndicator(following))
    ) {
      return false;
    }
  }

  state.kind = "scalar";
  state.result = "";
  let captureEnd = state.position;
  let captureStart = state.position;
  let hasPendingContent = false;
  let line = 0;
  while (ch !== 0) {
    if (ch === COLON) {
      following = state.peek(1);

      if (
        isWhiteSpaceOrEOL(following) ||
        (withinFlowCollection && isFlowIndicator(following))
      ) {
        break;
      }
    } else if (ch === SHARP) {
      const preceding = state.peek(-1);

      if (isWhiteSpaceOrEOL(preceding)) {
        break;
      }
    } else if (
      (state.position === state.lineStart && state.testDocumentSeparator()) ||
      (withinFlowCollection && isFlowIndicator(ch))
    ) {
      break;
    } else if (isEOL(ch)) {
      line = state.line;
      const lineStart = state.lineStart;
      const lineIndent = state.lineIndent;
      state.skipSeparationSpace(false, -1);

      if (state.lineIndent >= nodeIndent) {
        hasPendingContent = true;
        ch = state.peek();
        continue;
      } else {
        state.position = captureEnd;
        state.line = line;
        state.lineStart = lineStart;
        state.lineIndent = lineIndent;
        break;
      }
    }

    if (hasPendingContent) {
      state.captureSegment(captureStart, captureEnd, false);
      state.writeFoldedLines(state.line - line);
      captureStart = captureEnd = state.position;
      hasPendingContent = false;
    }

    if (!isWhiteSpace(ch)) {
      captureEnd = state.position + 1;
    }

    ch = state.next();
  }

  state.captureSegment(captureStart, captureEnd, false);

  if (state.result) {
    return true;
  }

  state.kind = kind;
  state.result = result;
  return false;
}

function readSingleQuotedScalar(
  state: LoaderState,
  nodeIndent: number,
): boolean {
  let ch;
  let captureStart;
  let captureEnd;

  ch = state.peek();

  if (ch !== SINGLE_QUOTE) {
    return false;
  }

  state.kind = "scalar";
  state.result = "";
  state.position++;
  captureStart = captureEnd = state.position;

  while ((ch = state.peek()) !== 0) {
    if (ch === SINGLE_QUOTE) {
      state.captureSegment(captureStart, state.position, true);
      ch = state.next();

      if (ch === SINGLE_QUOTE) {
        captureStart = state.position;
        state.position++;
        captureEnd = state.position;
      } else {
        return true;
      }
    } else if (isEOL(ch)) {
      state.captureSegment(captureStart, captureEnd, true);
      state.writeFoldedLines(state.skipSeparationSpace(false, nodeIndent));
      captureStart = captureEnd = state.position;
    } else if (
      state.position === state.lineStart &&
      state.testDocumentSeparator()
    ) {
      return state.throwError(
        "unexpected end of the document within a single quoted scalar",
      );
    } else {
      state.position++;
      captureEnd = state.position;
    }
  }

  return state.throwError(
    "unexpected end of the stream within a single quoted scalar",
  );
}

function readDoubleQuotedScalar(
  state: LoaderState,
  nodeIndent: number,
): boolean {
  let ch = state.peek();

  if (ch !== DOUBLE_QUOTE) {
    return false;
  }

  state.kind = "scalar";
  state.result = "";
  state.position++;
  let captureEnd = state.position;
  let captureStart = state.position;
  let tmp: number;
  while ((ch = state.peek()) !== 0) {
    if (ch === DOUBLE_QUOTE) {
      state.captureSegment(captureStart, state.position, true);
      state.position++;
      return true;
    }
    if (ch === BACKSLASH) {
      state.captureSegment(captureStart, state.position, true);
      ch = state.next();

      if (isEOL(ch)) {
        state.skipSeparationSpace(false, nodeIndent);
      } else if (ch < 256 && SIMPLE_ESCAPE_SEQUENCES.has(ch)) {
        state.result += SIMPLE_ESCAPE_SEQUENCES.get(ch);
        state.position++;
      } else if ((tmp = ESCAPED_HEX_LENGTHS.get(ch) ?? 0) > 0) {
        let hexLength = tmp;
        let hexResult = 0;

        for (; hexLength > 0; hexLength--) {
          ch = state.next();

          if ((tmp = hexCharCodeToNumber(ch)) >= 0) {
            hexResult = (hexResult << 4) + tmp;
          } else {
            return state.throwError("expected hexadecimal character");
          }
        }

        state.result += codepointToChar(hexResult);

        state.position++;
      } else {
        return state.throwError("unknown escape sequence");
      }

      captureStart = captureEnd = state.position;
    } else if (isEOL(ch)) {
      state.captureSegment(captureStart, captureEnd, true);
      state.writeFoldedLines(state.skipSeparationSpace(false, nodeIndent));
      captureStart = captureEnd = state.position;
    } else if (
      state.position === state.lineStart &&
      state.testDocumentSeparator()
    ) {
      return state.throwError(
        "unexpected end of the document within a double quoted scalar",
      );
    } else {
      state.position++;
      captureEnd = state.position;
    }
  }

  return state.throwError(
    "unexpected end of the stream within a double quoted scalar",
  );
}

function readFlowCollection(state: LoaderState, nodeIndent: number): boolean {
  let ch = state.peek();
  let terminator: number;
  let isMapping = true;
  let result = {};
  if (ch === LEFT_SQUARE_BRACKET) {
    terminator = RIGHT_SQUARE_BRACKET;
    isMapping = false;
    result = [];
  } else if (ch === LEFT_CURLY_BRACKET) {
    terminator = RIGHT_CURLY_BRACKET;
  } else {
    return false;
  }

  if (state.anchor !== null && typeof state.anchor !== "undefined") {
    state.anchorMap.set(state.anchor, result);
  }

  ch = state.next();

  const tag = state.tag;
  const anchor = state.anchor;
  let readNext = true;
  let valueNode = null;
  let keyNode = null;
  let keyTag: string | null = null;
  let isExplicitPair = false;
  let isPair = false;
  let following = 0;
  let line = 0;
  const overridableKeys = new Set<string>();
  while (ch !== 0) {
    state.skipSeparationSpace(true, nodeIndent);

    ch = state.peek();

    if (ch === terminator) {
      state.position++;
      state.tag = tag;
      state.anchor = anchor;
      state.kind = isMapping ? "mapping" : "sequence";
      state.result = result;
      return true;
    }
    if (!readNext) {
      return state.throwError("missed comma between flow collection entries");
    }

    keyTag = keyNode = valueNode = null;
    isPair = isExplicitPair = false;

    if (ch === QUESTION) {
      following = state.peek(1);

      if (isWhiteSpaceOrEOL(following)) {
        isPair = isExplicitPair = true;
        state.position++;
        state.skipSeparationSpace(true, nodeIndent);
      }
    }

    line = state.line;
    composeNode(state, nodeIndent, CONTEXT_FLOW_IN, false, true);
    keyTag = state.tag || null;
    keyNode = state.result;
    state.skipSeparationSpace(true, nodeIndent);

    ch = state.peek();

    if ((isExplicitPair || state.line === line) && ch === COLON) {
      isPair = true;
      ch = state.next();
      state.skipSeparationSpace(true, nodeIndent);
      composeNode(state, nodeIndent, CONTEXT_FLOW_IN, false, true);
      valueNode = state.result;
    }

    if (isMapping) {
      state.storeMappingPair(
        result as Record<string, unknown>,
        overridableKeys,
        keyTag,
        keyNode,
        valueNode,
      );
    } else if (isPair) {
      (result as Record<string, unknown>[]).push(
        state.storeMappingPair(
          {},
          overridableKeys,
          keyTag,
          keyNode,
          valueNode,
        ),
      );
    } else {
      (result as unknown[]).push(keyNode);
    }

    state.skipSeparationSpace(true, nodeIndent);

    ch = state.peek();

    if (ch === COMMA) {
      readNext = true;
      ch = state.next();
    } else {
      readNext = false;
    }
  }

  return state.throwError(
    "unexpected end of the stream within a flow collection",
  );
}

// Handles block scaler styles: e.g. '|', '>', '|-' and '>-'.
// https://yaml.org/spec/1.2.2/#81-block-scalar-styles
function readBlockScalar(state: LoaderState, nodeIndent: number): boolean {
  let chomping = CHOMPING_CLIP;
  let didReadContent = false;
  let detectedIndent = false;
  let textIndent = nodeIndent;
  let emptyLines = 0;
  let atMoreIndented = false;

  let ch = state.peek();

  let folding = false;
  if (ch === VERTICAL_LINE) {
    folding = false;
  } else if (ch === GREATER_THAN) {
    folding = true;
  } else {
    return false;
  }

  state.kind = "scalar";
  state.result = "";

  let tmp = 0;
  while (ch !== 0) {
    ch = state.next();

    if (ch === PLUS || ch === MINUS) {
      if (CHOMPING_CLIP === chomping) {
        chomping = ch === PLUS ? CHOMPING_KEEP : CHOMPING_STRIP;
      } else {
        return state.throwError("repeat of a chomping mode identifier");
      }
    } else if ((tmp = decimalCharCodeToNumber(ch)) >= 0) {
      if (tmp === 0) {
        return state.throwError(
          "bad explicit indentation width of a block scalar; it cannot be less than one",
        );
      } else if (!detectedIndent) {
        textIndent = nodeIndent + tmp - 1;
        detectedIndent = true;
      } else {
        return state.throwError("repeat of an indentation width identifier");
      }
    } else {
      break;
    }
  }

  if (isWhiteSpace(ch)) {
    do {
      ch = state.next();
    } while (isWhiteSpace(ch));

    if (ch === SHARP) {
      do {
        ch = state.next();
      } while (!isEOL(ch) && ch !== 0);
    }
  }

  while (ch !== 0) {
    state.readLineBreak();
    state.lineIndent = 0;

    ch = state.peek();

    while (
      (!detectedIndent || state.lineIndent < textIndent) &&
      ch === SPACE
    ) {
      state.lineIndent++;
      ch = state.next();
    }

    if (!detectedIndent && state.lineIndent > textIndent) {
      textIndent = state.lineIndent;
    }

    if (isEOL(ch)) {
      emptyLines++;
      continue;
    }

    // End of the scalar.
    if (state.lineIndent < textIndent) {
      // Perform the chomping.
      if (chomping === CHOMPING_KEEP) {
        state.result += "\n".repeat(
          didReadContent ? 1 + emptyLines : emptyLines,
        );
      } else if (chomping === CHOMPING_CLIP) {
        if (didReadContent) {
          // i.e. only if the scalar is not empty.
          state.result += "\n";
        }
      }

      // Break this `while` cycle and go to the function's epilogue.
      break;
    }

    // Folded style: use fancy rules to handle line breaks.
    if (folding) {
      // Lines starting with white space characters (more-indented lines) are not folded.
      if (isWhiteSpace(ch)) {
        atMoreIndented = true;
        // except for the first content line (cf. Example 8.1)
        state.result += "\n".repeat(
          didReadContent ? 1 + emptyLines : emptyLines,
        );

        // End of more-indented block.
      } else if (atMoreIndented) {
        atMoreIndented = false;
        state.result += "\n".repeat(emptyLines + 1);

        // Just one line break - perceive as the same line.
      } else if (emptyLines === 0) {
        if (didReadContent) {
          // i.e. only if we have already read some scalar content.
          state.result += " ";
        }

        // Several line breaks - perceive as different lines.
      } else {
        state.result += "\n".repeat(emptyLines);
      }

      // Literal style: just add exact number of line breaks between content lines.
    } else {
      // Keep all line breaks except the header line break.
      state.result += "\n".repeat(didReadContent ? 1 + emptyLines : emptyLines);
    }

    didReadContent = true;
    detectedIndent = true;
    emptyLines = 0;
    const captureStart = state.position;

    while (!isEOL(ch) && ch !== 0) {
      ch = state.next();
    }

    state.captureSegment(captureStart, state.position, false);
  }

  return true;
}

function readBlockMapping(
  state: LoaderState,
  nodeIndent: number,
  flowIndent: number,
): boolean {
  const tag = state.tag;
  const anchor = state.anchor;
  const result = {};
  const overridableKeys = new Set<string>();
  let following: number;
  let allowCompact = false;
  let line: number;
  let pos: number;
  let keyTag = null;
  let keyNode = null;
  let valueNode = null;
  let atExplicitKey = false;
  let detected = false;
  let ch: number;

  if (state.anchor !== null && typeof state.anchor !== "undefined") {
    state.anchorMap.set(state.anchor, result);
  }

  ch = state.peek();

  while (ch !== 0) {
    following = state.peek(1);
    line = state.line; // Save the current line.
    pos = state.position;

    //
    // Explicit notation case. There are two separate blocks:
    // first for the key (denoted by "?") and second for the value (denoted by ":")
    //
    if ((ch === QUESTION || ch === COLON) && isWhiteSpaceOrEOL(following)) {
      if (ch === QUESTION) {
        if (atExplicitKey) {
          state.storeMappingPair(
            result,
            overridableKeys,
            keyTag as string,
            keyNode,
            null,
          );
          keyTag = keyNode = valueNode = null;
        }

        detected = true;
        atExplicitKey = true;
        allowCompact = true;
      } else if (atExplicitKey) {
        // i.e. 0x3A/* : */ === character after the explicit key.
        atExplicitKey = false;
        allowCompact = true;
      } else {
        return state.throwError(
          "incomplete explicit mapping pair; a key node is missed; or followed by a non-tabulated empty line",
        );
      }

      state.position += 1;
      ch = following;

      //
      // Implicit notation case. Flow-style node as the key first, then ":", and the value.
      //
    } else if (composeNode(state, flowIndent, CONTEXT_FLOW_OUT, false, true)) {
      if (state.line === line) {
        ch = state.peek();

        while (isWhiteSpace(ch)) {
          ch = state.next();
        }

        if (ch === COLON) {
          ch = state.next();

          if (!isWhiteSpaceOrEOL(ch)) {
            return state.throwError(
              "a whitespace character is expected after the key-value separator within a block mapping",
            );
          }

          if (atExplicitKey) {
            state.storeMappingPair(
              result,
              overridableKeys,
              keyTag as string,
              keyNode,
              null,
            );
            keyTag = keyNode = valueNode = null;
          }

          detected = true;
          atExplicitKey = false;
          allowCompact = false;
          keyTag = state.tag;
          keyNode = state.result;
        } else if (detected) {
          return state.throwError(
            "can not read an implicit mapping pair; a colon is missed",
          );
        } else {
          state.tag = tag;
          state.anchor = anchor;
          return true; // Keep the result of `composeNode`.
        }
      } else if (detected) {
        return state.throwError(
          "can not read a block mapping entry; a multiline key may not be an implicit key",
        );
      } else {
        state.tag = tag;
        state.anchor = anchor;
        return true; // Keep the result of `composeNode`.
      }
    } else {
      break; // Reading is done. Go to the epilogue.
    }

    //
    // Common reading code for both explicit and implicit notations.
    //
    if (state.line === line || state.lineIndent > nodeIndent) {
      if (
        composeNode(state, nodeIndent, CONTEXT_BLOCK_OUT, true, allowCompact)
      ) {
        if (atExplicitKey) {
          keyNode = state.result;
        } else {
          valueNode = state.result;
        }
      }

      if (!atExplicitKey) {
        state.storeMappingPair(
          result,
          overridableKeys,
          keyTag as string,
          keyNode,
          valueNode,
          line,
          pos,
        );
        keyTag = keyNode = valueNode = null;
      }

      state.skipSeparationSpace(true, -1);
      ch = state.peek();
    }

    if (state.lineIndent > nodeIndent && ch !== 0) {
      return state.throwError("bad indentation of a mapping entry");
    } else if (state.lineIndent < nodeIndent) {
      break;
    }
  }

  //
  // Epilogue.
  //

  // Special case: last mapping's node contains only the key in explicit notation.
  if (atExplicitKey) {
    state.storeMappingPair(
      result,
      overridableKeys,
      keyTag as string,
      keyNode,
      null,
    );
  }

  // Expose the resulting mapping.
  if (detected) {
    state.tag = tag;
    state.anchor = anchor;
    state.kind = "mapping";
    state.result = result;
  }

  return detected;
}

function readTagProperty(state: LoaderState): boolean {
  let position: number;
  let isVerbatim = false;
  let isNamed = false;
  let tagHandle = "";
  let tagName: string;
  let ch: number;

  ch = state.peek();

  if (ch !== EXCLAMATION) return false;

  if (state.tag !== null) {
    return state.throwError("duplication of a tag property");
  }

  ch = state.next();

  if (ch === SMALLER_THAN) {
    isVerbatim = true;
    ch = state.next();
  } else if (ch === EXCLAMATION) {
    isNamed = true;
    tagHandle = "!!";
    ch = state.next();
  } else {
    tagHandle = "!";
  }

  position = state.position;

  if (isVerbatim) {
    do {
      ch = state.next();
    } while (ch !== 0 && ch !== GREATER_THAN);

    if (state.position < state.length) {
      tagName = state.input.slice(position, state.position);
      ch = state.next();
    } else {
      return state.throwError(
        "unexpected end of the stream within a verbatim tag",
      );
    }
  } else {
    while (ch !== 0 && !isWhiteSpaceOrEOL(ch)) {
      if (ch === EXCLAMATION) {
        if (!isNamed) {
          tagHandle = state.input.slice(position - 1, state.position + 1);

          if (!PATTERN_TAG_HANDLE.test(tagHandle)) {
            return state.throwError(
              "named tag handle cannot contain such characters",
            );
          }

          isNamed = true;
          position = state.position + 1;
        } else {
          return state.throwError(
            "tag suffix cannot contain exclamation marks",
          );
        }
      }

      ch = state.next();
    }

    tagName = state.input.slice(position, state.position);

    if (PATTERN_FLOW_INDICATORS.test(tagName)) {
      return state.throwError(
        "tag suffix cannot contain flow indicator characters",
      );
    }
  }

  if (tagName && !PATTERN_TAG_URI.test(tagName)) {
    return state.throwError(
      `tag name cannot contain such characters: ${tagName}`,
    );
  }

  if (isVerbatim) {
    state.tag = tagName;
  } else if (state.tagMap.has(tagHandle)) {
    state.tag = state.tagMap.get(tagHandle) + tagName;
  } else if (tagHandle === "!") {
    state.tag = `!${tagName}`;
  } else if (tagHandle === "!!") {
    state.tag = `tag:yaml.org,2002:${tagName}`;
  } else {
    return state.throwError(`undeclared tag handle "${tagHandle}"`);
  }

  return true;
}

function readAnchorProperty(state: LoaderState): boolean {
  let ch = state.peek();
  if (ch !== AMPERSAND) return false;

  if (state.anchor !== null) {
    return state.throwError("duplication of an anchor property");
  }
  ch = state.next();

  const position = state.position;
  while (ch !== 0 && !isWhiteSpaceOrEOL(ch) && !isFlowIndicator(ch)) {
    ch = state.next();
  }

  if (state.position === position) {
    return state.throwError(
      "name of an anchor node must contain at least one character",
    );
  }

  state.anchor = state.input.slice(position, state.position);
  return true;
}

function readAlias(state: LoaderState): boolean {
  if (state.peek() !== ASTERISK) return false;

  let ch = state.next();

  const position = state.position;

  while (ch !== 0 && !isWhiteSpaceOrEOL(ch) && !isFlowIndicator(ch)) {
    ch = state.next();
  }

  if (state.position === position) {
    return state.throwError(
      "name of an alias node must contain at least one character",
    );
  }

  const alias = state.input.slice(position, state.position);
  if (!state.anchorMap.has(alias)) {
    return state.throwError(`unidentified alias "${alias}"`);
  }

  state.result = state.anchorMap.get(alias);
  state.skipSeparationSpace(true, -1);
  return true;
}

function composeNode(
  state: LoaderState,
  parentIndent: number,
  nodeContext: number,
  allowToSeek: boolean,
  allowCompact: boolean,
): boolean {
  let allowBlockScalars: boolean;
  let allowBlockCollections: boolean;
  let indentStatus = 1; // 1: this>parent, 0: this=parent, -1: this<parent
  let atNewLine = false;
  let hasContent = false;
  let type: Type<KindType>;
  let flowIndent: number;
  let blockIndent: number;

  state.tag = null;
  state.anchor = null;
  state.kind = null;
  state.result = null;

  const allowBlockStyles = (allowBlockScalars =
    allowBlockCollections =
      CONTEXT_BLOCK_OUT === nodeContext || CONTEXT_BLOCK_IN === nodeContext);

  if (allowToSeek) {
    if (state.skipSeparationSpace(true, -1)) {
      atNewLine = true;

      if (state.lineIndent > parentIndent) {
        indentStatus = 1;
      } else if (state.lineIndent === parentIndent) {
        indentStatus = 0;
      } else if (state.lineIndent < parentIndent) {
        indentStatus = -1;
      }
    }
  }

  if (indentStatus === 1) {
    while (readTagProperty(state) || readAnchorProperty(state)) {
      if (state.skipSeparationSpace(true, -1)) {
        atNewLine = true;
        allowBlockCollections = allowBlockStyles;

        if (state.lineIndent > parentIndent) {
          indentStatus = 1;
        } else if (state.lineIndent === parentIndent) {
          indentStatus = 0;
        } else if (state.lineIndent < parentIndent) {
          indentStatus = -1;
        }
      } else {
        allowBlockCollections = false;
      }
    }
  }

  if (allowBlockCollections) {
    allowBlockCollections = atNewLine || allowCompact;
  }

  if (indentStatus === 1 || CONTEXT_BLOCK_OUT === nodeContext) {
    const cond = CONTEXT_FLOW_IN === nodeContext ||
      CONTEXT_FLOW_OUT === nodeContext;
    flowIndent = cond ? parentIndent : parentIndent + 1;

    blockIndent = state.position - state.lineStart;

    if (indentStatus === 1) {
      if (
        (allowBlockCollections &&
          (state.readBlockSequence(blockIndent) ||
            readBlockMapping(state, blockIndent, flowIndent))) ||
        readFlowCollection(state, flowIndent)
      ) {
        hasContent = true;
      } else {
        if (
          (allowBlockScalars && readBlockScalar(state, flowIndent)) ||
          readSingleQuotedScalar(state, flowIndent) ||
          readDoubleQuotedScalar(state, flowIndent)
        ) {
          hasContent = true;
        } else if (readAlias(state)) {
          hasContent = true;

          if (state.tag !== null || state.anchor !== null) {
            return state.throwError(
              "alias node should not have Any properties",
            );
          }
        } else if (
          readPlainScalar(state, flowIndent, CONTEXT_FLOW_IN === nodeContext)
        ) {
          hasContent = true;

          if (state.tag === null) {
            state.tag = "?";
          }
        }

        if (state.anchor !== null) {
          state.anchorMap.set(state.anchor, state.result);
        }
      }
    } else if (indentStatus === 0) {
      // Special case: block sequences are allowed to have same indentation level as the parent.
      // http://www.yaml.org/spec/1.2/spec.html#id2799784
      hasContent = allowBlockCollections &&
        state.readBlockSequence(blockIndent);
    }
  }

  if (state.tag !== null && state.tag !== "!") {
    if (state.tag === "?") {
      for (
        let typeIndex = 0;
        typeIndex < state.implicitTypes.length;
        typeIndex++
      ) {
        type = state.implicitTypes[typeIndex]!;

        // Implicit resolving is not allowed for non-scalar types, and '?'
        // non-specific tag is only assigned to plain scalars. So, it isn't
        // needed to check for 'kind' conformity.

        if (type.resolve(state.result)) {
          // `state.result` updated in resolver if matched
          state.result = type.construct(state.result);
          state.tag = type.tag;
          if (state.anchor !== null) {
            state.anchorMap.set(state.anchor, state.result);
          }
          break;
        }
      }
    } else if (state.typeMap[state.kind ?? "fallback"].has(state.tag)) {
      const map = state.typeMap[state.kind ?? "fallback"];
      type = map.get(state.tag)!;

      if (state.result !== null && type.kind !== state.kind) {
        return state.throwError(
          `unacceptable node kind for !<${state.tag}> tag; it should be "${type.kind}", not "${state.kind}"`,
        );
      }

      if (!type.resolve(state.result)) {
        // `state.result` updated in resolver if matched
        return state.throwError(
          `cannot resolve a node with !<${state.tag}> explicit tag`,
        );
      } else {
        state.result = type.construct(state.result);
        if (state.anchor !== null) {
          state.anchorMap.set(state.anchor, state.result);
        }
      }
    } else {
      return state.throwError(`unknown tag !<${state.tag}>`);
    }
  }

  return state.tag !== null || state.anchor !== null || hasContent;
}<|MERGE_RESOLUTION|>--- conflicted
+++ resolved
@@ -134,9 +134,7 @@
   );
 }
 
-<<<<<<< HEAD
 type Result = unknown[] | Record<string, unknown> | string | null;
-=======
 const INDENT = 4;
 const MAX_LENGTH = 75;
 const DELIMITERS = "\x00\r\n\x85\u2028\u2029";
@@ -183,7 +181,6 @@
   if (snippet) where += `:\n${snippet}`;
   return where;
 }
->>>>>>> b91817f2
 
 export class LoaderState {
   input: string;
