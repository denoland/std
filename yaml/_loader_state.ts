// Ported from js-yaml v3.13.1:
// https://github.com/nodeca/js-yaml/commit/665aadda42349dcae869f12040d9b10ef18d12da
// Copyright 2011-2015 by Vitaly Puzrin. All rights reserved. MIT license.
// Copyright 2018-2025 the Deno authors. MIT license.

import {
  AMPERSAND,
  ASTERISK,
  BACKSLASH,
  CARRIAGE_RETURN,
  COLON,
  COMMA,
  COMMERCIAL_AT,
  DOT,
  DOUBLE_QUOTE,
  EXCLAMATION,
  GRAVE_ACCENT,
  GREATER_THAN,
  isEOL,
  isFlowIndicator,
  isWhiteSpace,
  isWhiteSpaceOrEOL,
  LEFT_CURLY_BRACKET,
  LEFT_SQUARE_BRACKET,
  LINE_FEED,
  MINUS,
  PERCENT,
  PLUS,
  QUESTION,
  RIGHT_CURLY_BRACKET,
  RIGHT_SQUARE_BRACKET,
  SHARP,
  SINGLE_QUOTE,
  SMALLER_THAN,
  SPACE,
  VERTICAL_LINE,
} from "./_chars.ts";

import { DEFAULT_SCHEMA, type Schema, type TypeMap } from "./_schema.ts";
import type { KindType, Type } from "./_type.ts";
import { isObject, isPlainObject } from "./_utils.ts";

const CONTEXT_FLOW_IN = 1;
const CONTEXT_FLOW_OUT = 2;
const CONTEXT_BLOCK_IN = 3;
const CONTEXT_BLOCK_OUT = 4;

const CHOMPING_CLIP = 1;
const CHOMPING_STRIP = 2;
const CHOMPING_KEEP = 3;

const PATTERN_NON_PRINTABLE =
  // deno-lint-ignore no-control-regex
  /[\x00-\x08\x0B\x0C\x0E-\x1F\x7F-\x84\x86-\x9F\uFFFE\uFFFF]|[\uD800-\uDBFF](?![\uDC00-\uDFFF])|(?:[^\uD800-\uDBFF]|^)[\uDC00-\uDFFF]/;
const PATTERN_NON_ASCII_LINE_BREAKS = /[\x85\u2028\u2029]/;
const PATTERN_FLOW_INDICATORS = /[,\[\]\{\}]/;
const PATTERN_TAG_HANDLE = /^(?:!|!!|![a-z\-]+!)$/i;
const PATTERN_TAG_URI =
  /^(?:!|[^,\[\]\{\}])(?:%[0-9a-f]{2}|[0-9a-z\-#;\/\?:@&=\+\$,_\.!~\*'\(\)\[\]])*$/i;

export interface LoaderStateOptions {
  /** specifies a schema to use. */
  schema?: Schema;
  /** compatibility with JSON.parse behaviour. */
  allowDuplicateKeys?: boolean;
  /** function to call on warning messages. */
  onWarning?(error: Error): void;
}

const ESCAPED_HEX_LENGTHS = new Map<number, number>([
  [0x78, 2], // x
  [0x75, 4], // u
  [0x55, 8], // U
]);

const SIMPLE_ESCAPE_SEQUENCES = new Map<number, string>([
  [0x30, "\x00"], // 0
  [0x61, "\x07"], // a
  [0x62, "\x08"], // b
  [0x74, "\x09"], // t
  [0x09, "\x09"], // Tab
  [0x6e, "\x0A"], // n
  [0x76, "\x0B"], // v
  [0x66, "\x0C"], // f
  [0x72, "\x0D"], // r
  [0x65, "\x1B"], // e
  [0x20, " "], // Space
  [0x22, '"'], // "
  [0x2f, "/"], // /
  [0x5c, "\\"], // \
  [0x4e, "\x85"], // N
  [0x5f, "\xA0"], // _
  [0x4c, "\u2028"], // L
  [0x50, "\u2029"], // P
]);

/**
 * Converts a hexadecimal character code to its decimal value.
 */
function hexCharCodeToNumber(charCode: number) {
  // Check if the character code is in the range for '0' to '9'
  if (0x30 <= charCode && charCode <= 0x39) return charCode - 0x30; // Convert '0'-'9' to 0-9

  // Normalize the character code to lowercase if it's a letter
  const lc = charCode | 0x20;

  // Check if the character code is in the range for 'a' to 'f'
  if (0x61 <= lc && lc <= 0x66) return lc - 0x61 + 10; // Convert 'a'-'f' to 10-15

  return -1;
}

/**
 * Converts a decimal character code to its decimal value.
 */
function decimalCharCodeToNumber(charCode: number): number {
  // Check if the character code is in the range for '0' to '9'
  if (0x30 <= charCode && charCode <= 0x39) return charCode - 0x30; // Convert '0'-'9' to 0-9
  return -1;
}

/**
 * Converts a Unicode code point to a string.
 */
function codepointToChar(codepoint: number): string {
  // Check if the code point is within the Basic Multilingual Plane (BMP)
  if (codepoint <= 0xffff) return String.fromCharCode(codepoint); // Convert BMP code point to character

  // Encode UTF-16 surrogate pair for code points beyond BMP
  // Reference: https://en.wikipedia.org/wiki/UTF-16#Code_points_U.2B010000_to_U.2B10FFFF
  return String.fromCharCode(
    ((codepoint - 0x010000) >> 10) + 0xd800, // High surrogate
    ((codepoint - 0x010000) & 0x03ff) + 0xdc00, // Low surrogate
  );
}

const INDENT = 4;
const MAX_LENGTH = 75;
const DELIMITERS = "\x00\r\n\x85\u2028\u2029";

function getSnippet(buffer: string, position: number): string | null {
  if (!buffer) return null;
  let start = position;
  let end = position;
  let head = "";
  let tail = "";

  while (start > 0 && !DELIMITERS.includes(buffer.charAt(start - 1))) {
    start--;
    if (position - start > MAX_LENGTH / 2 - 1) {
      head = " ... ";
      start += 5;
      break;
    }
  }

  while (end < buffer.length && !DELIMITERS.includes(buffer.charAt(end))) {
    end++;
    if (end - position > MAX_LENGTH / 2 - 1) {
      tail = " ... ";
      end -= 5;
      break;
    }
  }

  const snippet = buffer.slice(start, end);
  const indent = " ".repeat(INDENT);
  const caretIndent = " ".repeat(INDENT + position - start + head.length);
  return `${indent + head + snippet + tail}\n${caretIndent}^`;
}

function markToString(
  buffer: string,
  position: number,
  line: number,
  column: number,
): string {
  let where = `at line ${line + 1}, column ${column + 1}`;
  const snippet = getSnippet(buffer, position);
  if (snippet) where += `:\n${snippet}`;
  return where;
}

function getIndentStatus(lineIndent: number, parentIndent: number) {
  if (lineIndent > parentIndent) return 1;
  if (lineIndent < parentIndent) return -1;
  return 0;
}

export class LoaderState {
  input: string;
  length: number;
  lineIndent = 0;
  lineStart = 0;
  position = 0;
  line = 0;
  onWarning: ((error: Error) => void) | undefined;
  allowDuplicateKeys: boolean;
  implicitTypes: Type<"scalar">[];
  typeMap: TypeMap;

  checkLineBreaks = false;
  tagMap = new Map();
  anchorMap = new Map();
  tag: string | null = null;
<<<<<<< HEAD
  anchor: string | null = null;
  kind: string | null = null;
=======
  anchor: string | null | undefined;
  kind: string | null | undefined;
>>>>>>> 6f53e943
  result: unknown[] | Record<string, unknown> | string | null = "";

  constructor(
    input: string,
    {
      schema = DEFAULT_SCHEMA,
      onWarning,
      allowDuplicateKeys = false,
    }: LoaderStateOptions,
  ) {
    this.input = input;
    this.onWarning = onWarning;
    this.allowDuplicateKeys = allowDuplicateKeys;
    this.implicitTypes = schema.implicitTypes;
    this.typeMap = schema.typeMap;
    this.length = input.length;

    this.readIndent();
  }

  skipWhitespaces() {
    let ch = this.peek();
    while (isWhiteSpace(ch)) {
      ch = this.next();
    }
  }

  skipComment() {
    let ch = this.peek();
    if (ch !== SHARP) return;
    ch = this.next();
    while (ch !== 0 && !isEOL(ch)) {
      ch = this.next();
    }
  }

  readIndent() {
    let char = this.peek();
    while (char === SPACE) {
      this.lineIndent += 1;
      char = this.next();
    }
  }

  peek(offset = 0) {
    return this.input.charCodeAt(this.position + offset);
  }
  next() {
    this.position += 1;
    return this.peek();
  }

  #createError(message: string): SyntaxError {
    const mark = markToString(
      this.input,
      this.position,
      this.line,
      this.position - this.lineStart,
    );
    return new SyntaxError(`${message} ${mark}`);
  }

  dispatchWarning(message: string) {
    const error = this.#createError(message);
    this.onWarning?.(error);
  }

  yamlDirectiveHandler(args: string[]): string | null {
    if (args.length !== 1) {
      throw this.#createError(
        "Cannot handle YAML directive: YAML directive accepts exactly one argument",
      );
    }

    const match = /^([0-9]+)\.([0-9]+)$/.exec(args[0]!);
    if (match === null) {
      throw this.#createError(
        "Cannot handle YAML directive: ill-formed argument",
      );
    }

    const major = parseInt(match[1]!, 10);
    const minor = parseInt(match[2]!, 10);
    if (major !== 1) {
      throw this.#createError(
        "Cannot handle YAML directive: unacceptable YAML version",
      );
    }
    this.checkLineBreaks = minor < 2;
    if (minor !== 1 && minor !== 2) {
      this.dispatchWarning(
        "Cannot handle YAML directive: unsupported YAML version",
      );
    }
    return args[0] ?? null;
  }
  tagDirectiveHandler(args: string[]) {
    if (args.length !== 2) {
      throw this.#createError(
        `Cannot handle tag directive: directive accepts exactly two arguments, received ${args.length}`,
      );
    }

    const handle = args[0]!;
    const prefix = args[1]!;

    if (!PATTERN_TAG_HANDLE.test(handle)) {
      throw this.#createError(
        `Cannot handle tag directive: ill-formed handle (first argument) in "${handle}"`,
      );
    }

    if (this.tagMap.has(handle)) {
      throw this.#createError(
        `Cannot handle tag directive: previously declared suffix for "${handle}" tag handle`,
      );
    }

    if (!PATTERN_TAG_URI.test(prefix)) {
      throw this.#createError(
        "Cannot handle tag directive: ill-formed tag prefix (second argument) of the TAG directive",
      );
    }

    this.tagMap.set(handle, prefix);
  }
  captureSegment(start: number, end: number, checkJson: boolean) {
    if (start < end) {
      const result = this.input.slice(start, end);

      if (checkJson) {
        for (
          let position = 0;
          position < result.length;
          position++
        ) {
          const character = result.charCodeAt(position);
          if (
            !(character === 0x09 ||
              (0x20 <= character && character <= 0x10ffff))
          ) {
            throw this.#createError(
              `Expected valid JSON character: received "${character}"`,
            );
          }
        }
      } else if (PATTERN_NON_PRINTABLE.test(result)) {
        throw this.#createError("Stream contains non-printable characters");
      }

      this.result += result;
    }
  }
  readBlockSequence(nodeIndent: number): boolean {
    let detected = false;

    const tag = this.tag;
    const anchor = this.anchor;
    const result: unknown[] = [];

    if (this.anchor !== null && typeof this.anchor !== "undefined") {
      this.anchorMap.set(this.anchor, result);
    }

    let ch = this.peek();

    while (ch !== 0) {
      if (ch !== MINUS) {
        break;
      }

      const following = this.peek(1);

      if (!isWhiteSpaceOrEOL(following)) {
        break;
      }

      detected = true;
      this.position++;

      if (this.skipSeparationSpace(true, -1)) {
        if (this.lineIndent <= nodeIndent) {
          result.push(null);
          ch = this.peek();
          continue;
        }
      }

      const line = this.line;
      this.composeNode({
        parentIndent: nodeIndent,
        nodeContext: CONTEXT_BLOCK_IN,
        allowToSeek: false,
        allowCompact: true,
      });
      result.push(this.result);
      this.skipSeparationSpace(true, -1);

      ch = this.peek();

      if ((this.line === line || this.lineIndent > nodeIndent) && ch !== 0) {
        throw this.#createError(
          "Cannot read block sequence: bad indentation of a sequence entry",
        );
      } else if (this.lineIndent < nodeIndent) {
        break;
      }
    }

    if (detected) {
      this.tag = tag;
      this.anchor = anchor;
      this.kind = "sequence";
      this.result = result;
      return true;
    }
    return false;
  }
  mergeMappings(
    destination: Record<string, unknown>,
    source: Record<string, unknown>,
    overridableKeys: Set<string>,
  ) {
    if (!isObject(source)) {
      throw this.#createError(
        "Cannot merge mappings: the provided source object is unacceptable",
      );
    }

    for (const [key, value] of Object.entries(source)) {
      if (Object.hasOwn(destination, key)) continue;
      Object.defineProperty(destination, key, {
        value,
        writable: true,
        enumerable: true,
        configurable: true,
      });
      overridableKeys.add(key);
    }
  }
  storeMappingPair(
    result: Record<string, unknown>,
    overridableKeys: Set<string>,
    keyTag: string | null,
    keyNode: Record<PropertyKey, unknown> | unknown[] | string | null,
    valueNode: unknown,
    startLine?: number,
    startPos?: number,
  ): Record<string, unknown> {
    // The output is a plain object here, so keys can only be strings.
    // We need to convert keyNode to a string, but doing so can hang the process
    // (deeply nested arrays that explode exponentially using aliases).
    if (Array.isArray(keyNode)) {
      keyNode = Array.prototype.slice.call(keyNode);

      for (let index = 0; index < keyNode.length; index++) {
        if (Array.isArray(keyNode[index])) {
          throw this.#createError(
            "Cannot store mapping pair: nested arrays are not supported inside keys",
          );
        }

        if (typeof keyNode === "object" && isPlainObject(keyNode[index])) {
          keyNode[index] = "[object Object]";
        }
      }
    }

    // Avoid code execution in load() via toString property
    // (still use its own toString for arrays, timestamps,
    // and whatever user schema extensions happen to have @@toStringTag)
    if (typeof keyNode === "object" && isPlainObject(keyNode)) {
      keyNode = "[object Object]";
    }

    keyNode = String(keyNode);

    if (keyTag === "tag:yaml.org,2002:merge") {
      if (Array.isArray(valueNode)) {
        for (
          let index = 0;
          index < valueNode.length;
          index++
        ) {
          this.mergeMappings(result, valueNode[index], overridableKeys);
        }
      } else {
        this.mergeMappings(
          result,
          valueNode as Record<string, unknown>,
          overridableKeys,
        );
      }
    } else {
      if (
        !this.allowDuplicateKeys &&
        !overridableKeys.has(keyNode) &&
        Object.hasOwn(result, keyNode)
      ) {
        this.line = startLine || this.line;
        this.position = startPos || this.position;
        throw this.#createError("Cannot store mapping pair: duplicated key");
      }
      Object.defineProperty(result, keyNode, {
        value: valueNode,
        writable: true,
        enumerable: true,
        configurable: true,
      });
      overridableKeys.delete(keyNode);
    }

    return result;
  }
  readLineBreak() {
    const ch = this.peek();

    if (ch === LINE_FEED) {
      this.position++;
    } else if (ch === CARRIAGE_RETURN) {
      this.position++;
      if (this.peek() === LINE_FEED) {
        this.position++;
      }
    } else {
      throw this.#createError("Cannot read line: line break not found");
    }

    this.line += 1;
    this.lineStart = this.position;
  }
  skipSeparationSpace(allowComments: boolean, checkIndent: number): number {
    let lineBreaks = 0;
    let ch = this.peek();

    while (ch !== 0) {
      this.skipWhitespaces();
      ch = this.peek();

      if (allowComments) {
        this.skipComment();
        ch = this.peek();
      }

      if (isEOL(ch)) {
        this.readLineBreak();

        ch = this.peek();
        lineBreaks++;
        this.lineIndent = 0;

        this.readIndent();
        ch = this.peek();
      } else {
        break;
      }
    }

    if (
      checkIndent !== -1 &&
      lineBreaks !== 0 &&
      this.lineIndent < checkIndent
    ) {
      this.dispatchWarning("deficient indentation");
    }

    return lineBreaks;
  }
  testDocumentSeparator(): boolean {
    let ch = this.peek();

    // Condition this.position === this.lineStart is tested
    // in parent on each call, for efficiency. No needs to test here again.
    if (
      (ch === MINUS || ch === DOT) &&
      ch === this.peek(1) &&
      ch === this.peek(2)
    ) {
      ch = this.peek(3);

      if (ch === 0 || isWhiteSpaceOrEOL(ch)) {
        return true;
      }
    }

    return false;
  }
  writeFoldedLines(count: number) {
    if (count === 1) {
      this.result += " ";
    } else if (count > 1) {
      this.result += "\n".repeat(count - 1);
    }
  }
  readPlainScalar(nodeIndent: number, withinFlowCollection: boolean): boolean {
    const kind = this.kind;
    const result = this.result;
    let ch = this.peek();

    if (
      isWhiteSpaceOrEOL(ch) ||
      isFlowIndicator(ch) ||
      ch === SHARP ||
      ch === AMPERSAND ||
      ch === ASTERISK ||
      ch === EXCLAMATION ||
      ch === VERTICAL_LINE ||
      ch === GREATER_THAN ||
      ch === SINGLE_QUOTE ||
      ch === DOUBLE_QUOTE ||
      ch === PERCENT ||
      ch === COMMERCIAL_AT ||
      ch === GRAVE_ACCENT
    ) {
      return false;
    }

    let following: number;
    if (ch === QUESTION || ch === MINUS) {
      following = this.peek(1);

      if (
        isWhiteSpaceOrEOL(following) ||
        (withinFlowCollection && isFlowIndicator(following))
      ) {
        return false;
      }
    }

    this.kind = "scalar";
    this.result = "";
    let captureEnd = this.position;
    let captureStart = this.position;
    let hasPendingContent = false;
    let line = 0;
    while (ch !== 0) {
      if (ch === COLON) {
        following = this.peek(1);

        if (
          isWhiteSpaceOrEOL(following) ||
          (withinFlowCollection && isFlowIndicator(following))
        ) {
          break;
        }
      } else if (ch === SHARP) {
        const preceding = this.peek(-1);

        if (isWhiteSpaceOrEOL(preceding)) {
          break;
        }
      } else if (
        (this.position === this.lineStart && this.testDocumentSeparator()) ||
        (withinFlowCollection && isFlowIndicator(ch))
      ) {
        break;
      } else if (isEOL(ch)) {
        line = this.line;
        const lineStart = this.lineStart;
        const lineIndent = this.lineIndent;
        this.skipSeparationSpace(false, -1);

        if (this.lineIndent >= nodeIndent) {
          hasPendingContent = true;
          ch = this.peek();
          continue;
        } else {
          this.position = captureEnd;
          this.line = line;
          this.lineStart = lineStart;
          this.lineIndent = lineIndent;
          break;
        }
      }

      if (hasPendingContent) {
        this.captureSegment(captureStart, captureEnd, false);
        this.writeFoldedLines(this.line - line);
        captureStart = captureEnd = this.position;
        hasPendingContent = false;
      }

      if (!isWhiteSpace(ch)) {
        captureEnd = this.position + 1;
      }

      ch = this.next();
    }

    this.captureSegment(captureStart, captureEnd, false);

    if (this.result) {
      return true;
    }

    this.kind = kind;
    this.result = result;
    return false;
  }
  readSingleQuotedScalar(nodeIndent: number): boolean {
    let ch = this.peek();

    if (ch !== SINGLE_QUOTE) {
      return false;
    }

    this.kind = "scalar";
    this.result = "";
    this.position++;
    let captureStart = this.position;
    let captureEnd = this.position;

    ch = this.peek();
    while (ch !== 0) {
      if (ch === SINGLE_QUOTE) {
        this.captureSegment(captureStart, this.position, true);
        ch = this.next();

        if (ch === SINGLE_QUOTE) {
          captureStart = this.position;
          this.position++;
          captureEnd = this.position;
        } else {
          return true;
        }
      } else if (isEOL(ch)) {
        this.captureSegment(captureStart, captureEnd, true);
        this.writeFoldedLines(this.skipSeparationSpace(false, nodeIndent));
        captureStart = captureEnd = this.position;
      } else if (
        this.position === this.lineStart &&
        this.testDocumentSeparator()
      ) {
        throw this.#createError(
          "Unexpected end of the document within a single quoted scalar",
        );
      } else {
        this.position++;
        captureEnd = this.position;
      }
      ch = this.peek();
    }

    throw this.#createError(
      "Unexpected end of the stream within a single quoted scalar",
    );
  }
  readDoubleQuotedScalar(nodeIndent: number): boolean {
    let ch = this.peek();

    if (ch !== DOUBLE_QUOTE) {
      return false;
    }

    this.kind = "scalar";
    this.result = "";
    this.position++;
    let captureEnd = this.position;
    let captureStart = this.position;
    let tmp: number;
    ch = this.peek();
    while (ch !== 0) {
      if (ch === DOUBLE_QUOTE) {
        this.captureSegment(captureStart, this.position, true);
        this.position++;
        return true;
      }
      if (ch === BACKSLASH) {
        this.captureSegment(captureStart, this.position, true);
        ch = this.next();

        if (isEOL(ch)) {
          this.skipSeparationSpace(false, nodeIndent);
        } else if (ch < 256 && SIMPLE_ESCAPE_SEQUENCES.has(ch)) {
          this.result += SIMPLE_ESCAPE_SEQUENCES.get(ch);
          this.position++;
        } else if ((tmp = ESCAPED_HEX_LENGTHS.get(ch) ?? 0) > 0) {
          let hexLength = tmp;
          let hexResult = 0;

          for (; hexLength > 0; hexLength--) {
            ch = this.next();

            if ((tmp = hexCharCodeToNumber(ch)) >= 0) {
              hexResult = (hexResult << 4) + tmp;
            } else {
              throw this.#createError(
                "Cannot read double quoted scalar: expected hexadecimal character",
              );
            }
          }

          this.result += codepointToChar(hexResult);

          this.position++;
        } else {
          throw this.#createError(
            "Cannot read double quoted scalar: unknown escape sequence",
          );
        }

        captureStart = captureEnd = this.position;
      } else if (isEOL(ch)) {
        this.captureSegment(captureStart, captureEnd, true);
        this.writeFoldedLines(this.skipSeparationSpace(false, nodeIndent));
        captureStart = captureEnd = this.position;
      } else if (
        this.position === this.lineStart &&
        this.testDocumentSeparator()
      ) {
        throw this.#createError(
          "Unexpected end of the document within a double quoted scalar",
        );
      } else {
        this.position++;
        captureEnd = this.position;
      }
      ch = this.peek();
    }

    throw this.#createError(
      "Unexpected end of the stream within a double quoted scalar",
    );
  }
  readFlowCollection(nodeIndent: number): boolean {
    let ch = this.peek();
    let terminator: number;
    let isMapping = true;
    let result = {};
    if (ch === LEFT_SQUARE_BRACKET) {
      terminator = RIGHT_SQUARE_BRACKET;
      isMapping = false;
      result = [];
    } else if (ch === LEFT_CURLY_BRACKET) {
      terminator = RIGHT_CURLY_BRACKET;
    } else {
      return false;
    }

    if (this.anchor !== null && typeof this.anchor !== "undefined") {
      this.anchorMap.set(this.anchor, result);
    }

    ch = this.next();

    const tag = this.tag;
    const anchor = this.anchor;
    let readNext = true;
    let valueNode = null;
    let keyNode = null;
    let keyTag: string | null = null;
    let isExplicitPair = false;
    let isPair = false;
    let following = 0;
    let line = 0;
    const overridableKeys = new Set<string>();
    while (ch !== 0) {
      this.skipSeparationSpace(true, nodeIndent);

      ch = this.peek();

      if (ch === terminator) {
        this.position++;
        this.tag = tag;
        this.anchor = anchor;
        this.kind = isMapping ? "mapping" : "sequence";
        this.result = result;
        return true;
      }
      if (!readNext) {
        throw this.#createError(
          "Cannot read flow collection: missing comma between flow collection entries",
        );
      }

      keyTag = keyNode = valueNode = null;
      isPair = isExplicitPair = false;

      if (ch === QUESTION) {
        following = this.peek(1);

        if (isWhiteSpaceOrEOL(following)) {
          isPair = isExplicitPair = true;
          this.position++;
          this.skipSeparationSpace(true, nodeIndent);
        }
      }

      line = this.line;
      this.composeNode({
        parentIndent: nodeIndent,
        nodeContext: CONTEXT_FLOW_IN,
        allowToSeek: false,
        allowCompact: true,
      });
      keyTag = this.tag || null;
      keyNode = this.result;
      this.skipSeparationSpace(true, nodeIndent);

      ch = this.peek();

      if ((isExplicitPair || this.line === line) && ch === COLON) {
        isPair = true;
        ch = this.next();
        this.skipSeparationSpace(true, nodeIndent);
        this.composeNode({
          parentIndent: nodeIndent,
          nodeContext: CONTEXT_FLOW_IN,
          allowToSeek: false,
          allowCompact: true,
        });
        valueNode = this.result;
      }

      if (isMapping) {
        this.storeMappingPair(
          result as Record<string, unknown>,
          overridableKeys,
          keyTag,
          keyNode,
          valueNode,
        );
      } else if (isPair) {
        (result as Record<string, unknown>[]).push(
          this.storeMappingPair(
            {},
            overridableKeys,
            keyTag,
            keyNode,
            valueNode,
          ),
        );
      } else {
        (result as unknown[]).push(keyNode);
      }

      this.skipSeparationSpace(true, nodeIndent);

      ch = this.peek();

      if (ch === COMMA) {
        readNext = true;
        ch = this.next();
      } else {
        readNext = false;
      }
    }

    throw this.#createError(
      "Cannot read flow collection: unexpected end of the stream within a flow collection",
    );
  }
  // Handles block scaler styles: e.g. '|', '>', '|-' and '>-'.
  // https://yaml.org/spec/1.2.2/#81-block-scalar-styles
  readBlockScalar(nodeIndent: number): boolean {
    let chomping = CHOMPING_CLIP;
    let didReadContent = false;
    let detectedIndent = false;
    let textIndent = nodeIndent;
    let emptyLines = 0;
    let atMoreIndented = false;

    let ch = this.peek();

    let folding = false;
    if (ch === VERTICAL_LINE) {
      folding = false;
    } else if (ch === GREATER_THAN) {
      folding = true;
    } else {
      return false;
    }

    this.kind = "scalar";
    this.result = "";

    let tmp = 0;
    while (ch !== 0) {
      ch = this.next();

      if (ch === PLUS || ch === MINUS) {
        if (CHOMPING_CLIP === chomping) {
          chomping = ch === PLUS ? CHOMPING_KEEP : CHOMPING_STRIP;
        } else {
          throw this.#createError(
            "Cannot read block: chomping mode identifier repeated",
          );
        }
      } else if ((tmp = decimalCharCodeToNumber(ch)) >= 0) {
        if (tmp === 0) {
          throw this.#createError(
            "Cannot read block: indentation width must be greater than 0",
          );
        } else if (!detectedIndent) {
          textIndent = nodeIndent + tmp - 1;
          detectedIndent = true;
        } else {
          throw this.#createError(
            "Cannot read block: indentation width identifier repeated",
          );
        }
      } else {
        break;
      }
    }

    if (isWhiteSpace(ch)) {
      this.skipWhitespaces();
      this.skipComment();
      ch = this.peek();
    }

    while (ch !== 0) {
      this.readLineBreak();
      this.lineIndent = 0;

      ch = this.peek();

      while (
        (!detectedIndent || this.lineIndent < textIndent) &&
        ch === SPACE
      ) {
        this.lineIndent++;
        ch = this.next();
      }

      if (!detectedIndent && this.lineIndent > textIndent) {
        textIndent = this.lineIndent;
      }

      if (isEOL(ch)) {
        emptyLines++;
        continue;
      }

      // End of the scalar.
      if (this.lineIndent < textIndent) {
        // Perform the chomping.
        if (chomping === CHOMPING_KEEP) {
          this.result += "\n".repeat(
            didReadContent ? 1 + emptyLines : emptyLines,
          );
        } else if (chomping === CHOMPING_CLIP) {
          if (didReadContent) {
            // i.e. only if the scalar is not empty.
            this.result += "\n";
          }
        }

        // Break this `while` cycle and go to the function's epilogue.
        break;
      }

      // Folded style: use fancy rules to handle line breaks.
      if (folding) {
        // Lines starting with white space characters (more-indented lines) are not folded.
        if (isWhiteSpace(ch)) {
          atMoreIndented = true;
          // except for the first content line (cf. Example 8.1)
          this.result += "\n".repeat(
            didReadContent ? 1 + emptyLines : emptyLines,
          );

          // End of more-indented block.
        } else if (atMoreIndented) {
          atMoreIndented = false;
          this.result += "\n".repeat(emptyLines + 1);

          // Just one line break - perceive as the same line.
        } else if (emptyLines === 0) {
          if (didReadContent) {
            // i.e. only if we have already read some scalar content.
            this.result += " ";
          }

          // Several line breaks - perceive as different lines.
        } else {
          this.result += "\n".repeat(emptyLines);
        }

        // Literal style: just add exact number of line breaks between content lines.
      } else {
        // Keep all line breaks except the header line break.
        this.result += "\n".repeat(
          didReadContent ? 1 + emptyLines : emptyLines,
        );
      }

      didReadContent = true;
      detectedIndent = true;
      emptyLines = 0;
      const captureStart = this.position;

      while (!isEOL(ch) && ch !== 0) {
        ch = this.next();
      }

      this.captureSegment(captureStart, this.position, false);
    }

    return true;
  }
  readBlockMapping(nodeIndent: number, flowIndent: number): boolean {
    const tag = this.tag;
    const anchor = this.anchor;
    const result = {};
    const overridableKeys = new Set<string>();

    let allowCompact = false;
    let line: number;
    let pos: number;
    let keyTag = null;
    let keyNode = null;
    let valueNode = null;
    let atExplicitKey = false;
    let detected = false;

    if (this.anchor !== null && typeof this.anchor !== "undefined") {
      this.anchorMap.set(this.anchor, result);
    }

    let ch = this.peek();

    while (ch !== 0) {
      const following = this.peek(1);
      line = this.line; // Save the current line.
      pos = this.position;

      //
      // Explicit notation case. There are two separate blocks:
      // first for the key (denoted by "?") and second for the value (denoted by ":")
      //
      if ((ch === QUESTION || ch === COLON) && isWhiteSpaceOrEOL(following)) {
        if (ch === QUESTION) {
          if (atExplicitKey) {
            this.storeMappingPair(
              result,
              overridableKeys,
              keyTag as string,
              keyNode,
              null,
            );
            keyTag = null;
            keyNode = null;
            valueNode = null;
          }

          detected = true;
          atExplicitKey = true;
          allowCompact = true;
        } else if (atExplicitKey) {
          // i.e. 0x3A/* : */ === character after the explicit key.
          atExplicitKey = false;
          allowCompact = true;
        } else {
          throw this.#createError(
            "Cannot read block as explicit mapping pair is incomplete: a key node is missed or followed by a non-tabulated empty line",
          );
        }

        this.position += 1;
        ch = following;

        //
        // Implicit notation case. Flow-style node as the key first, then ":", and the value.
        //
      } else if (
        this.composeNode({
          parentIndent: flowIndent,
          nodeContext: CONTEXT_FLOW_OUT,
          allowToSeek: false,
          allowCompact: true,
        })
      ) {
        if (this.line === line) {
          ch = this.peek();

          this.skipWhitespaces();
          ch = this.peek();

          if (ch === COLON) {
            ch = this.next();

            if (!isWhiteSpaceOrEOL(ch)) {
              throw this.#createError(
                "Cannot read block: a whitespace character is expected after the key-value separator within a block mapping",
              );
            }

            if (atExplicitKey) {
              this.storeMappingPair(
                result,
                overridableKeys,
                keyTag as string,
                keyNode,
                null,
              );
              keyTag = null;
              keyNode = null;
              valueNode = null;
            }

            detected = true;
            atExplicitKey = false;
            allowCompact = false;
            keyTag = this.tag;
            keyNode = this.result;
          } else if (detected) {
            throw this.#createError(
              "Cannot read an implicit mapping pair: missing colon",
            );
          } else {
            this.tag = tag;
            this.anchor = anchor;
            return true; // Keep the result of `composeNode`.
          }
        } else if (detected) {
          throw this.#createError(
            "Cannot read a block mapping entry: a multiline key may not be an implicit key",
          );
        } else {
          this.tag = tag;
          this.anchor = anchor;
          return true; // Keep the result of `composeNode`.
        }
      } else {
        break; // Reading is done. Go to the epilogue.
      }

      //
      // Common reading code for both explicit and implicit notations.
      //
      if (this.line === line || this.lineIndent > nodeIndent) {
        if (
          this.composeNode({
            parentIndent: nodeIndent,
            nodeContext: CONTEXT_BLOCK_OUT,
            allowToSeek: true,
            allowCompact,
          })
        ) {
          if (atExplicitKey) {
            keyNode = this.result;
          } else {
            valueNode = this.result;
          }
        }

        if (!atExplicitKey) {
          this.storeMappingPair(
            result,
            overridableKeys,
            keyTag as string,
            keyNode,
            valueNode,
            line,
            pos,
          );
          keyTag = keyNode = valueNode = null;
        }

        this.skipSeparationSpace(true, -1);
        ch = this.peek();
      }

      if (this.lineIndent > nodeIndent && ch !== 0) {
        throw this.#createError(
          "Cannot read block: bad indentation of a mapping entry",
        );
      } else if (this.lineIndent < nodeIndent) {
        break;
      }
    }

    //
    // Epilogue.
    //

    // Special case: last mapping's node contains only the key in explicit notation.
    if (atExplicitKey) {
      this.storeMappingPair(
        result,
        overridableKeys,
        keyTag as string,
        keyNode,
        null,
      );
    }

    // Expose the resulting mapping.
    if (detected) {
      this.tag = tag;
      this.anchor = anchor;
      this.kind = "mapping";
      this.result = result;
    }

    return detected;
  }
  readTagProperty(): boolean {
    let isVerbatim = false;
    let isNamed = false;
    let tagHandle = "";
    let tagName: string;

    let ch = this.peek();

    if (ch !== EXCLAMATION) return false;

    if (this.tag !== null) {
      throw this.#createError(
        "Cannot read tag property: duplication of a tag property",
      );
    }

    ch = this.next();

    if (ch === SMALLER_THAN) {
      isVerbatim = true;
      ch = this.next();
    } else if (ch === EXCLAMATION) {
      isNamed = true;
      tagHandle = "!!";
      ch = this.next();
    } else {
      tagHandle = "!";
    }

    let position = this.position;

    if (isVerbatim) {
      do {
        ch = this.next();
      } while (ch !== 0 && ch !== GREATER_THAN);

      if (this.position < this.length) {
        tagName = this.input.slice(position, this.position);
        ch = this.next();
      } else {
        throw this.#createError(
          "Cannot read tag property: unexpected end of stream",
        );
      }
    } else {
      while (ch !== 0 && !isWhiteSpaceOrEOL(ch)) {
        if (ch === EXCLAMATION) {
          if (!isNamed) {
            tagHandle = this.input.slice(position - 1, this.position + 1);

            if (!PATTERN_TAG_HANDLE.test(tagHandle)) {
              throw this.#createError(
                "Cannot read tag property: named tag handle contains invalid characters",
              );
            }

            isNamed = true;
            position = this.position + 1;
          } else {
            throw this.#createError(
              "Cannot read tag property: tag suffix cannot contain an exclamation mark",
            );
          }
        }

        ch = this.next();
      }

      tagName = this.input.slice(position, this.position);

      if (PATTERN_FLOW_INDICATORS.test(tagName)) {
        throw this.#createError(
          "Cannot read tag property: tag suffix cannot contain flow indicator characters",
        );
      }
    }

    if (tagName && !PATTERN_TAG_URI.test(tagName)) {
      throw this.#createError(
        `Cannot read tag property: invalid characters in tag name "${tagName}"`,
      );
    }

    if (isVerbatim) {
      this.tag = tagName;
    } else if (this.tagMap.has(tagHandle)) {
      this.tag = this.tagMap.get(tagHandle) + tagName;
    } else if (tagHandle === "!") {
      this.tag = `!${tagName}`;
    } else if (tagHandle === "!!") {
      this.tag = `tag:yaml.org,2002:${tagName}`;
    } else {
      throw this.#createError(
        `Cannot read tag property: undeclared tag handle "${tagHandle}"`,
      );
    }

    return true;
  }
  readAnchorProperty(): boolean {
    let ch = this.peek();
    if (ch !== AMPERSAND) return false;

    if (this.anchor !== null) {
      throw this.#createError(
        "Cannot read anchor property: duplicate anchor property",
      );
    }
    ch = this.next();

    const position = this.position;
    while (ch !== 0 && !isWhiteSpaceOrEOL(ch) && !isFlowIndicator(ch)) {
      ch = this.next();
    }

    if (this.position === position) {
      throw this.#createError(
        "Cannot read anchor property: name of an anchor node must contain at least one character",
      );
    }

    this.anchor = this.input.slice(position, this.position);
    return true;
  }
  readAlias(): boolean {
    if (this.peek() !== ASTERISK) return false;

    let ch = this.next();

    const position = this.position;

    while (ch !== 0 && !isWhiteSpaceOrEOL(ch) && !isFlowIndicator(ch)) {
      ch = this.next();
    }

    if (this.position === position) {
      throw this.#createError(
        "Cannot read alias: alias name must contain at least one character",
      );
    }

    const alias = this.input.slice(position, this.position);
    if (!this.anchorMap.has(alias)) {
      throw this.#createError(
        `Cannot read alias: unidentified alias "${alias}"`,
      );
    }

    this.result = this.anchorMap.get(alias);
    this.skipSeparationSpace(true, -1);
    return true;
  }

  resolveTag() {
    switch (this.tag) {
      case null:
      case "!":
        return;
      case "?":
        for (const type of this.implicitTypes) {
          // Implicit resolving is not allowed for non-scalar types, and '?'
          // non-specific tag is only assigned to plain scalars. So, it isn't
          // needed to check for 'kind' conformity.

          if (!type.resolve(this.result)) continue;
          // `state.result` updated in resolver if matched
          this.result = type.construct(this.result);
          this.tag = type.tag;
          if (this.anchor !== null) {
            this.anchorMap.set(this.anchor, this.result);
          }
          break;
        }
        return;
    }

    const kind = (this.kind ?? "fallback") as KindType;

    const map = this.typeMap[kind];
    const type = map.get(this.tag);

    if (!type) {
      throw this.#createError(`Cannot resolve unknown tag !<${this.tag}>`);
    }

    if (this.result !== null && type.kind !== this.kind) {
      throw this.#createError(
        `Unacceptable node kind for !<${this.tag}> tag: it should be "${type.kind}", not "${this.kind}"`,
      );
    }

    if (!type.resolve(this.result)) {
      // `state.result` updated in resolver if matched
      throw this.#createError(
        `Cannot resolve a node with !<${this.tag}> explicit tag`,
      );
    }

    this.result = type.construct(this.result);
    if (this.anchor !== null) {
      this.anchorMap.set(this.anchor, this.result);
    }
  }
  composeNode(
    { parentIndent, nodeContext, allowToSeek, allowCompact }: {
      parentIndent: number;
      nodeContext: number;
      allowToSeek: boolean;
      allowCompact: boolean;
    },
  ): boolean {
    let indentStatus = 1; // 1: this>parent, 0: this=parent, -1: this<parent
    let atNewLine = false;
    let hasContent = false;

    this.tag = null;
    this.anchor = null;
    this.kind = null;
    this.result = null;

    const allowBlockScalars = CONTEXT_BLOCK_OUT === nodeContext ||
      CONTEXT_BLOCK_IN === nodeContext;

    let allowBlockCollections = allowBlockScalars;
    const allowBlockStyles = allowBlockScalars;

    if (allowToSeek) {
      if (this.skipSeparationSpace(true, -1)) {
        atNewLine = true;
        indentStatus = getIndentStatus(this.lineIndent, parentIndent);
      }
    }

    if (indentStatus === 1) {
      while (this.readTagProperty() || this.readAnchorProperty()) {
        if (this.skipSeparationSpace(true, -1)) {
          atNewLine = true;
          allowBlockCollections = allowBlockStyles;
          indentStatus = getIndentStatus(this.lineIndent, parentIndent);
        } else {
          allowBlockCollections = false;
        }
      }
    }

    if (allowBlockCollections) {
      allowBlockCollections = atNewLine || allowCompact;
    }

    if (indentStatus === 1 || CONTEXT_BLOCK_OUT === nodeContext) {
      const cond = CONTEXT_FLOW_IN === nodeContext ||
        CONTEXT_FLOW_OUT === nodeContext;
      const flowIndent = cond ? parentIndent : parentIndent + 1;

      const blockIndent = this.position - this.lineStart;

      if (indentStatus === 1) {
        if (
          (allowBlockCollections &&
            (this.readBlockSequence(blockIndent) ||
              this.readBlockMapping(blockIndent, flowIndent))) ||
          this.readFlowCollection(flowIndent)
        ) {
          hasContent = true;
        } else {
          if (
            (allowBlockScalars && this.readBlockScalar(flowIndent)) ||
            this.readSingleQuotedScalar(flowIndent) ||
            this.readDoubleQuotedScalar(flowIndent)
          ) {
            hasContent = true;
          } else if (this.readAlias()) {
            hasContent = true;

            if (this.tag !== null || this.anchor !== null) {
              throw this.#createError(
                "Cannot compose node: alias node should not have any properties",
              );
            }
          } else if (
            this.readPlainScalar(flowIndent, CONTEXT_FLOW_IN === nodeContext)
          ) {
            hasContent = true;

            if (this.tag === null) {
              this.tag = "?";
            }
          }

          if (this.anchor !== null) {
            this.anchorMap.set(this.anchor, this.result);
          }
        }
      } else if (indentStatus === 0) {
        // Special case: block sequences are allowed to have same indentation level as the parent.
        // http://www.yaml.org/spec/1.2/spec.html#id2799784
        hasContent = allowBlockCollections &&
          this.readBlockSequence(blockIndent);
      }
    }

    this.resolveTag();

    return this.tag !== null || this.anchor !== null || hasContent;
  }

  readDirectives() {
    let hasDirectives = false;
    let version = null;

    let ch = this.peek();
    while (ch !== 0) {
      this.skipSeparationSpace(true, -1);

      ch = this.peek();

      if (this.lineIndent > 0 || ch !== PERCENT) {
        break;
      }

      hasDirectives = true;
      ch = this.next();
      let position = this.position;

      while (ch !== 0 && !isWhiteSpaceOrEOL(ch)) {
        ch = this.next();
      }

      const directiveName = this.input.slice(position, this.position);
      const directiveArgs = [];

      if (directiveName.length < 1) {
        throw this.#createError(
          "Cannot read document: directive name length must be greater than zero",
        );
      }

      while (ch !== 0) {
        this.skipWhitespaces();
        this.skipComment();
        ch = this.peek();

        if (isEOL(ch)) break;

        position = this.position;

        while (ch !== 0 && !isWhiteSpaceOrEOL(ch)) {
          ch = this.next();
        }

        directiveArgs.push(this.input.slice(position, this.position));
      }

      if (ch !== 0) this.readLineBreak();

      switch (directiveName) {
        case "YAML":
          if (version !== null) {
            throw this.#createError(
              "Cannot handle YAML directive: duplication of %YAML directive",
            );
          }
          version = this.yamlDirectiveHandler(directiveArgs);
          break;
        case "TAG":
          this.tagDirectiveHandler(directiveArgs);
          break;
        default:
          this.dispatchWarning(`unknown document directive "${directiveName}"`);
          break;
      }

      ch = this.peek();
    }
    return hasDirectives;
  }

  readDocument() {
    const documentStart = this.position;

    this.checkLineBreaks = false;
    this.tagMap = new Map();
    this.anchorMap = new Map();

    const hasDirectives = this.readDirectives();

    this.skipSeparationSpace(true, -1);

    if (
      this.lineIndent === 0 &&
      this.peek() === MINUS &&
      this.peek(1) === MINUS &&
      this.peek(2) === MINUS
    ) {
      this.position += 3;
      this.skipSeparationSpace(true, -1);
    } else if (hasDirectives) {
      throw this.#createError(
        "Cannot read document: directives end mark is expected",
      );
    }

    this.composeNode({
      parentIndent: this.lineIndent - 1,
      nodeContext: CONTEXT_BLOCK_OUT,
      allowToSeek: false,
      allowCompact: true,
    });
    this.skipSeparationSpace(true, -1);

    if (
      this.checkLineBreaks &&
      PATTERN_NON_ASCII_LINE_BREAKS.test(
        this.input.slice(documentStart, this.position),
      )
    ) {
      this.dispatchWarning("non-ASCII line breaks are interpreted as content");
    }

    if (this.position === this.lineStart && this.testDocumentSeparator()) {
      if (this.peek() === DOT) {
        this.position += 3;
        this.skipSeparationSpace(true, -1);
      }
    } else if (this.position < this.length - 1) {
      throw this.#createError(
        "Cannot read document: end of the stream or a document separator is expected",
      );
    }

    return this.result;
  }

  *readDocuments() {
    while (this.position < this.length - 1) {
      yield this.readDocument();
    }
  }
}<|MERGE_RESOLUTION|>--- conflicted
+++ resolved
@@ -203,13 +203,8 @@
   tagMap = new Map();
   anchorMap = new Map();
   tag: string | null = null;
-<<<<<<< HEAD
   anchor: string | null = null;
   kind: string | null = null;
-=======
-  anchor: string | null | undefined;
-  kind: string | null | undefined;
->>>>>>> 6f53e943
   result: unknown[] | Record<string, unknown> | string | null = "";
 
   constructor(
