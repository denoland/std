// Ported from js-yaml v3.13.1:
// https://github.com/nodeca/js-yaml/commit/665aadda42349dcae869f12040d9b10ef18d12da
// Copyright 2011-2015 by Vitaly Puzrin. All rights reserved. MIT license.
// Copyright 2018-2024 the Deno authors. All rights reserved. MIT license.

import {
  AMPERSAND,
  ASTERISK,
  BACKSLASH,
  CARRIAGE_RETURN,
  COLON,
  COMMA,
  COMMERCIAL_AT,
  DOT,
  DOUBLE_QUOTE,
  EXCLAMATION,
  GRAVE_ACCENT,
  GREATER_THAN,
  isEOL,
  isFlowIndicator,
  isWhiteSpace,
  isWhiteSpaceOrEOL,
  LEFT_CURLY_BRACKET,
  LEFT_SQUARE_BRACKET,
  LINE_FEED,
  MINUS,
  PERCENT,
  PLUS,
  QUESTION,
  RIGHT_CURLY_BRACKET,
  RIGHT_SQUARE_BRACKET,
  SHARP,
  SINGLE_QUOTE,
  SMALLER_THAN,
  SPACE,
  VERTICAL_LINE,
} from "./_chars.ts";
import { Mark } from "./_mark.ts";
import { DEFAULT_SCHEMA, type Schema, type TypeMap } from "./_schema.ts";
import type { KindType, Type } from "./_type.ts";
import { getObjectTypeString, isObject } from "./_utils.ts";

const CONTEXT_FLOW_IN = 1;
const CONTEXT_FLOW_OUT = 2;
const CONTEXT_BLOCK_IN = 3;
const CONTEXT_BLOCK_OUT = 4;

const CHOMPING_CLIP = 1;
const CHOMPING_STRIP = 2;
const CHOMPING_KEEP = 3;

const PATTERN_NON_PRINTABLE =
  // deno-lint-ignore no-control-regex
  /[\x00-\x08\x0B\x0C\x0E-\x1F\x7F-\x84\x86-\x9F\uFFFE\uFFFF]|[\uD800-\uDBFF](?![\uDC00-\uDFFF])|(?:[^\uD800-\uDBFF]|^)[\uDC00-\uDFFF]/;
const PATTERN_NON_ASCII_LINE_BREAKS = /[\x85\u2028\u2029]/;
const PATTERN_FLOW_INDICATORS = /[,\[\]\{\}]/;
const PATTERN_TAG_HANDLE = /^(?:!|!!|![a-z\-]+!)$/i;
const PATTERN_TAG_URI =
  /^(?:!|[^,\[\]\{\}])(?:%[0-9a-f]{2}|[0-9a-z\-#;\/\?:@&=\+\$,_\.!~\*'\(\)\[\]])*$/i;

export interface LoaderStateOptions {
  /** specifies a schema to use. */
  schema?: Schema;
  /** compatibility with JSON.parse behaviour. */
  allowDuplicateKeys?: boolean;
  /** function to call on warning messages. */
  onWarning?(error: Error): void;
}

const ESCAPED_HEX_LENGTHS = new Map<number, number>([
  [0x78, 2], // x
  [0x75, 4], // u
  [0x55, 8], // U
]);

const SIMPLE_ESCAPE_SEQUENCES = new Map<number, string>([
  [0x30, "\x00"], // 0
  [0x61, "\x07"], // a
  [0x62, "\x08"], // b
  [0x74, "\x09"], // t
  [0x09, "\x09"], // Tab
  [0x6e, "\x0A"], // n
  [0x76, "\x0B"], // v
  [0x66, "\x0C"], // f
  [0x72, "\x0D"], // r
  [0x65, "\x1B"], // e
  [0x20, " "], // Space
  [0x22, '"'], // "
  [0x2f, "/"], // /
  [0x5c, "\\"], // \
  [0x4e, "\x85"], // N
  [0x5f, "\xA0"], // _
  [0x4c, "\u2028"], // L
  [0x50, "\u2029"], // P
]);

/**
 * Converts a hexadecimal character code to its decimal value.
 */
function hexCharCodeToNumber(charCode: number) {
  // Check if the character code is in the range for '0' to '9'
  if (0x30 <= charCode && charCode <= 0x39) return charCode - 0x30; // Convert '0'-'9' to 0-9

  // Normalize the character code to lowercase if it's a letter
  const lc = charCode | 0x20;

  // Check if the character code is in the range for 'a' to 'f'
  if (0x61 <= lc && lc <= 0x66) return lc - 0x61 + 10; // Convert 'a'-'f' to 10-15

  return -1;
}

/**
 * Converts a decimal character code to its decimal value.
 */
function decimalCharCodeToNumber(charCode: number): number {
  // Check if the character code is in the range for '0' to '9'
  if (0x30 <= charCode && charCode <= 0x39) return charCode - 0x30; // Convert '0'-'9' to 0-9
  return -1;
}

/**
 * Converts a Unicode code point to a string.
 */
function codepointToChar(codepoint: number): string {
  // Check if the code point is within the Basic Multilingual Plane (BMP)
  if (codepoint <= 0xffff) return String.fromCharCode(codepoint); // Convert BMP code point to character

  // Encode UTF-16 surrogate pair for code points beyond BMP
  // Reference: https://en.wikipedia.org/wiki/UTF-16#Code_points_U.2B010000_to_U.2B10FFFF
  return String.fromCharCode(
    ((codepoint - 0x010000) >> 10) + 0xd800, // High surrogate
    ((codepoint - 0x010000) & 0x03ff) + 0xdc00, // Low surrogate
  );
}

export class LoaderState {
  input: string;
  length: number;
  lineIndent = 0;
  lineStart = 0;
  position = 0;
  line = 0;
  onWarning?: (error: Error) => void;
  allowDuplicateKeys: boolean;
  implicitTypes: Type<"scalar">[];
  typeMap: TypeMap;

  version: string | null;
  checkLineBreaks = false;
  tagMap = new Map();
  anchorMap = new Map();
  tag?: string | null;
  anchor?: string | null;
  kind?: string | null;
  result: unknown[] | Record<string, unknown> | string | null = "";

  constructor(
    input: string,
    {
      schema = DEFAULT_SCHEMA,
      onWarning,
      allowDuplicateKeys = false,
    }: LoaderStateOptions,
  ) {
    this.input = input;
    this.onWarning = onWarning;
    this.allowDuplicateKeys = allowDuplicateKeys;
    this.implicitTypes = schema.implicitTypes;
    this.typeMap = schema.typeMap;
    this.length = input.length;
    this.version = null;

    this.readIndent();
  }

  readIndent() {
    let char = this.peek();
    while (char === SPACE) {
      this.lineIndent += 1;
      char = this.next();
    }
  }

  peek(offset = 0) {
    return this.input.charCodeAt(this.position + offset);
  }
  next() {
    this.position += 1;
    return this.peek();
  }
  #createError(message: string): SyntaxError {
    const mark = new Mark(
      this.input,
      this.position,
      this.line,
      this.position - this.lineStart,
    );
    return new SyntaxError(`${message} ${mark}`);
  }

  throwError(message: string): never {
    throw this.#createError(message);
  }

  dispatchWarning(message: string) {
    const error = this.#createError(message);
    this.onWarning?.(error);
  }

  yamlDirectiveHandler(...args: string[]) {
    if (this.version !== null) {
      return this.throwError("duplication of %YAML directive");
    }

    if (args.length !== 1) {
      return this.throwError("YAML directive accepts exactly one argument");
    }

    const match = /^([0-9]+)\.([0-9]+)$/.exec(args[0]!);
    if (match === null) {
      return this.throwError("ill-formed argument of the YAML directive");
    }

    const major = parseInt(match[1]!, 10);
    const minor = parseInt(match[2]!, 10);
    if (major !== 1) {
      return this.throwError("unacceptable YAML version of the document");
    }

    this.version = args[0] ?? null;
    this.checkLineBreaks = minor < 2;
    if (minor !== 1 && minor !== 2) {
      return this.dispatchWarning("unsupported YAML version of the document");
    }
  }
  tagDirectiveHandler(...args: string[]) {
    if (args.length !== 2) {
      return this.throwError("TAG directive accepts exactly two arguments");
    }

    const handle = args[0]!;
    const prefix = args[1]!;

    if (!PATTERN_TAG_HANDLE.test(handle)) {
      return this.throwError(
        "ill-formed tag handle (first argument) of the TAG directive",
      );
    }

    if (this.tagMap.has(handle)) {
      return this.throwError(
        `there is a previously declared suffix for "${handle}" tag handle`,
      );
    }

    if (!PATTERN_TAG_URI.test(prefix)) {
      return this.throwError(
        "ill-formed tag prefix (second argument) of the TAG directive",
      );
    }

    this.tagMap.set(handle, prefix);
  }
  captureSegment(start: number, end: number, checkJson: boolean) {
    let result: string;
    if (start < end) {
      result = this.input.slice(start, end);

      if (checkJson) {
        for (
          let position = 0;
          position < result.length;
          position++
        ) {
          const character = result.charCodeAt(position);
          if (
            !(character === 0x09 ||
              (0x20 <= character && character <= 0x10ffff))
          ) {
            return this.throwError("expected valid JSON character");
          }
        }
      } else if (PATTERN_NON_PRINTABLE.test(result)) {
        return this.throwError("the stream contains non-printable characters");
      }

      this.result += result;
    }
  }
  readBlockSequence(nodeIndent: number): boolean {
    let line: number;
    let following: number;
    let detected = false;
    let ch: number;
    const tag = this.tag;
    const anchor = this.anchor;
    const result: unknown[] = [];

    if (this.anchor !== null && typeof this.anchor !== "undefined") {
      this.anchorMap.set(this.anchor, result);
    }

    ch = this.peek();

    while (ch !== 0) {
      if (ch !== MINUS) {
        break;
      }

      following = this.peek(1);

      if (!isWhiteSpaceOrEOL(following)) {
        break;
      }

      detected = true;
      this.position++;

      if (skipSeparationSpace(this, true, -1)) {
        if (this.lineIndent <= nodeIndent) {
          result.push(null);
          ch = this.peek();
          continue;
        }
      }

      line = this.line;
      composeNode(this, nodeIndent, CONTEXT_BLOCK_IN, false, true);
      result.push(this.result);
      skipSeparationSpace(this, true, -1);

      ch = this.peek();

      if ((this.line === line || this.lineIndent > nodeIndent) && ch !== 0) {
        return this.throwError("bad indentation of a sequence entry");
      } else if (this.lineIndent < nodeIndent) {
        break;
      }
    }

    if (detected) {
      this.tag = tag;
      this.anchor = anchor;
      this.kind = "sequence";
      this.result = result;
      return true;
    }
    return false;
  }
  mergeMappings(
    destination: Record<string, unknown>,
    source: Record<string, unknown>,
    overridableKeys: Set<string>,
  ) {
    if (!isObject(source)) {
      return this.throwError(
        "cannot merge mappings; the provided source object is unacceptable",
      );
    }

    for (const [key, value] of Object.entries(source)) {
      if (Object.hasOwn(destination, key)) continue;
      Object.defineProperty(destination, key, {
        value,
        writable: true,
        enumerable: true,
        configurable: true,
      });
      overridableKeys.add(key);
    }
  }
  storeMappingPair(
    result: Record<string, unknown> | null,
    overridableKeys: Set<string>,
    keyTag: string | null,
    keyNode: Record<PropertyKey, unknown> | unknown[] | string | null,
    valueNode: unknown,
    startLine?: number,
    startPos?: number,
  ): Record<string, unknown> {
    // The output is a plain object here, so keys can only be strings.
    // We need to convert keyNode to a string, but doing so can hang the process
    // (deeply nested arrays that explode exponentially using aliases).
    if (Array.isArray(keyNode)) {
      keyNode = Array.prototype.slice.call(keyNode);

      for (let index = 0; index < keyNode.length; index++) {
        if (Array.isArray(keyNode[index])) {
          return this.throwError(
            "nested arrays are not supported inside keys",
          );
        }

        if (
          typeof keyNode === "object" &&
          getObjectTypeString(keyNode[index]) === "[object Object]"
        ) {
          keyNode[index] = "[object Object]";
        }
      }
    }

    // Avoid code execution in load() via toString property
    // (still use its own toString for arrays, timestamps,
    // and whatever user schema extensions happen to have @@toStringTag)
    if (
      typeof keyNode === "object" &&
      getObjectTypeString(keyNode) === "[object Object]"
    ) {
      keyNode = "[object Object]";
    }

    keyNode = String(keyNode);

    if (result === null) {
      result = {};
    }

    if (keyTag === "tag:yaml.org,2002:merge") {
      if (Array.isArray(valueNode)) {
        for (
          let index = 0;
          index < valueNode.length;
          index++
        ) {
          this.mergeMappings(result, valueNode[index], overridableKeys);
        }
      } else {
        this.mergeMappings(
          result,
          valueNode as Record<string, unknown>,
          overridableKeys,
        );
      }
    } else {
      if (
        !this.allowDuplicateKeys &&
        !overridableKeys.has(keyNode) &&
        Object.hasOwn(result, keyNode)
      ) {
        this.line = startLine || this.line;
        this.position = startPos || this.position;
        return this.throwError("duplicated mapping key");
      }
      Object.defineProperty(result, keyNode, {
        value: valueNode,
        writable: true,
        enumerable: true,
        configurable: true,
      });
      overridableKeys.delete(keyNode);
    }

    return result;
  }

  readDocument() {
    const documentStart = this.position;
    let position: number;
    let directiveName: string;
    let directiveArgs: string[];
    let hasDirectives = false;
    let ch: number;

    this.version = null;
    this.checkLineBreaks = false;
    this.tagMap = new Map();
    this.anchorMap = new Map();

    while ((ch = this.peek()) !== 0) {
      skipSeparationSpace(this, true, -1);

      ch = this.peek();

      if (this.lineIndent > 0 || ch !== PERCENT) {
        break;
      }

      hasDirectives = true;
      ch = this.next();
      position = this.position;

      while (ch !== 0 && !isWhiteSpaceOrEOL(ch)) {
        ch = this.next();
      }

      directiveName = this.input.slice(position, this.position);
      directiveArgs = [];

      if (directiveName.length < 1) {
        return this.throwError(
          "directive name must not be less than one character in length",
        );
      }

      while (ch !== 0) {
        while (isWhiteSpace(ch)) {
          ch = this.next();
        }

        if (ch === SHARP) {
          do {
            ch = this.next();
          } while (ch !== 0 && !isEOL(ch));
          break;
        }

        if (isEOL(ch)) break;

        position = this.position;

        while (ch !== 0 && !isWhiteSpaceOrEOL(ch)) {
          ch = this.next();
        }

        directiveArgs.push(this.input.slice(position, this.position));
      }

      if (ch !== 0) readLineBreak(this);

      switch (directiveName) {
        case "YAML":
          this.yamlDirectiveHandler(...directiveArgs);
          break;
        case "TAG":
          this.tagDirectiveHandler(...directiveArgs);
          break;
        default:
          this.dispatchWarning(
            `unknown document directive "${directiveName}"`,
          );
          break;
      }
    }

    skipSeparationSpace(this, true, -1);

    if (
      this.lineIndent === 0 &&
      this.peek() === MINUS &&
      this.peek(1) === MINUS &&
      this.peek(2) === MINUS
    ) {
      this.position += 3;
      skipSeparationSpace(this, true, -1);
    } else if (hasDirectives) {
      return this.throwError("directives end mark is expected");
    }

    composeNode(this, this.lineIndent - 1, CONTEXT_BLOCK_OUT, false, true);
    skipSeparationSpace(this, true, -1);

    if (
      this.checkLineBreaks &&
      PATTERN_NON_ASCII_LINE_BREAKS.test(
        this.input.slice(documentStart, this.position),
      )
    ) {
      this.dispatchWarning("non-ASCII line breaks are interpreted as content");
    }

    if (this.position === this.lineStart && testDocumentSeparator(this)) {
      if (this.peek() === DOT) {
        this.position += 3;
        skipSeparationSpace(this, true, -1);
      }
    } else if (this.position < this.length - 1) {
      return this.throwError(
        "end of the stream or a document separator is expected",
      );
    }

    return this.result;
  }

  *readDocuments() {
    while (this.position < this.length - 1) {
      yield this.readDocument();
    }
  }
}

<<<<<<< HEAD
=======
function storeMappingPair(
  state: LoaderState,
  result: Record<string, unknown>,
  overridableKeys: Set<string>,
  keyTag: string | null,
  keyNode: Record<PropertyKey, unknown> | unknown[] | string | null,
  valueNode: unknown,
  startLine?: number,
  startPos?: number,
): Record<string, unknown> {
  // The output is a plain object here, so keys can only be strings.
  // We need to convert keyNode to a string, but doing so can hang the process
  // (deeply nested arrays that explode exponentially using aliases).
  if (Array.isArray(keyNode)) {
    keyNode = Array.prototype.slice.call(keyNode);

    for (let index = 0; index < keyNode.length; index++) {
      if (Array.isArray(keyNode[index])) {
        return state.throwError("nested arrays are not supported inside keys");
      }

      if (
        typeof keyNode === "object" &&
        getObjectTypeString(keyNode[index]) === "[object Object]"
      ) {
        keyNode[index] = "[object Object]";
      }
    }
  }

  // Avoid code execution in load() via toString property
  // (still use its own toString for arrays, timestamps,
  // and whatever user schema extensions happen to have @@toStringTag)
  if (
    typeof keyNode === "object" &&
    getObjectTypeString(keyNode) === "[object Object]"
  ) {
    keyNode = "[object Object]";
  }

  keyNode = String(keyNode);

  if (keyTag === "tag:yaml.org,2002:merge") {
    if (Array.isArray(valueNode)) {
      for (
        let index = 0;
        index < valueNode.length;
        index++
      ) {
        state.mergeMappings(result, valueNode[index], overridableKeys);
      }
    } else {
      state.mergeMappings(
        result,
        valueNode as Record<string, unknown>,
        overridableKeys,
      );
    }
  } else {
    if (
      !state.allowDuplicateKeys &&
      !overridableKeys.has(keyNode) &&
      Object.hasOwn(result, keyNode)
    ) {
      state.line = startLine || state.line;
      state.position = startPos || state.position;
      return state.throwError("duplicated mapping key");
    }
    Object.defineProperty(result, keyNode, {
      value: valueNode,
      writable: true,
      enumerable: true,
      configurable: true,
    });
    overridableKeys.delete(keyNode);
  }

  return result;
}

>>>>>>> 076acf56
function readLineBreak(state: LoaderState) {
  const ch = state.peek();

  if (ch === LINE_FEED) {
    state.position++;
  } else if (ch === CARRIAGE_RETURN) {
    state.position++;
    if (state.peek() === LINE_FEED) {
      state.position++;
    }
  } else {
    return state.throwError("a line break is expected");
  }

  state.line += 1;
  state.lineStart = state.position;
}

function skipSeparationSpace(
  state: LoaderState,
  allowComments: boolean,
  checkIndent: number,
): number {
  let lineBreaks = 0;
  let ch = state.peek();

  while (ch !== 0) {
    while (isWhiteSpace(ch)) {
      ch = state.next();
    }

    if (allowComments && ch === SHARP) {
      do {
        ch = state.next();
      } while (ch !== LINE_FEED && ch !== CARRIAGE_RETURN && ch !== 0);
    }

    if (isEOL(ch)) {
      readLineBreak(state);

      ch = state.peek();
      lineBreaks++;
      state.lineIndent = 0;

      state.readIndent();
      ch = state.peek();
    } else {
      break;
    }
  }

  if (
    checkIndent !== -1 &&
    lineBreaks !== 0 &&
    state.lineIndent < checkIndent
  ) {
    state.dispatchWarning("deficient indentation");
  }

  return lineBreaks;
}

function testDocumentSeparator(state: LoaderState): boolean {
  let ch = state.peek();

  // Condition state.position === state.lineStart is tested
  // in parent on each call, for efficiency. No needs to test here again.
  if (
    (ch === MINUS || ch === DOT) &&
    ch === state.peek(1) &&
    ch === state.peek(2)
  ) {
    ch = state.peek(3);

    if (ch === 0 || isWhiteSpaceOrEOL(ch)) {
      return true;
    }
  }

  return false;
}

function writeFoldedLines(state: LoaderState, count: number) {
  if (count === 1) {
    state.result += " ";
  } else if (count > 1) {
    state.result += "\n".repeat(count - 1);
  }
}

function readPlainScalar(
  state: LoaderState,
  nodeIndent: number,
  withinFlowCollection: boolean,
): boolean {
  const kind = state.kind;
  const result = state.result;
  let ch = state.peek();

  if (
    isWhiteSpaceOrEOL(ch) ||
    isFlowIndicator(ch) ||
    ch === SHARP ||
    ch === AMPERSAND ||
    ch === ASTERISK ||
    ch === EXCLAMATION ||
    ch === VERTICAL_LINE ||
    ch === GREATER_THAN ||
    ch === SINGLE_QUOTE ||
    ch === DOUBLE_QUOTE ||
    ch === PERCENT ||
    ch === COMMERCIAL_AT ||
    ch === GRAVE_ACCENT
  ) {
    return false;
  }

  let following: number;
  if (ch === QUESTION || ch === MINUS) {
    following = state.peek(1);

    if (
      isWhiteSpaceOrEOL(following) ||
      (withinFlowCollection && isFlowIndicator(following))
    ) {
      return false;
    }
  }

  state.kind = "scalar";
  state.result = "";
  let captureEnd = state.position;
  let captureStart = state.position;
  let hasPendingContent = false;
  let line = 0;
  while (ch !== 0) {
    if (ch === COLON) {
      following = state.peek(1);

      if (
        isWhiteSpaceOrEOL(following) ||
        (withinFlowCollection && isFlowIndicator(following))
      ) {
        break;
      }
    } else if (ch === SHARP) {
      const preceding = state.peek(-1);

      if (isWhiteSpaceOrEOL(preceding)) {
        break;
      }
    } else if (
      (state.position === state.lineStart && testDocumentSeparator(state)) ||
      (withinFlowCollection && isFlowIndicator(ch))
    ) {
      break;
    } else if (isEOL(ch)) {
      line = state.line;
      const lineStart = state.lineStart;
      const lineIndent = state.lineIndent;
      skipSeparationSpace(state, false, -1);

      if (state.lineIndent >= nodeIndent) {
        hasPendingContent = true;
        ch = state.peek();
        continue;
      } else {
        state.position = captureEnd;
        state.line = line;
        state.lineStart = lineStart;
        state.lineIndent = lineIndent;
        break;
      }
    }

    if (hasPendingContent) {
      state.captureSegment(captureStart, captureEnd, false);
      writeFoldedLines(state, state.line - line);
      captureStart = captureEnd = state.position;
      hasPendingContent = false;
    }

    if (!isWhiteSpace(ch)) {
      captureEnd = state.position + 1;
    }

    ch = state.next();
  }

  state.captureSegment(captureStart, captureEnd, false);

  if (state.result) {
    return true;
  }

  state.kind = kind;
  state.result = result;
  return false;
}

function readSingleQuotedScalar(
  state: LoaderState,
  nodeIndent: number,
): boolean {
  let ch;
  let captureStart;
  let captureEnd;

  ch = state.peek();

  if (ch !== SINGLE_QUOTE) {
    return false;
  }

  state.kind = "scalar";
  state.result = "";
  state.position++;
  captureStart = captureEnd = state.position;

  while ((ch = state.peek()) !== 0) {
    if (ch === SINGLE_QUOTE) {
      state.captureSegment(captureStart, state.position, true);
      ch = state.next();

      if (ch === SINGLE_QUOTE) {
        captureStart = state.position;
        state.position++;
        captureEnd = state.position;
      } else {
        return true;
      }
    } else if (isEOL(ch)) {
      state.captureSegment(captureStart, captureEnd, true);
      writeFoldedLines(state, skipSeparationSpace(state, false, nodeIndent));
      captureStart = captureEnd = state.position;
    } else if (
      state.position === state.lineStart &&
      testDocumentSeparator(state)
    ) {
      return state.throwError(
        "unexpected end of the document within a single quoted scalar",
      );
    } else {
      state.position++;
      captureEnd = state.position;
    }
  }

  return state.throwError(
    "unexpected end of the stream within a single quoted scalar",
  );
}

function readDoubleQuotedScalar(
  state: LoaderState,
  nodeIndent: number,
): boolean {
  let ch = state.peek();

  if (ch !== DOUBLE_QUOTE) {
    return false;
  }

  state.kind = "scalar";
  state.result = "";
  state.position++;
  let captureEnd = state.position;
  let captureStart = state.position;
  let tmp: number;
  while ((ch = state.peek()) !== 0) {
    if (ch === DOUBLE_QUOTE) {
      state.captureSegment(captureStart, state.position, true);
      state.position++;
      return true;
    }
    if (ch === BACKSLASH) {
      state.captureSegment(captureStart, state.position, true);
      ch = state.next();

      if (isEOL(ch)) {
        skipSeparationSpace(state, false, nodeIndent);
      } else if (ch < 256 && SIMPLE_ESCAPE_SEQUENCES.has(ch)) {
        state.result += SIMPLE_ESCAPE_SEQUENCES.get(ch);
        state.position++;
      } else if ((tmp = ESCAPED_HEX_LENGTHS.get(ch) ?? 0) > 0) {
        let hexLength = tmp;
        let hexResult = 0;

        for (; hexLength > 0; hexLength--) {
          ch = state.next();

          if ((tmp = hexCharCodeToNumber(ch)) >= 0) {
            hexResult = (hexResult << 4) + tmp;
          } else {
            return state.throwError("expected hexadecimal character");
          }
        }

        state.result += codepointToChar(hexResult);

        state.position++;
      } else {
        return state.throwError("unknown escape sequence");
      }

      captureStart = captureEnd = state.position;
    } else if (isEOL(ch)) {
      state.captureSegment(captureStart, captureEnd, true);
      writeFoldedLines(state, skipSeparationSpace(state, false, nodeIndent));
      captureStart = captureEnd = state.position;
    } else if (
      state.position === state.lineStart &&
      testDocumentSeparator(state)
    ) {
      return state.throwError(
        "unexpected end of the document within a double quoted scalar",
      );
    } else {
      state.position++;
      captureEnd = state.position;
    }
  }

  return state.throwError(
    "unexpected end of the stream within a double quoted scalar",
  );
}

function readFlowCollection(state: LoaderState, nodeIndent: number): boolean {
  let ch = state.peek();
  let terminator: number;
  let isMapping = true;
  let result = {};
  if (ch === LEFT_SQUARE_BRACKET) {
    terminator = RIGHT_SQUARE_BRACKET;
    isMapping = false;
    result = [];
  } else if (ch === LEFT_CURLY_BRACKET) {
    terminator = RIGHT_CURLY_BRACKET;
  } else {
    return false;
  }

  if (state.anchor !== null && typeof state.anchor !== "undefined") {
    state.anchorMap.set(state.anchor, result);
  }

  ch = state.next();

  const tag = state.tag;
  const anchor = state.anchor;
  let readNext = true;
  let valueNode = null;
  let keyNode = null;
  let keyTag: string | null = null;
  let isExplicitPair = false;
  let isPair = false;
  let following = 0;
  let line = 0;
  const overridableKeys = new Set<string>();
  while (ch !== 0) {
    skipSeparationSpace(state, true, nodeIndent);

    ch = state.peek();

    if (ch === terminator) {
      state.position++;
      state.tag = tag;
      state.anchor = anchor;
      state.kind = isMapping ? "mapping" : "sequence";
      state.result = result;
      return true;
    }
    if (!readNext) {
      return state.throwError("missed comma between flow collection entries");
    }

    keyTag = keyNode = valueNode = null;
    isPair = isExplicitPair = false;

    if (ch === QUESTION) {
      following = state.peek(1);

      if (isWhiteSpaceOrEOL(following)) {
        isPair = isExplicitPair = true;
        state.position++;
        skipSeparationSpace(state, true, nodeIndent);
      }
    }

    line = state.line;
    composeNode(state, nodeIndent, CONTEXT_FLOW_IN, false, true);
    keyTag = state.tag || null;
    keyNode = state.result;
    skipSeparationSpace(state, true, nodeIndent);

    ch = state.peek();

    if ((isExplicitPair || state.line === line) && ch === COLON) {
      isPair = true;
      ch = state.next();
      skipSeparationSpace(state, true, nodeIndent);
      composeNode(state, nodeIndent, CONTEXT_FLOW_IN, false, true);
      valueNode = state.result;
    }

    if (isMapping) {
      state.storeMappingPair(
        result as Record<string, unknown>,
        overridableKeys,
        keyTag,
        keyNode,
        valueNode,
      );
    } else if (isPair) {
      (result as Record<string, unknown>[]).push(
<<<<<<< HEAD
        state.storeMappingPair(
          null,
=======
        storeMappingPair(
          state,
          {},
>>>>>>> 076acf56
          overridableKeys,
          keyTag,
          keyNode,
          valueNode,
        ),
      );
    } else {
      (result as unknown[]).push(keyNode);
    }

    skipSeparationSpace(state, true, nodeIndent);

    ch = state.peek();

    if (ch === COMMA) {
      readNext = true;
      ch = state.next();
    } else {
      readNext = false;
    }
  }

  return state.throwError(
    "unexpected end of the stream within a flow collection",
  );
}

// Handles block scaler styles: e.g. '|', '>', '|-' and '>-'.
// https://yaml.org/spec/1.2.2/#81-block-scalar-styles
function readBlockScalar(state: LoaderState, nodeIndent: number): boolean {
  let chomping = CHOMPING_CLIP;
  let didReadContent = false;
  let detectedIndent = false;
  let textIndent = nodeIndent;
  let emptyLines = 0;
  let atMoreIndented = false;

  let ch = state.peek();

  let folding = false;
  if (ch === VERTICAL_LINE) {
    folding = false;
  } else if (ch === GREATER_THAN) {
    folding = true;
  } else {
    return false;
  }

  state.kind = "scalar";
  state.result = "";

  let tmp = 0;
  while (ch !== 0) {
    ch = state.next();

    if (ch === PLUS || ch === MINUS) {
      if (CHOMPING_CLIP === chomping) {
        chomping = ch === PLUS ? CHOMPING_KEEP : CHOMPING_STRIP;
      } else {
        return state.throwError("repeat of a chomping mode identifier");
      }
    } else if ((tmp = decimalCharCodeToNumber(ch)) >= 0) {
      if (tmp === 0) {
        return state.throwError(
          "bad explicit indentation width of a block scalar; it cannot be less than one",
        );
      } else if (!detectedIndent) {
        textIndent = nodeIndent + tmp - 1;
        detectedIndent = true;
      } else {
        return state.throwError("repeat of an indentation width identifier");
      }
    } else {
      break;
    }
  }

  if (isWhiteSpace(ch)) {
    do {
      ch = state.next();
    } while (isWhiteSpace(ch));

    if (ch === SHARP) {
      do {
        ch = state.next();
      } while (!isEOL(ch) && ch !== 0);
    }
  }

  while (ch !== 0) {
    readLineBreak(state);
    state.lineIndent = 0;

    ch = state.peek();

    while (
      (!detectedIndent || state.lineIndent < textIndent) &&
      ch === SPACE
    ) {
      state.lineIndent++;
      ch = state.next();
    }

    if (!detectedIndent && state.lineIndent > textIndent) {
      textIndent = state.lineIndent;
    }

    if (isEOL(ch)) {
      emptyLines++;
      continue;
    }

    // End of the scalar.
    if (state.lineIndent < textIndent) {
      // Perform the chomping.
      if (chomping === CHOMPING_KEEP) {
        state.result += "\n".repeat(
          didReadContent ? 1 + emptyLines : emptyLines,
        );
      } else if (chomping === CHOMPING_CLIP) {
        if (didReadContent) {
          // i.e. only if the scalar is not empty.
          state.result += "\n";
        }
      }

      // Break this `while` cycle and go to the function's epilogue.
      break;
    }

    // Folded style: use fancy rules to handle line breaks.
    if (folding) {
      // Lines starting with white space characters (more-indented lines) are not folded.
      if (isWhiteSpace(ch)) {
        atMoreIndented = true;
        // except for the first content line (cf. Example 8.1)
        state.result += "\n".repeat(
          didReadContent ? 1 + emptyLines : emptyLines,
        );

        // End of more-indented block.
      } else if (atMoreIndented) {
        atMoreIndented = false;
        state.result += "\n".repeat(emptyLines + 1);

        // Just one line break - perceive as the same line.
      } else if (emptyLines === 0) {
        if (didReadContent) {
          // i.e. only if we have already read some scalar content.
          state.result += " ";
        }

        // Several line breaks - perceive as different lines.
      } else {
        state.result += "\n".repeat(emptyLines);
      }

      // Literal style: just add exact number of line breaks between content lines.
    } else {
      // Keep all line breaks except the header line break.
      state.result += "\n".repeat(didReadContent ? 1 + emptyLines : emptyLines);
    }

    didReadContent = true;
    detectedIndent = true;
    emptyLines = 0;
    const captureStart = state.position;

    while (!isEOL(ch) && ch !== 0) {
      ch = state.next();
    }

    state.captureSegment(captureStart, state.position, false);
  }

  return true;
}

function readBlockMapping(
  state: LoaderState,
  nodeIndent: number,
  flowIndent: number,
): boolean {
  const tag = state.tag;
  const anchor = state.anchor;
  const result = {};
  const overridableKeys = new Set<string>();
  let following: number;
  let allowCompact = false;
  let line: number;
  let pos: number;
  let keyTag = null;
  let keyNode = null;
  let valueNode = null;
  let atExplicitKey = false;
  let detected = false;
  let ch: number;

  if (state.anchor !== null && typeof state.anchor !== "undefined") {
    state.anchorMap.set(state.anchor, result);
  }

  ch = state.peek();

  while (ch !== 0) {
    following = state.peek(1);
    line = state.line; // Save the current line.
    pos = state.position;

    //
    // Explicit notation case. There are two separate blocks:
    // first for the key (denoted by "?") and second for the value (denoted by ":")
    //
    if ((ch === QUESTION || ch === COLON) && isWhiteSpaceOrEOL(following)) {
      if (ch === QUESTION) {
        if (atExplicitKey) {
          state.storeMappingPair(
            result,
            overridableKeys,
            keyTag as string,
            keyNode,
            null,
          );
          keyTag = keyNode = valueNode = null;
        }

        detected = true;
        atExplicitKey = true;
        allowCompact = true;
      } else if (atExplicitKey) {
        // i.e. 0x3A/* : */ === character after the explicit key.
        atExplicitKey = false;
        allowCompact = true;
      } else {
        return state.throwError(
          "incomplete explicit mapping pair; a key node is missed; or followed by a non-tabulated empty line",
        );
      }

      state.position += 1;
      ch = following;

      //
      // Implicit notation case. Flow-style node as the key first, then ":", and the value.
      //
    } else if (composeNode(state, flowIndent, CONTEXT_FLOW_OUT, false, true)) {
      if (state.line === line) {
        ch = state.peek();

        while (isWhiteSpace(ch)) {
          ch = state.next();
        }

        if (ch === COLON) {
          ch = state.next();

          if (!isWhiteSpaceOrEOL(ch)) {
            return state.throwError(
              "a whitespace character is expected after the key-value separator within a block mapping",
            );
          }

          if (atExplicitKey) {
            state.storeMappingPair(
              result,
              overridableKeys,
              keyTag as string,
              keyNode,
              null,
            );
            keyTag = keyNode = valueNode = null;
          }

          detected = true;
          atExplicitKey = false;
          allowCompact = false;
          keyTag = state.tag;
          keyNode = state.result;
        } else if (detected) {
          return state.throwError(
            "can not read an implicit mapping pair; a colon is missed",
          );
        } else {
          state.tag = tag;
          state.anchor = anchor;
          return true; // Keep the result of `composeNode`.
        }
      } else if (detected) {
        return state.throwError(
          "can not read a block mapping entry; a multiline key may not be an implicit key",
        );
      } else {
        state.tag = tag;
        state.anchor = anchor;
        return true; // Keep the result of `composeNode`.
      }
    } else {
      break; // Reading is done. Go to the epilogue.
    }

    //
    // Common reading code for both explicit and implicit notations.
    //
    if (state.line === line || state.lineIndent > nodeIndent) {
      if (
        composeNode(state, nodeIndent, CONTEXT_BLOCK_OUT, true, allowCompact)
      ) {
        if (atExplicitKey) {
          keyNode = state.result;
        } else {
          valueNode = state.result;
        }
      }

      if (!atExplicitKey) {
        state.storeMappingPair(
          result,
          overridableKeys,
          keyTag as string,
          keyNode,
          valueNode,
          line,
          pos,
        );
        keyTag = keyNode = valueNode = null;
      }

      skipSeparationSpace(state, true, -1);
      ch = state.peek();
    }

    if (state.lineIndent > nodeIndent && ch !== 0) {
      return state.throwError("bad indentation of a mapping entry");
    } else if (state.lineIndent < nodeIndent) {
      break;
    }
  }

  //
  // Epilogue.
  //

  // Special case: last mapping's node contains only the key in explicit notation.
  if (atExplicitKey) {
    state.storeMappingPair(
      result,
      overridableKeys,
      keyTag as string,
      keyNode,
      null,
    );
  }

  // Expose the resulting mapping.
  if (detected) {
    state.tag = tag;
    state.anchor = anchor;
    state.kind = "mapping";
    state.result = result;
  }

  return detected;
}

function readTagProperty(state: LoaderState): boolean {
  let position: number;
  let isVerbatim = false;
  let isNamed = false;
  let tagHandle = "";
  let tagName: string;
  let ch: number;

  ch = state.peek();

  if (ch !== EXCLAMATION) return false;

  if (state.tag !== null) {
    return state.throwError("duplication of a tag property");
  }

  ch = state.next();

  if (ch === SMALLER_THAN) {
    isVerbatim = true;
    ch = state.next();
  } else if (ch === EXCLAMATION) {
    isNamed = true;
    tagHandle = "!!";
    ch = state.next();
  } else {
    tagHandle = "!";
  }

  position = state.position;

  if (isVerbatim) {
    do {
      ch = state.next();
    } while (ch !== 0 && ch !== GREATER_THAN);

    if (state.position < state.length) {
      tagName = state.input.slice(position, state.position);
      ch = state.next();
    } else {
      return state.throwError(
        "unexpected end of the stream within a verbatim tag",
      );
    }
  } else {
    while (ch !== 0 && !isWhiteSpaceOrEOL(ch)) {
      if (ch === EXCLAMATION) {
        if (!isNamed) {
          tagHandle = state.input.slice(position - 1, state.position + 1);

          if (!PATTERN_TAG_HANDLE.test(tagHandle)) {
            return state.throwError(
              "named tag handle cannot contain such characters",
            );
          }

          isNamed = true;
          position = state.position + 1;
        } else {
          return state.throwError(
            "tag suffix cannot contain exclamation marks",
          );
        }
      }

      ch = state.next();
    }

    tagName = state.input.slice(position, state.position);

    if (PATTERN_FLOW_INDICATORS.test(tagName)) {
      return state.throwError(
        "tag suffix cannot contain flow indicator characters",
      );
    }
  }

  if (tagName && !PATTERN_TAG_URI.test(tagName)) {
    return state.throwError(
      `tag name cannot contain such characters: ${tagName}`,
    );
  }

  if (isVerbatim) {
    state.tag = tagName;
  } else if (state.tagMap.has(tagHandle)) {
    state.tag = state.tagMap.get(tagHandle) + tagName;
  } else if (tagHandle === "!") {
    state.tag = `!${tagName}`;
  } else if (tagHandle === "!!") {
    state.tag = `tag:yaml.org,2002:${tagName}`;
  } else {
    return state.throwError(`undeclared tag handle "${tagHandle}"`);
  }

  return true;
}

function readAnchorProperty(state: LoaderState): boolean {
  let ch = state.peek();
  if (ch !== AMPERSAND) return false;

  if (state.anchor !== null) {
    return state.throwError("duplication of an anchor property");
  }
  ch = state.next();

  const position = state.position;
  while (ch !== 0 && !isWhiteSpaceOrEOL(ch) && !isFlowIndicator(ch)) {
    ch = state.next();
  }

  if (state.position === position) {
    return state.throwError(
      "name of an anchor node must contain at least one character",
    );
  }

  state.anchor = state.input.slice(position, state.position);
  return true;
}

function readAlias(state: LoaderState): boolean {
  if (state.peek() !== ASTERISK) return false;

  let ch = state.next();

  const position = state.position;

  while (ch !== 0 && !isWhiteSpaceOrEOL(ch) && !isFlowIndicator(ch)) {
    ch = state.next();
  }

  if (state.position === position) {
    return state.throwError(
      "name of an alias node must contain at least one character",
    );
  }

  const alias = state.input.slice(position, state.position);
  if (!state.anchorMap.has(alias)) {
    return state.throwError(`unidentified alias "${alias}"`);
  }

  state.result = state.anchorMap.get(alias);
  skipSeparationSpace(state, true, -1);
  return true;
}

function composeNode(
  state: LoaderState,
  parentIndent: number,
  nodeContext: number,
  allowToSeek: boolean,
  allowCompact: boolean,
): boolean {
  let allowBlockScalars: boolean;
  let allowBlockCollections: boolean;
  let indentStatus = 1; // 1: this>parent, 0: this=parent, -1: this<parent
  let atNewLine = false;
  let hasContent = false;
  let type: Type<KindType>;
  let flowIndent: number;
  let blockIndent: number;

  state.tag = null;
  state.anchor = null;
  state.kind = null;
  state.result = null;

  const allowBlockStyles = (allowBlockScalars =
    allowBlockCollections =
      CONTEXT_BLOCK_OUT === nodeContext || CONTEXT_BLOCK_IN === nodeContext);

  if (allowToSeek) {
    if (skipSeparationSpace(state, true, -1)) {
      atNewLine = true;

      if (state.lineIndent > parentIndent) {
        indentStatus = 1;
      } else if (state.lineIndent === parentIndent) {
        indentStatus = 0;
      } else if (state.lineIndent < parentIndent) {
        indentStatus = -1;
      }
    }
  }

  if (indentStatus === 1) {
    while (readTagProperty(state) || readAnchorProperty(state)) {
      if (skipSeparationSpace(state, true, -1)) {
        atNewLine = true;
        allowBlockCollections = allowBlockStyles;

        if (state.lineIndent > parentIndent) {
          indentStatus = 1;
        } else if (state.lineIndent === parentIndent) {
          indentStatus = 0;
        } else if (state.lineIndent < parentIndent) {
          indentStatus = -1;
        }
      } else {
        allowBlockCollections = false;
      }
    }
  }

  if (allowBlockCollections) {
    allowBlockCollections = atNewLine || allowCompact;
  }

  if (indentStatus === 1 || CONTEXT_BLOCK_OUT === nodeContext) {
    const cond = CONTEXT_FLOW_IN === nodeContext ||
      CONTEXT_FLOW_OUT === nodeContext;
    flowIndent = cond ? parentIndent : parentIndent + 1;

    blockIndent = state.position - state.lineStart;

    if (indentStatus === 1) {
      if (
        (allowBlockCollections &&
          (state.readBlockSequence(blockIndent) ||
            readBlockMapping(state, blockIndent, flowIndent))) ||
        readFlowCollection(state, flowIndent)
      ) {
        hasContent = true;
      } else {
        if (
          (allowBlockScalars && readBlockScalar(state, flowIndent)) ||
          readSingleQuotedScalar(state, flowIndent) ||
          readDoubleQuotedScalar(state, flowIndent)
        ) {
          hasContent = true;
        } else if (readAlias(state)) {
          hasContent = true;

          if (state.tag !== null || state.anchor !== null) {
            return state.throwError(
              "alias node should not have Any properties",
            );
          }
        } else if (
          readPlainScalar(state, flowIndent, CONTEXT_FLOW_IN === nodeContext)
        ) {
          hasContent = true;

          if (state.tag === null) {
            state.tag = "?";
          }
        }

        if (state.anchor !== null) {
          state.anchorMap.set(state.anchor, state.result);
        }
      }
    } else if (indentStatus === 0) {
      // Special case: block sequences are allowed to have same indentation level as the parent.
      // http://www.yaml.org/spec/1.2/spec.html#id2799784
      hasContent = allowBlockCollections &&
        state.readBlockSequence(blockIndent);
    }
  }

  if (state.tag !== null && state.tag !== "!") {
    if (state.tag === "?") {
      for (
        let typeIndex = 0;
        typeIndex < state.implicitTypes.length;
        typeIndex++
      ) {
        type = state.implicitTypes[typeIndex]!;

        // Implicit resolving is not allowed for non-scalar types, and '?'
        // non-specific tag is only assigned to plain scalars. So, it isn't
        // needed to check for 'kind' conformity.

        if (type.resolve(state.result)) {
          // `state.result` updated in resolver if matched
          state.result = type.construct(state.result);
          state.tag = type.tag;
          if (state.anchor !== null) {
            state.anchorMap.set(state.anchor, state.result);
          }
          break;
        }
      }
    } else if (state.typeMap[state.kind ?? "fallback"].has(state.tag)) {
      const map = state.typeMap[state.kind ?? "fallback"];
      type = map.get(state.tag)!;

      if (state.result !== null && type.kind !== state.kind) {
        return state.throwError(
          `unacceptable node kind for !<${state.tag}> tag; it should be "${type.kind}", not "${state.kind}"`,
        );
      }

      if (!type.resolve(state.result)) {
        // `state.result` updated in resolver if matched
        return state.throwError(
          `cannot resolve a node with !<${state.tag}> explicit tag`,
        );
      } else {
        state.result = type.construct(state.result);
        if (state.anchor !== null) {
          state.anchorMap.set(state.anchor, state.result);
        }
      }
    } else {
      return state.throwError(`unknown tag !<${state.tag}>`);
    }
  }

  return state.tag !== null || state.anchor !== null || hasContent;
}<|MERGE_RESOLUTION|>--- conflicted
+++ resolved
@@ -371,7 +371,7 @@
     }
   }
   storeMappingPair(
-    result: Record<string, unknown> | null,
+    result: Record<string, unknown>,
     overridableKeys: Set<string>,
     keyTag: string | null,
     keyNode: Record<PropertyKey, unknown> | unknown[] | string | null,
@@ -413,10 +413,6 @@
 
     keyNode = String(keyNode);
 
-    if (result === null) {
-      result = {};
-    }
-
     if (keyTag === "tag:yaml.org,2002:merge") {
       if (Array.isArray(valueNode)) {
         for (
@@ -581,89 +577,6 @@
   }
 }
 
-<<<<<<< HEAD
-=======
-function storeMappingPair(
-  state: LoaderState,
-  result: Record<string, unknown>,
-  overridableKeys: Set<string>,
-  keyTag: string | null,
-  keyNode: Record<PropertyKey, unknown> | unknown[] | string | null,
-  valueNode: unknown,
-  startLine?: number,
-  startPos?: number,
-): Record<string, unknown> {
-  // The output is a plain object here, so keys can only be strings.
-  // We need to convert keyNode to a string, but doing so can hang the process
-  // (deeply nested arrays that explode exponentially using aliases).
-  if (Array.isArray(keyNode)) {
-    keyNode = Array.prototype.slice.call(keyNode);
-
-    for (let index = 0; index < keyNode.length; index++) {
-      if (Array.isArray(keyNode[index])) {
-        return state.throwError("nested arrays are not supported inside keys");
-      }
-
-      if (
-        typeof keyNode === "object" &&
-        getObjectTypeString(keyNode[index]) === "[object Object]"
-      ) {
-        keyNode[index] = "[object Object]";
-      }
-    }
-  }
-
-  // Avoid code execution in load() via toString property
-  // (still use its own toString for arrays, timestamps,
-  // and whatever user schema extensions happen to have @@toStringTag)
-  if (
-    typeof keyNode === "object" &&
-    getObjectTypeString(keyNode) === "[object Object]"
-  ) {
-    keyNode = "[object Object]";
-  }
-
-  keyNode = String(keyNode);
-
-  if (keyTag === "tag:yaml.org,2002:merge") {
-    if (Array.isArray(valueNode)) {
-      for (
-        let index = 0;
-        index < valueNode.length;
-        index++
-      ) {
-        state.mergeMappings(result, valueNode[index], overridableKeys);
-      }
-    } else {
-      state.mergeMappings(
-        result,
-        valueNode as Record<string, unknown>,
-        overridableKeys,
-      );
-    }
-  } else {
-    if (
-      !state.allowDuplicateKeys &&
-      !overridableKeys.has(keyNode) &&
-      Object.hasOwn(result, keyNode)
-    ) {
-      state.line = startLine || state.line;
-      state.position = startPos || state.position;
-      return state.throwError("duplicated mapping key");
-    }
-    Object.defineProperty(result, keyNode, {
-      value: valueNode,
-      writable: true,
-      enumerable: true,
-      configurable: true,
-    });
-    overridableKeys.delete(keyNode);
-  }
-
-  return result;
-}
-
->>>>>>> 076acf56
 function readLineBreak(state: LoaderState) {
   const ch = state.peek();
 
@@ -1080,14 +993,8 @@
       );
     } else if (isPair) {
       (result as Record<string, unknown>[]).push(
-<<<<<<< HEAD
         state.storeMappingPair(
-          null,
-=======
-        storeMappingPair(
-          state,
           {},
->>>>>>> 076acf56
           overridableKeys,
           keyTag,
           keyNode,
