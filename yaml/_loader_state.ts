--- conflicted
+++ resolved
@@ -879,200 +879,6 @@
   }
 }
 
-<<<<<<< HEAD
-function testDocumentSeparator(state: LoaderState): boolean {
-  let ch = state.peek();
-
-  // Condition state.position === state.lineStart is tested
-  // in parent on each call, for efficiency. No needs to test here again.
-  if (
-    (ch === MINUS || ch === DOT) &&
-    ch === state.peek(1) &&
-    ch === state.peek(2)
-  ) {
-    ch = state.peek(3);
-
-    if (ch === 0 || isWhiteSpaceOrEOL(ch)) {
-      return true;
-    }
-  }
-
-  return false;
-}
-
-function writeFoldedLines(state: LoaderState, count: number) {
-  if (count === 1) {
-    state.result += " ";
-  } else if (count > 1) {
-    state.result += "\n".repeat(count - 1);
-  }
-}
-
-function readPlainScalar(
-  state: LoaderState,
-  nodeIndent: number,
-  withinFlowCollection: boolean,
-): boolean {
-  const kind = state.kind;
-  const result = state.result;
-  let ch = state.peek();
-
-  if (
-    isWhiteSpaceOrEOL(ch) ||
-    isFlowIndicator(ch) ||
-    ch === SHARP ||
-    ch === AMPERSAND ||
-    ch === ASTERISK ||
-    ch === EXCLAMATION ||
-    ch === VERTICAL_LINE ||
-    ch === GREATER_THAN ||
-    ch === SINGLE_QUOTE ||
-    ch === DOUBLE_QUOTE ||
-    ch === PERCENT ||
-    ch === COMMERCIAL_AT ||
-    ch === GRAVE_ACCENT
-  ) {
-    return false;
-  }
-
-  let following: number;
-  if (ch === QUESTION || ch === MINUS) {
-    following = state.peek(1);
-
-    if (
-      isWhiteSpaceOrEOL(following) ||
-      (withinFlowCollection && isFlowIndicator(following))
-    ) {
-      return false;
-    }
-  }
-
-  state.kind = "scalar";
-  state.result = "";
-  let captureEnd = state.position;
-  let captureStart = state.position;
-  let hasPendingContent = false;
-  let line = 0;
-  while (ch !== 0) {
-    if (ch === COLON) {
-      following = state.peek(1);
-
-      if (
-        isWhiteSpaceOrEOL(following) ||
-        (withinFlowCollection && isFlowIndicator(following))
-      ) {
-        break;
-      }
-    } else if (ch === SHARP) {
-      const preceding = state.peek(-1);
-
-      if (isWhiteSpaceOrEOL(preceding)) {
-        break;
-      }
-    } else if (
-      (state.position === state.lineStart && testDocumentSeparator(state)) ||
-      (withinFlowCollection && isFlowIndicator(ch))
-    ) {
-      break;
-    } else if (isEOL(ch)) {
-      line = state.line;
-      const lineStart = state.lineStart;
-      const lineIndent = state.lineIndent;
-      state.skipSeparationSpace(false, -1);
-
-      if (state.lineIndent >= nodeIndent) {
-        hasPendingContent = true;
-        ch = state.peek();
-        continue;
-      } else {
-        state.position = captureEnd;
-        state.line = line;
-        state.lineStart = lineStart;
-        state.lineIndent = lineIndent;
-        break;
-      }
-    }
-
-    if (hasPendingContent) {
-      state.captureSegment(captureStart, captureEnd, false);
-      writeFoldedLines(state, state.line - line);
-      captureStart = captureEnd = state.position;
-      hasPendingContent = false;
-    }
-
-    if (!isWhiteSpace(ch)) {
-      captureEnd = state.position + 1;
-    }
-
-    ch = state.next();
-  }
-
-  state.captureSegment(captureStart, captureEnd, false);
-
-  if (state.result) {
-    return true;
-  }
-
-  state.kind = kind;
-  state.result = result;
-  return false;
-}
-
-function readSingleQuotedScalar(
-  state: LoaderState,
-  nodeIndent: number,
-): boolean {
-  let ch;
-  let captureStart;
-  let captureEnd;
-
-  ch = state.peek();
-
-  if (ch !== SINGLE_QUOTE) {
-    return false;
-  }
-
-  state.kind = "scalar";
-  state.result = "";
-  state.position++;
-  captureStart = captureEnd = state.position;
-
-  while ((ch = state.peek()) !== 0) {
-    if (ch === SINGLE_QUOTE) {
-      state.captureSegment(captureStart, state.position, true);
-      ch = state.next();
-
-      if (ch === SINGLE_QUOTE) {
-        captureStart = state.position;
-        state.position++;
-        captureEnd = state.position;
-      } else {
-        return true;
-      }
-    } else if (isEOL(ch)) {
-      state.captureSegment(captureStart, captureEnd, true);
-      writeFoldedLines(state, state.skipSeparationSpace(false, nodeIndent));
-      captureStart = captureEnd = state.position;
-    } else if (
-      state.position === state.lineStart &&
-      testDocumentSeparator(state)
-    ) {
-      return state.throwError(
-        "Unexpected end of the document within a single quoted scalar",
-      );
-    } else {
-      state.position++;
-      captureEnd = state.position;
-    }
-  }
-
-  return state.throwError(
-    "Unexpected end of the stream within a single quoted scalar",
-  );
-}
-
-=======
->>>>>>> 7fc1940d
 function readDoubleQuotedScalar(
   state: LoaderState,
   nodeIndent: number,
