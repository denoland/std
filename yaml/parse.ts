--- conflicted
+++ resolved
@@ -13,11 +13,6 @@
 export interface ParseOptions {
   /** Uses legacy mode */
   legacy?: boolean;
-<<<<<<< HEAD
-=======
-  /** string to be used as a file path in error/warning messages. */
-  filename?: string;
->>>>>>> 335e073f
   /** Name of the schema to use.*/
   schema?: "core" | "default" | "failsafe" | "json" | "extended";
   /** compatibility with JSON.parse behaviour. */
