// Ported from js-yaml v3.13.1:
// https://github.com/nodeca/js-yaml/commit/665aadda42349dcae869f12040d9b10ef18d12da
// Copyright 2011-2015 by Vitaly Puzrin. All rights reserved. MIT license.
// Copyright 2018-2024 the Deno authors. All rights reserved. MIT license.

import {
  AMPERSAND,
  ASTERISK,
  BACKSLASH,
  CARRIAGE_RETURN,
  COLON,
  COMMA,
  COMMERCIAL_AT,
  DOT,
  DOUBLE_QUOTE,
  EXCLAMATION,
  GRAVE_ACCENT,
  GREATER_THAN,
  isEOL,
  isFlowIndicator,
  isWhiteSpace,
  isWhiteSpaceOrEOL,
  LEFT_CURLY_BRACKET,
  LEFT_SQUARE_BRACKET,
  LINE_FEED,
  MINUS,
  PERCENT,
  PLUS,
  QUESTION,
  RIGHT_CURLY_BRACKET,
  RIGHT_SQUARE_BRACKET,
  SHARP,
  SINGLE_QUOTE,
  SMALLER_THAN,
  SPACE,
  VERTICAL_LINE,
} from "./_chars.ts";
import { YamlError } from "./_error.ts";
import { Mark } from "./_mark.ts";
import { DEFAULT_SCHEMA, type Schema, type TypeMap } from "./_schema.ts";
import type { Type } from "./_type.ts";
<<<<<<< HEAD
import * as common from "./_utils.ts";

type ArrayObject<T = any> = common.ArrayObject<T>;
=======
import {
  type Any,
  type ArrayObject,
  getObjectTypeString,
  isObject,
} from "./_utils.ts";
>>>>>>> 9498a40b

const CONTEXT_FLOW_IN = 1;
const CONTEXT_FLOW_OUT = 2;
const CONTEXT_BLOCK_IN = 3;
const CONTEXT_BLOCK_OUT = 4;

const CHOMPING_CLIP = 1;
const CHOMPING_STRIP = 2;
const CHOMPING_KEEP = 3;

const PATTERN_NON_PRINTABLE =
  // deno-lint-ignore no-control-regex
  /[\x00-\x08\x0B\x0C\x0E-\x1F\x7F-\x84\x86-\x9F\uFFFE\uFFFF]|[\uD800-\uDBFF](?![\uDC00-\uDFFF])|(?:[^\uD800-\uDBFF]|^)[\uDC00-\uDFFF]/;
const PATTERN_NON_ASCII_LINE_BREAKS = /[\x85\u2028\u2029]/;
const PATTERN_FLOW_INDICATORS = /[,\[\]\{\}]/;
const PATTERN_TAG_HANDLE = /^(?:!|!!|![a-z\-]+!)$/i;
const PATTERN_TAG_URI =
  /^(?:!|[^,\[\]\{\}])(?:%[0-9a-f]{2}|[0-9a-z\-#;\/\?:@&=\+\$,_\.!~\*'\(\)\[\]])*$/i;

interface LoaderStateOptions {
  /** specifies a schema to use. */
  schema?: Schema;
  /** compatibility with JSON.parse behaviour. */
  allowDuplicateKeys?: boolean;
  /** function to call on warning messages. */
  onWarning?(error?: YamlError): void;
}

// deno-lint-ignore no-explicit-any
type ResultType = any[] | Record<string, any> | string;

const ESCAPED_HEX_LENGTHS = new Map<number, number>([
  [0x78, 2], // x
  [0x75, 4], // u
  [0x55, 8], // U
]);

const SIMPLE_ESCAPE_SEQUENCES = new Map<number, string>([
  [0x30, "\x00"], // 0
  [0x61, "\x07"], // a
  [0x62, "\x08"], // b
  [0x74, "\x09"], // t
  [0x09, "\x09"], // Tab
  [0x6e, "\x0A"], // n
  [0x76, "\x0B"], // v
  [0x66, "\x0C"], // f
  [0x72, "\x0D"], // r
  [0x65, "\x1B"], // e
  [0x20, " "], // Space
  [0x22, '"'], // "
  [0x2f, "/"], // /
  [0x5c, "\\"], // \
  [0x4e, "\x85"], // N
  [0x5f, "\xA0"], // _
  [0x4c, "\u2028"], // L
  [0x50, "\u2029"], // P
]);

/**
 * Converts a hexadecimal character code to its decimal value.
 */
function hexCharCodeToNumber(charCode: number) {
  // Check if the character code is in the range for '0' to '9'
  if (0x30 <= charCode && charCode <= 0x39) return charCode - 0x30; // Convert '0'-'9' to 0-9

  // Normalize the character code to lowercase if it's a letter
  const lc = charCode | 0x20;

  // Check if the character code is in the range for 'a' to 'f'
  if (0x61 <= lc && lc <= 0x66) return lc - 0x61 + 10; // Convert 'a'-'f' to 10-15

  return -1;
}

/**
 * Converts a decimal character code to its decimal value.
 */
function decimalCharCodeToNumber(charCode: number): number {
  // Check if the character code is in the range for '0' to '9'
  if (0x30 <= charCode && charCode <= 0x39) return charCode - 0x30; // Convert '0'-'9' to 0-9
  return -1;
}

/**
 * Converts a Unicode code point to a string.
 */
function codepointToChar(codepoint: number): string {
  // Check if the code point is within the Basic Multilingual Plane (BMP)
  if (codepoint <= 0xffff) return String.fromCharCode(codepoint); // Convert BMP code point to character

  // Encode UTF-16 surrogate pair for code points beyond BMP
  // Reference: https://en.wikipedia.org/wiki/UTF-16#Code_points_U.2B010000_to_U.2B10FFFF
  return String.fromCharCode(
    ((codepoint - 0x010000) >> 10) + 0xd800, // High surrogate
    ((codepoint - 0x010000) & 0x03ff) + 0xdc00, // Low surrogate
  );
}

class LoaderState {
  schema: Schema;
  input: string;
  length: number;
  lineIndent = 0;
  lineStart = 0;
  position = 0;
  line = 0;
  onWarning?: (...args: any[]) => void;
  allowDuplicateKeys: boolean;
  implicitTypes: Type[];
  typeMap: TypeMap;

  version?: string | null;
  checkLineBreaks = false;
  tagMap: ArrayObject = Object.create(null);
  anchorMap: ArrayObject = Object.create(null);
  tag?: string | null;
  anchor?: string | null;
  kind?: string | null;
  result: ResultType | null = "";

  constructor(
    input: string,
    {
      schema = DEFAULT_SCHEMA,
      onWarning,
      allowDuplicateKeys = false,
    }: LoaderStateOptions,
  ) {
    this.schema = schema;
    this.input = input;
    this.onWarning = onWarning;
    this.allowDuplicateKeys = allowDuplicateKeys;
    this.implicitTypes = this.schema.compiledImplicit;
    this.typeMap = this.schema.compiledTypeMap;
    this.length = input.length;

    this.readIndent();
  }

  readIndent() {
    let char = this.peek();
    while (char === SPACE) {
      this.lineIndent += 1;
      char = this.next();
    }
  }

  peek(offset = 0) {
    return this.input.charCodeAt(this.position + offset);
  }
  next() {
    this.position += 1;
    return this.peek();
  }
  #createError(message: string): YamlError {
    const mark = new Mark(
      this.input,
      this.position,
      this.line,
      this.position - this.lineStart,
    );
    return new YamlError(message, mark);
  }

  throwError(message: string): never {
    throw this.#createError(message);
  }

  dispatchWarning(message: string) {
    const error = this.#createError(message);
    this.onWarning?.(error);
  }
}

function yamlDirectiveHandler(state: LoaderState, ...args: string[]) {
  if (state.version !== null) {
    return state.throwError("duplication of %YAML directive");
  }

  if (args.length !== 1) {
    return state.throwError("YAML directive accepts exactly one argument");
  }

  const match = /^([0-9]+)\.([0-9]+)$/.exec(args[0]!);
  if (match === null) {
    return state.throwError("ill-formed argument of the YAML directive");
  }

  const major = parseInt(match[1]!, 10);
  const minor = parseInt(match[2]!, 10);
  if (major !== 1) {
    return state.throwError("unacceptable YAML version of the document");
  }

  state.version = args[0];
  state.checkLineBreaks = minor < 2;
  if (minor !== 1 && minor !== 2) {
    return state.dispatchWarning("unsupported YAML version of the document");
  }
}
function tagDirectiveHandler(state: LoaderState, ...args: string[]) {
  if (args.length !== 2) {
    return state.throwError("TAG directive accepts exactly two arguments");
  }

  const handle = args[0]!;
  const prefix = args[1]!;

  if (!PATTERN_TAG_HANDLE.test(handle)) {
    return state.throwError(
      "ill-formed tag handle (first argument) of the TAG directive",
    );
  }

  if (Object.hasOwn(state.tagMap, handle)) {
    return state.throwError(
      `there is a previously declared suffix for "${handle}" tag handle`,
    );
  }

  if (!PATTERN_TAG_URI.test(prefix)) {
    return state.throwError(
      "ill-formed tag prefix (second argument) of the TAG directive",
    );
  }

  state.tagMap[handle] = prefix;
}

function captureSegment(
  state: LoaderState,
  start: number,
  end: number,
  checkJson: boolean,
) {
  let result: string;
  if (start < end) {
    result = state.input.slice(start, end);

    if (checkJson) {
      for (
        let position = 0;
        position < result.length;
        position++
      ) {
        const character = result.charCodeAt(position);
        if (
          !(character === 0x09 || (0x20 <= character && character <= 0x10ffff))
        ) {
          return state.throwError("expected valid JSON character");
        }
      }
    } else if (PATTERN_NON_PRINTABLE.test(result)) {
      return state.throwError("the stream contains non-printable characters");
    }

    state.result += result;
  }
}

function mergeMappings(
  state: LoaderState,
  destination: ArrayObject,
  source: ArrayObject,
  overridableKeys: ArrayObject<boolean>,
) {
  if (!isObject(source)) {
    return state.throwError(
      "cannot merge mappings; the provided source object is unacceptable",
    );
  }

  for (const [key, value] of Object.entries(source)) {
    if (Object.hasOwn(destination, key)) continue;
    Object.defineProperty(destination, key, {
      value,
      writable: true,
      enumerable: true,
      configurable: true,
    });
    overridableKeys[key] = true;
  }
}

function storeMappingPair(
  state: LoaderState,
  result: ArrayObject | null,
  overridableKeys: ArrayObject<boolean>,
  keyTag: string | null,
  keyNode: any,
  valueNode: unknown,
  startLine?: number,
  startPos?: number,
): ArrayObject {
  // The output is a plain object here, so keys can only be strings.
  // We need to convert keyNode to a string, but doing so can hang the process
  // (deeply nested arrays that explode exponentially using aliases).
  if (Array.isArray(keyNode)) {
    keyNode = Array.prototype.slice.call(keyNode);

    for (let index = 0; index < keyNode.length; index++) {
      if (Array.isArray(keyNode[index])) {
        return state.throwError("nested arrays are not supported inside keys");
      }

      if (
        typeof keyNode === "object" &&
        getObjectTypeString(keyNode[index]) === "[object Object]"
      ) {
        keyNode[index] = "[object Object]";
      }
    }
  }

  // Avoid code execution in load() via toString property
  // (still use its own toString for arrays, timestamps,
  // and whatever user schema extensions happen to have @@toStringTag)
  if (
    typeof keyNode === "object" &&
    getObjectTypeString(keyNode) === "[object Object]"
  ) {
    keyNode = "[object Object]";
  }

  keyNode = String(keyNode);

  if (result === null) {
    result = {};
  }

  if (keyTag === "tag:yaml.org,2002:merge") {
    if (Array.isArray(valueNode)) {
      for (
        let index = 0;
        index < valueNode.length;
        index++
      ) {
        mergeMappings(state, result, valueNode[index], overridableKeys);
      }
    } else {
      mergeMappings(state, result, valueNode as ArrayObject, overridableKeys);
    }
  } else {
    if (
      !state.allowDuplicateKeys &&
      !Object.hasOwn(overridableKeys, keyNode) &&
      Object.hasOwn(result, keyNode)
    ) {
      state.line = startLine || state.line;
      state.position = startPos || state.position;
      return state.throwError("duplicated mapping key");
    }
    Object.defineProperty(result, keyNode, {
      value: valueNode,
      writable: true,
      enumerable: true,
      configurable: true,
    });
    delete overridableKeys[keyNode];
  }

  return result;
}

function readLineBreak(state: LoaderState) {
  const ch = state.peek();

  if (ch === LINE_FEED) {
    state.position++;
  } else if (ch === CARRIAGE_RETURN) {
    state.position++;
    if (state.peek() === LINE_FEED) {
      state.position++;
    }
  } else {
    return state.throwError("a line break is expected");
  }

  state.line += 1;
  state.lineStart = state.position;
}

function skipSeparationSpace(
  state: LoaderState,
  allowComments: boolean,
  checkIndent: number,
): number {
  let lineBreaks = 0;
  let ch = state.peek();

  while (ch !== 0) {
    while (isWhiteSpace(ch)) {
      ch = state.next();
    }

    if (allowComments && ch === SHARP) {
      do {
        ch = state.next();
      } while (ch !== LINE_FEED && ch !== CARRIAGE_RETURN && ch !== 0);
    }

    if (isEOL(ch)) {
      readLineBreak(state);

      ch = state.peek();
      lineBreaks++;
      state.lineIndent = 0;

      state.readIndent();
      ch = state.peek();
    } else {
      break;
    }
  }

  if (
    checkIndent !== -1 &&
    lineBreaks !== 0 &&
    state.lineIndent < checkIndent
  ) {
    state.dispatchWarning("deficient indentation");
  }

  return lineBreaks;
}

function testDocumentSeparator(state: LoaderState): boolean {
  let ch = state.peek();

  // Condition state.position === state.lineStart is tested
  // in parent on each call, for efficiency. No needs to test here again.
  if (
    (ch === MINUS || ch === DOT) &&
    ch === state.peek(1) &&
    ch === state.peek(2)
  ) {
    ch = state.peek(3);

    if (ch === 0 || isWhiteSpaceOrEOL(ch)) {
      return true;
    }
  }

  return false;
}

function writeFoldedLines(state: LoaderState, count: number) {
  if (count === 1) {
    state.result += " ";
  } else if (count > 1) {
    state.result += "\n".repeat(count - 1);
  }
}

function readPlainScalar(
  state: LoaderState,
  nodeIndent: number,
  withinFlowCollection: boolean,
): boolean {
  const kind = state.kind;
  const result = state.result;
  let ch = state.peek();

  if (
    isWhiteSpaceOrEOL(ch) ||
    isFlowIndicator(ch) ||
    ch === SHARP ||
    ch === AMPERSAND ||
    ch === ASTERISK ||
    ch === EXCLAMATION ||
    ch === VERTICAL_LINE ||
    ch === GREATER_THAN ||
    ch === SINGLE_QUOTE ||
    ch === DOUBLE_QUOTE ||
    ch === PERCENT ||
    ch === COMMERCIAL_AT ||
    ch === GRAVE_ACCENT
  ) {
    return false;
  }

  let following: number;
  if (ch === QUESTION || ch === MINUS) {
    following = state.peek(1);

    if (
      isWhiteSpaceOrEOL(following) ||
      (withinFlowCollection && isFlowIndicator(following))
    ) {
      return false;
    }
  }

  state.kind = "scalar";
  state.result = "";
  let captureEnd = state.position;
  let captureStart = state.position;
  let hasPendingContent = false;
  let line = 0;
  while (ch !== 0) {
    if (ch === COLON) {
      following = state.peek(1);

      if (
        isWhiteSpaceOrEOL(following) ||
        (withinFlowCollection && isFlowIndicator(following))
      ) {
        break;
      }
    } else if (ch === SHARP) {
      const preceding = state.peek(-1);

      if (isWhiteSpaceOrEOL(preceding)) {
        break;
      }
    } else if (
      (state.position === state.lineStart && testDocumentSeparator(state)) ||
      (withinFlowCollection && isFlowIndicator(ch))
    ) {
      break;
    } else if (isEOL(ch)) {
      line = state.line;
      const lineStart = state.lineStart;
      const lineIndent = state.lineIndent;
      skipSeparationSpace(state, false, -1);

      if (state.lineIndent >= nodeIndent) {
        hasPendingContent = true;
        ch = state.peek();
        continue;
      } else {
        state.position = captureEnd;
        state.line = line;
        state.lineStart = lineStart;
        state.lineIndent = lineIndent;
        break;
      }
    }

    if (hasPendingContent) {
      captureSegment(state, captureStart, captureEnd, false);
      writeFoldedLines(state, state.line - line);
      captureStart = captureEnd = state.position;
      hasPendingContent = false;
    }

    if (!isWhiteSpace(ch)) {
      captureEnd = state.position + 1;
    }

    ch = state.next();
  }

  captureSegment(state, captureStart, captureEnd, false);

  if (state.result) {
    return true;
  }

  state.kind = kind;
  state.result = result;
  return false;
}

function readSingleQuotedScalar(
  state: LoaderState,
  nodeIndent: number,
): boolean {
  let ch;
  let captureStart;
  let captureEnd;

  ch = state.peek();

  if (ch !== SINGLE_QUOTE) {
    return false;
  }

  state.kind = "scalar";
  state.result = "";
  state.position++;
  captureStart = captureEnd = state.position;

  while ((ch = state.peek()) !== 0) {
    if (ch === SINGLE_QUOTE) {
      captureSegment(state, captureStart, state.position, true);
      ch = state.next();

      if (ch === SINGLE_QUOTE) {
        captureStart = state.position;
        state.position++;
        captureEnd = state.position;
      } else {
        return true;
      }
    } else if (isEOL(ch)) {
      captureSegment(state, captureStart, captureEnd, true);
      writeFoldedLines(state, skipSeparationSpace(state, false, nodeIndent));
      captureStart = captureEnd = state.position;
    } else if (
      state.position === state.lineStart &&
      testDocumentSeparator(state)
    ) {
      return state.throwError(
        "unexpected end of the document within a single quoted scalar",
      );
    } else {
      state.position++;
      captureEnd = state.position;
    }
  }

  return state.throwError(
    "unexpected end of the stream within a single quoted scalar",
  );
}

function readDoubleQuotedScalar(
  state: LoaderState,
  nodeIndent: number,
): boolean {
  let ch = state.peek();

  if (ch !== DOUBLE_QUOTE) {
    return false;
  }

  state.kind = "scalar";
  state.result = "";
  state.position++;
  let captureEnd = state.position;
  let captureStart = state.position;
  let tmp: number;
  while ((ch = state.peek()) !== 0) {
    if (ch === DOUBLE_QUOTE) {
      captureSegment(state, captureStart, state.position, true);
      state.position++;
      return true;
    }
    if (ch === BACKSLASH) {
      captureSegment(state, captureStart, state.position, true);
      ch = state.next();

      if (isEOL(ch)) {
        skipSeparationSpace(state, false, nodeIndent);
      } else if (ch < 256 && SIMPLE_ESCAPE_SEQUENCES.has(ch)) {
        state.result += SIMPLE_ESCAPE_SEQUENCES.get(ch);
        state.position++;
      } else if ((tmp = ESCAPED_HEX_LENGTHS.get(ch) ?? 0) > 0) {
        let hexLength = tmp;
        let hexResult = 0;

        for (; hexLength > 0; hexLength--) {
          ch = state.next();

          if ((tmp = hexCharCodeToNumber(ch)) >= 0) {
            hexResult = (hexResult << 4) + tmp;
          } else {
            return state.throwError("expected hexadecimal character");
          }
        }

        state.result += codepointToChar(hexResult);

        state.position++;
      } else {
        return state.throwError("unknown escape sequence");
      }

      captureStart = captureEnd = state.position;
    } else if (isEOL(ch)) {
      captureSegment(state, captureStart, captureEnd, true);
      writeFoldedLines(state, skipSeparationSpace(state, false, nodeIndent));
      captureStart = captureEnd = state.position;
    } else if (
      state.position === state.lineStart &&
      testDocumentSeparator(state)
    ) {
      return state.throwError(
        "unexpected end of the document within a double quoted scalar",
      );
    } else {
      state.position++;
      captureEnd = state.position;
    }
  }

  return state.throwError(
    "unexpected end of the stream within a double quoted scalar",
  );
}

function readFlowCollection(state: LoaderState, nodeIndent: number): boolean {
  let ch = state.peek();
  let terminator: number;
  let isMapping = true;
  let result: ResultType = {};
  if (ch === LEFT_SQUARE_BRACKET) {
    terminator = RIGHT_SQUARE_BRACKET;
    isMapping = false;
    result = [];
  } else if (ch === LEFT_CURLY_BRACKET) {
    terminator = RIGHT_CURLY_BRACKET;
  } else {
    return false;
  }

  if (state.anchor !== null && typeof state.anchor !== "undefined") {
    state.anchorMap[state.anchor] = result;
  }

  ch = state.next();

  const tag = state.tag;
  const anchor = state.anchor;
  let readNext = true;
  let valueNode = null;
  let keyNode = null;
  let keyTag: string | null = null;
  let isExplicitPair = false;
  let isPair = false;
  let following = 0;
  let line = 0;
  const overridableKeys: ArrayObject<boolean> = Object.create(null);
  while (ch !== 0) {
    skipSeparationSpace(state, true, nodeIndent);

    ch = state.peek();

    if (ch === terminator) {
      state.position++;
      state.tag = tag;
      state.anchor = anchor;
      state.kind = isMapping ? "mapping" : "sequence";
      state.result = result;
      return true;
    }
    if (!readNext) {
      return state.throwError("missed comma between flow collection entries");
    }

    keyTag = keyNode = valueNode = null;
    isPair = isExplicitPair = false;

    if (ch === QUESTION) {
      following = state.peek(1);

      if (isWhiteSpaceOrEOL(following)) {
        isPair = isExplicitPair = true;
        state.position++;
        skipSeparationSpace(state, true, nodeIndent);
      }
    }

    line = state.line;
    composeNode(state, nodeIndent, CONTEXT_FLOW_IN, false, true);
    keyTag = state.tag || null;
    keyNode = state.result;
    skipSeparationSpace(state, true, nodeIndent);

    ch = state.peek();

    if ((isExplicitPair || state.line === line) && ch === COLON) {
      isPair = true;
      ch = state.next();
      skipSeparationSpace(state, true, nodeIndent);
      composeNode(state, nodeIndent, CONTEXT_FLOW_IN, false, true);
      valueNode = state.result;
    }

    if (isMapping) {
      storeMappingPair(
        state,
        result,
        overridableKeys,
        keyTag,
        keyNode,
        valueNode,
      );
    } else if (isPair) {
      (result as ArrayObject[]).push(
        storeMappingPair(
          state,
          null,
          overridableKeys,
          keyTag,
          keyNode,
          valueNode,
        ),
      );
    } else {
      (result as ResultType[]).push(keyNode as ResultType);
    }

    skipSeparationSpace(state, true, nodeIndent);

    ch = state.peek();

    if (ch === COMMA) {
      readNext = true;
      ch = state.next();
    } else {
      readNext = false;
    }
  }

  return state.throwError(
    "unexpected end of the stream within a flow collection",
  );
}

// Handles block scaler styles: e.g. '|', '>', '|-' and '>-'.
// https://yaml.org/spec/1.2.2/#81-block-scalar-styles
function readBlockScalar(state: LoaderState, nodeIndent: number): boolean {
  let chomping = CHOMPING_CLIP;
  let didReadContent = false;
  let detectedIndent = false;
  let textIndent = nodeIndent;
  let emptyLines = 0;
  let atMoreIndented = false;

  let ch = state.peek();

  let folding = false;
  if (ch === VERTICAL_LINE) {
    folding = false;
  } else if (ch === GREATER_THAN) {
    folding = true;
  } else {
    return false;
  }

  state.kind = "scalar";
  state.result = "";

  let tmp = 0;
  while (ch !== 0) {
    ch = state.next();

    if (ch === PLUS || ch === MINUS) {
      if (CHOMPING_CLIP === chomping) {
        chomping = ch === PLUS ? CHOMPING_KEEP : CHOMPING_STRIP;
      } else {
        return state.throwError("repeat of a chomping mode identifier");
      }
    } else if ((tmp = decimalCharCodeToNumber(ch)) >= 0) {
      if (tmp === 0) {
        return state.throwError(
          "bad explicit indentation width of a block scalar; it cannot be less than one",
        );
      } else if (!detectedIndent) {
        textIndent = nodeIndent + tmp - 1;
        detectedIndent = true;
      } else {
        return state.throwError("repeat of an indentation width identifier");
      }
    } else {
      break;
    }
  }

  if (isWhiteSpace(ch)) {
    do {
      ch = state.next();
    } while (isWhiteSpace(ch));

    if (ch === SHARP) {
      do {
        ch = state.next();
      } while (!isEOL(ch) && ch !== 0);
    }
  }

  while (ch !== 0) {
    readLineBreak(state);
    state.lineIndent = 0;

    ch = state.peek();

    while (
      (!detectedIndent || state.lineIndent < textIndent) &&
      ch === SPACE
    ) {
      state.lineIndent++;
      ch = state.next();
    }

    if (!detectedIndent && state.lineIndent > textIndent) {
      textIndent = state.lineIndent;
    }

    if (isEOL(ch)) {
      emptyLines++;
      continue;
    }

    // End of the scalar.
    if (state.lineIndent < textIndent) {
      // Perform the chomping.
      if (chomping === CHOMPING_KEEP) {
        state.result += "\n".repeat(
          didReadContent ? 1 + emptyLines : emptyLines,
        );
      } else if (chomping === CHOMPING_CLIP) {
        if (didReadContent) {
          // i.e. only if the scalar is not empty.
          state.result += "\n";
        }
      }

      // Break this `while` cycle and go to the function's epilogue.
      break;
    }

    // Folded style: use fancy rules to handle line breaks.
    if (folding) {
      // Lines starting with white space characters (more-indented lines) are not folded.
      if (isWhiteSpace(ch)) {
        atMoreIndented = true;
        // except for the first content line (cf. Example 8.1)
        state.result += "\n".repeat(
          didReadContent ? 1 + emptyLines : emptyLines,
        );

        // End of more-indented block.
      } else if (atMoreIndented) {
        atMoreIndented = false;
        state.result += "\n".repeat(emptyLines + 1);

        // Just one line break - perceive as the same line.
      } else if (emptyLines === 0) {
        if (didReadContent) {
          // i.e. only if we have already read some scalar content.
          state.result += " ";
        }

        // Several line breaks - perceive as different lines.
      } else {
        state.result += "\n".repeat(emptyLines);
      }

      // Literal style: just add exact number of line breaks between content lines.
    } else {
      // Keep all line breaks except the header line break.
      state.result += "\n".repeat(didReadContent ? 1 + emptyLines : emptyLines);
    }

    didReadContent = true;
    detectedIndent = true;
    emptyLines = 0;
    const captureStart = state.position;

    while (!isEOL(ch) && ch !== 0) {
      ch = state.next();
    }

    captureSegment(state, captureStart, state.position, false);
  }

  return true;
}

function readBlockSequence(state: LoaderState, nodeIndent: number): boolean {
  let line: number;
  let following: number;
  let detected = false;
  let ch: number;
  const tag = state.tag;
  const anchor = state.anchor;
  const result: unknown[] = [];

  if (state.anchor !== null && typeof state.anchor !== "undefined") {
    state.anchorMap[state.anchor] = result;
  }

  ch = state.peek();

  while (ch !== 0) {
    if (ch !== MINUS) {
      break;
    }

    following = state.peek(1);

    if (!isWhiteSpaceOrEOL(following)) {
      break;
    }

    detected = true;
    state.position++;

    if (skipSeparationSpace(state, true, -1)) {
      if (state.lineIndent <= nodeIndent) {
        result.push(null);
        ch = state.peek();
        continue;
      }
    }

    line = state.line;
    composeNode(state, nodeIndent, CONTEXT_BLOCK_IN, false, true);
    result.push(state.result);
    skipSeparationSpace(state, true, -1);

    ch = state.peek();

    if ((state.line === line || state.lineIndent > nodeIndent) && ch !== 0) {
      return state.throwError("bad indentation of a sequence entry");
    } else if (state.lineIndent < nodeIndent) {
      break;
    }
  }

  if (detected) {
    state.tag = tag;
    state.anchor = anchor;
    state.kind = "sequence";
    state.result = result;
    return true;
  }
  return false;
}

function readBlockMapping(
  state: LoaderState,
  nodeIndent: number,
  flowIndent: number,
): boolean {
  const tag = state.tag;
  const anchor = state.anchor;
  const result = {};
  const overridableKeys = Object.create(null);
  let following: number;
  let allowCompact = false;
  let line: number;
  let pos: number;
  let keyTag = null;
  let keyNode = null;
  let valueNode = null;
  let atExplicitKey = false;
  let detected = false;
  let ch: number;

  if (state.anchor !== null && typeof state.anchor !== "undefined") {
    state.anchorMap[state.anchor] = result;
  }

  ch = state.peek();

  while (ch !== 0) {
    following = state.peek(1);
    line = state.line; // Save the current line.
    pos = state.position;

    //
    // Explicit notation case. There are two separate blocks:
    // first for the key (denoted by "?") and second for the value (denoted by ":")
    //
    if ((ch === QUESTION || ch === COLON) && isWhiteSpaceOrEOL(following)) {
      if (ch === QUESTION) {
        if (atExplicitKey) {
          storeMappingPair(
            state,
            result,
            overridableKeys,
            keyTag as string,
            keyNode,
            null,
          );
          keyTag = keyNode = valueNode = null;
        }

        detected = true;
        atExplicitKey = true;
        allowCompact = true;
      } else if (atExplicitKey) {
        // i.e. 0x3A/* : */ === character after the explicit key.
        atExplicitKey = false;
        allowCompact = true;
      } else {
        return state.throwError(
          "incomplete explicit mapping pair; a key node is missed; or followed by a non-tabulated empty line",
        );
      }

      state.position += 1;
      ch = following;

      //
      // Implicit notation case. Flow-style node as the key first, then ":", and the value.
      //
    } else if (composeNode(state, flowIndent, CONTEXT_FLOW_OUT, false, true)) {
      if (state.line === line) {
        ch = state.peek();

        while (isWhiteSpace(ch)) {
          ch = state.next();
        }

        if (ch === COLON) {
          ch = state.next();

          if (!isWhiteSpaceOrEOL(ch)) {
            return state.throwError(
              "a whitespace character is expected after the key-value separator within a block mapping",
            );
          }

          if (atExplicitKey) {
            storeMappingPair(
              state,
              result,
              overridableKeys,
              keyTag as string,
              keyNode,
              null,
            );
            keyTag = keyNode = valueNode = null;
          }

          detected = true;
          atExplicitKey = false;
          allowCompact = false;
          keyTag = state.tag;
          keyNode = state.result;
        } else if (detected) {
          return state.throwError(
            "can not read an implicit mapping pair; a colon is missed",
          );
        } else {
          state.tag = tag;
          state.anchor = anchor;
          return true; // Keep the result of `composeNode`.
        }
      } else if (detected) {
        return state.throwError(
          "can not read a block mapping entry; a multiline key may not be an implicit key",
        );
      } else {
        state.tag = tag;
        state.anchor = anchor;
        return true; // Keep the result of `composeNode`.
      }
    } else {
      break; // Reading is done. Go to the epilogue.
    }

    //
    // Common reading code for both explicit and implicit notations.
    //
    if (state.line === line || state.lineIndent > nodeIndent) {
      if (
        composeNode(state, nodeIndent, CONTEXT_BLOCK_OUT, true, allowCompact)
      ) {
        if (atExplicitKey) {
          keyNode = state.result;
        } else {
          valueNode = state.result;
        }
      }

      if (!atExplicitKey) {
        storeMappingPair(
          state,
          result,
          overridableKeys,
          keyTag as string,
          keyNode,
          valueNode,
          line,
          pos,
        );
        keyTag = keyNode = valueNode = null;
      }

      skipSeparationSpace(state, true, -1);
      ch = state.peek();
    }

    if (state.lineIndent > nodeIndent && ch !== 0) {
      return state.throwError("bad indentation of a mapping entry");
    } else if (state.lineIndent < nodeIndent) {
      break;
    }
  }

  //
  // Epilogue.
  //

  // Special case: last mapping's node contains only the key in explicit notation.
  if (atExplicitKey) {
    storeMappingPair(
      state,
      result,
      overridableKeys,
      keyTag as string,
      keyNode,
      null,
    );
  }

  // Expose the resulting mapping.
  if (detected) {
    state.tag = tag;
    state.anchor = anchor;
    state.kind = "mapping";
    state.result = result;
  }

  return detected;
}

function readTagProperty(state: LoaderState): boolean {
  let position: number;
  let isVerbatim = false;
  let isNamed = false;
  let tagHandle = "";
  let tagName: string;
  let ch: number;

  ch = state.peek();

  if (ch !== EXCLAMATION) return false;

  if (state.tag !== null) {
    return state.throwError("duplication of a tag property");
  }

  ch = state.next();

  if (ch === SMALLER_THAN) {
    isVerbatim = true;
    ch = state.next();
  } else if (ch === EXCLAMATION) {
    isNamed = true;
    tagHandle = "!!";
    ch = state.next();
  } else {
    tagHandle = "!";
  }

  position = state.position;

  if (isVerbatim) {
    do {
      ch = state.next();
    } while (ch !== 0 && ch !== GREATER_THAN);

    if (state.position < state.length) {
      tagName = state.input.slice(position, state.position);
      ch = state.next();
    } else {
      return state.throwError(
        "unexpected end of the stream within a verbatim tag",
      );
    }
  } else {
    while (ch !== 0 && !isWhiteSpaceOrEOL(ch)) {
      if (ch === EXCLAMATION) {
        if (!isNamed) {
          tagHandle = state.input.slice(position - 1, state.position + 1);

          if (!PATTERN_TAG_HANDLE.test(tagHandle)) {
            return state.throwError(
              "named tag handle cannot contain such characters",
            );
          }

          isNamed = true;
          position = state.position + 1;
        } else {
          return state.throwError(
            "tag suffix cannot contain exclamation marks",
          );
        }
      }

      ch = state.next();
    }

    tagName = state.input.slice(position, state.position);

    if (PATTERN_FLOW_INDICATORS.test(tagName)) {
      return state.throwError(
        "tag suffix cannot contain flow indicator characters",
      );
    }
  }

  if (tagName && !PATTERN_TAG_URI.test(tagName)) {
    return state.throwError(
      `tag name cannot contain such characters: ${tagName}`,
    );
  }

  if (isVerbatim) {
    state.tag = tagName;
  } else if (Object.hasOwn(state.tagMap, tagHandle)) {
    state.tag = state.tagMap[tagHandle] + tagName;
  } else if (tagHandle === "!") {
    state.tag = `!${tagName}`;
  } else if (tagHandle === "!!") {
    state.tag = `tag:yaml.org,2002:${tagName}`;
  } else {
    return state.throwError(`undeclared tag handle "${tagHandle}"`);
  }

  return true;
}

function readAnchorProperty(state: LoaderState): boolean {
  let ch = state.peek();
  if (ch !== AMPERSAND) return false;

  if (state.anchor !== null) {
    return state.throwError("duplication of an anchor property");
  }
  ch = state.next();

  const position = state.position;
  while (ch !== 0 && !isWhiteSpaceOrEOL(ch) && !isFlowIndicator(ch)) {
    ch = state.next();
  }

  if (state.position === position) {
    return state.throwError(
      "name of an anchor node must contain at least one character",
    );
  }

  state.anchor = state.input.slice(position, state.position);
  return true;
}

function readAlias(state: LoaderState): boolean {
  if (state.peek() !== ASTERISK) return false;

  let ch = state.next();

  const position = state.position;

  while (ch !== 0 && !isWhiteSpaceOrEOL(ch) && !isFlowIndicator(ch)) {
    ch = state.next();
  }

  if (state.position === position) {
    return state.throwError(
      "name of an alias node must contain at least one character",
    );
  }

  const alias = state.input.slice(position, state.position);
  if (!Object.hasOwn(state.anchorMap, alias)) {
    return state.throwError(`unidentified alias "${alias}"`);
  }

  state.result = state.anchorMap[alias];
  skipSeparationSpace(state, true, -1);
  return true;
}

function composeNode(
  state: LoaderState,
  parentIndent: number,
  nodeContext: number,
  allowToSeek: boolean,
  allowCompact: boolean,
): boolean {
  let allowBlockScalars: boolean;
  let allowBlockCollections: boolean;
  let indentStatus = 1; // 1: this>parent, 0: this=parent, -1: this<parent
  let atNewLine = false;
  let hasContent = false;
  let type: Type;
  let flowIndent: number;
  let blockIndent: number;

  state.tag = null;
  state.anchor = null;
  state.kind = null;
  state.result = null;

  const allowBlockStyles = (allowBlockScalars =
    allowBlockCollections =
      CONTEXT_BLOCK_OUT === nodeContext || CONTEXT_BLOCK_IN === nodeContext);

  if (allowToSeek) {
    if (skipSeparationSpace(state, true, -1)) {
      atNewLine = true;

      if (state.lineIndent > parentIndent) {
        indentStatus = 1;
      } else if (state.lineIndent === parentIndent) {
        indentStatus = 0;
      } else if (state.lineIndent < parentIndent) {
        indentStatus = -1;
      }
    }
  }

  if (indentStatus === 1) {
    while (readTagProperty(state) || readAnchorProperty(state)) {
      if (skipSeparationSpace(state, true, -1)) {
        atNewLine = true;
        allowBlockCollections = allowBlockStyles;

        if (state.lineIndent > parentIndent) {
          indentStatus = 1;
        } else if (state.lineIndent === parentIndent) {
          indentStatus = 0;
        } else if (state.lineIndent < parentIndent) {
          indentStatus = -1;
        }
      } else {
        allowBlockCollections = false;
      }
    }
  }

  if (allowBlockCollections) {
    allowBlockCollections = atNewLine || allowCompact;
  }

  if (indentStatus === 1 || CONTEXT_BLOCK_OUT === nodeContext) {
    const cond = CONTEXT_FLOW_IN === nodeContext ||
      CONTEXT_FLOW_OUT === nodeContext;
    flowIndent = cond ? parentIndent : parentIndent + 1;

    blockIndent = state.position - state.lineStart;

    if (indentStatus === 1) {
      if (
        (allowBlockCollections &&
          (readBlockSequence(state, blockIndent) ||
            readBlockMapping(state, blockIndent, flowIndent))) ||
        readFlowCollection(state, flowIndent)
      ) {
        hasContent = true;
      } else {
        if (
          (allowBlockScalars && readBlockScalar(state, flowIndent)) ||
          readSingleQuotedScalar(state, flowIndent) ||
          readDoubleQuotedScalar(state, flowIndent)
        ) {
          hasContent = true;
        } else if (readAlias(state)) {
          hasContent = true;

          if (state.tag !== null || state.anchor !== null) {
            return state.throwError(
              "alias node should not have Any properties",
            );
          }
        } else if (
          readPlainScalar(state, flowIndent, CONTEXT_FLOW_IN === nodeContext)
        ) {
          hasContent = true;

          if (state.tag === null) {
            state.tag = "?";
          }
        }

        if (state.anchor !== null) {
          state.anchorMap[state.anchor] = state.result;
        }
      }
    } else if (indentStatus === 0) {
      // Special case: block sequences are allowed to have same indentation level as the parent.
      // http://www.yaml.org/spec/1.2/spec.html#id2799784
      hasContent = allowBlockCollections &&
        readBlockSequence(state, blockIndent);
    }
  }

  if (state.tag !== null && state.tag !== "!") {
    if (state.tag === "?") {
      for (
        let typeIndex = 0;
        typeIndex < state.implicitTypes.length;
        typeIndex++
      ) {
        type = state.implicitTypes[typeIndex]!;

        // Implicit resolving is not allowed for non-scalar types, and '?'
        // non-specific tag is only assigned to plain scalars. So, it isn't
        // needed to check for 'kind' conformity.

        if (type.resolve(state.result)) {
          // `state.result` updated in resolver if matched
          state.result = type.construct(state.result);
          state.tag = type.tag;
          if (state.anchor !== null) {
            state.anchorMap[state.anchor] = state.result;
          }
          break;
        }
      }
    } else if (
      Object.hasOwn(state.typeMap[state.kind || "fallback"], state.tag)
    ) {
      type = state.typeMap[state.kind || "fallback"][state.tag]!;

      if (state.result !== null && type.kind !== state.kind) {
        return state.throwError(
          `unacceptable node kind for !<${state.tag}> tag; it should be "${type.kind}", not "${state.kind}"`,
        );
      }

      if (!type.resolve(state.result)) {
        // `state.result` updated in resolver if matched
        return state.throwError(
          `cannot resolve a node with !<${state.tag}> explicit tag`,
        );
      } else {
        state.result = type.construct(state.result);
        if (state.anchor !== null) {
          state.anchorMap[state.anchor] = state.result;
        }
      }
    } else {
      return state.throwError(`unknown tag !<${state.tag}>`);
    }
  }

  return state.tag !== null || state.anchor !== null || hasContent;
}

function readDocument(state: LoaderState) {
  const documentStart = state.position;
  let position: number;
  let directiveName: string;
  let directiveArgs: string[];
  let hasDirectives = false;
  let ch: number;

  state.version = null;
  state.checkLineBreaks = false;
  state.tagMap = Object.create(null);
  state.anchorMap = Object.create(null);

  while ((ch = state.peek()) !== 0) {
    skipSeparationSpace(state, true, -1);

    ch = state.peek();

    if (state.lineIndent > 0 || ch !== PERCENT) {
      break;
    }

    hasDirectives = true;
    ch = state.next();
    position = state.position;

    while (ch !== 0 && !isWhiteSpaceOrEOL(ch)) {
      ch = state.next();
    }

    directiveName = state.input.slice(position, state.position);
    directiveArgs = [];

    if (directiveName.length < 1) {
      return state.throwError(
        "directive name must not be less than one character in length",
      );
    }

    while (ch !== 0) {
      while (isWhiteSpace(ch)) {
        ch = state.next();
      }

      if (ch === SHARP) {
        do {
          ch = state.next();
        } while (ch !== 0 && !isEOL(ch));
        break;
      }

      if (isEOL(ch)) break;

      position = state.position;

      while (ch !== 0 && !isWhiteSpaceOrEOL(ch)) {
        ch = state.next();
      }

      directiveArgs.push(state.input.slice(position, state.position));
    }

    if (ch !== 0) readLineBreak(state);

    switch (directiveName) {
      case "YAML":
        yamlDirectiveHandler(state, ...directiveArgs);
        break;
      case "TAG":
        tagDirectiveHandler(state, ...directiveArgs);
        break;
      default:
        state.dispatchWarning(`unknown document directive "${directiveName}"`);
        break;
    }
  }

  skipSeparationSpace(state, true, -1);

  if (
    state.lineIndent === 0 &&
    state.peek() === MINUS &&
    state.peek(1) === MINUS &&
    state.peek(2) === MINUS
  ) {
    state.position += 3;
    skipSeparationSpace(state, true, -1);
  } else if (hasDirectives) {
    return state.throwError("directives end mark is expected");
  }

  composeNode(state, state.lineIndent - 1, CONTEXT_BLOCK_OUT, false, true);
  skipSeparationSpace(state, true, -1);

  if (
    state.checkLineBreaks &&
    PATTERN_NON_ASCII_LINE_BREAKS.test(
      state.input.slice(documentStart, state.position),
    )
  ) {
    state.dispatchWarning("non-ASCII line breaks are interpreted as content");
  }

  if (state.position === state.lineStart && testDocumentSeparator(state)) {
    if (state.peek() === DOT) {
      state.position += 3;
      skipSeparationSpace(state, true, -1);
    }
  } else if (state.position < state.length - 1) {
    return state.throwError(
      "end of the stream or a document separator is expected",
    );
  }

  return state.result;
}

function* readDocuments(state: LoaderState) {
  while (state.position < state.length - 1) {
    yield readDocument(state);
  }
}

function sanitizeInput(input: string) {
  input = String(input);

  if (input.length > 0) {
    // Add tailing `\n` if not exists
    if (!isEOL(input.charCodeAt(input.length - 1))) input += "\n";

    // Strip BOM
    if (input.charCodeAt(0) === 0xfeff) input = input.slice(1);
  }

  // Use 0 as string terminator. That significantly simplifies bounds check.
  input += "\0";

  return input;
}

export function loadDocuments(
  input: string,
  options: LoaderStateOptions = {},
): unknown[] {
  input = sanitizeInput(input);
  const state = new LoaderState(input, options);
  return [...readDocuments(state)];
}

export function load(input: string, options: LoaderStateOptions = {}): unknown {
  input = sanitizeInput(input);
  const state = new LoaderState(input, options);
  const documentGenerator = readDocuments(state);
  const document = documentGenerator.next().value;
  if (!documentGenerator.next().done) {
    throw new YamlError(
      "expected a single document in the stream, but found more",
    );
  }
  return document ?? null;
}<|MERGE_RESOLUTION|>--- conflicted
+++ resolved
@@ -39,18 +39,7 @@
 import { Mark } from "./_mark.ts";
 import { DEFAULT_SCHEMA, type Schema, type TypeMap } from "./_schema.ts";
 import type { Type } from "./_type.ts";
-<<<<<<< HEAD
-import * as common from "./_utils.ts";
-
-type ArrayObject<T = any> = common.ArrayObject<T>;
-=======
-import {
-  type Any,
-  type ArrayObject,
-  getObjectTypeString,
-  isObject,
-} from "./_utils.ts";
->>>>>>> 9498a40b
+import { type ArrayObject, getObjectTypeString, isObject } from "./_utils.ts";
 
 const CONTEXT_FLOW_IN = 1;
 const CONTEXT_FLOW_OUT = 2;
