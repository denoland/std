// Ported from js-yaml v3.13.1:
// https://github.com/nodeca/js-yaml/commit/665aadda42349dcae869f12040d9b10ef18d12da
// Copyright 2011-2015 by Vitaly Puzrin. All rights reserved. MIT license.
// Copyright 2018-2024 the Deno authors. All rights reserved. MIT license.

import {
  AMPERSAND,
  ASTERISK,
  COLON,
  COMMA,
  COMMERCIAL_AT,
  DOUBLE_QUOTE,
  EXCLAMATION,
  GRAVE_ACCENT,
  GREATER_THAN,
  isWhiteSpace,
  LEFT_CURLY_BRACKET,
  LEFT_SQUARE_BRACKET,
  LINE_FEED,
  MINUS,
  PERCENT,
  QUESTION,
  RIGHT_CURLY_BRACKET,
  RIGHT_SQUARE_BRACKET,
  SHARP,
  SINGLE_QUOTE,
  VERTICAL_LINE,
} from "./_chars.ts";
import { YamlError } from "./_error.ts";
import { DEFAULT_SCHEMA, type Schema } from "./_schema.ts";
import type { RepresentFn, StyleVariant, Type } from "./_type.ts";
import * as common from "./_utils.ts";
import { isObject } from "./_utils.ts";

type Any = common.Any;
type ArrayObject<T = Any> = common.ArrayObject<T>;

const ESCAPE_SEQUENCES = new Map<number, string>([
  [0x00, "\\0"],
  [0x07, "\\a"],
  [0x08, "\\b"],
  [0x09, "\\t"],
  [0x0a, "\\n"],
  [0x0b, "\\v"],
  [0x0c, "\\f"],
  [0x0d, "\\r"],
  [0x1b, "\\e"],
  [0x22, '\\"'],
  [0x5c, "\\\\"],
  [0x85, "\\N"],
  [0xa0, "\\_"],
  [0x2028, "\\L"],
  [0x2029, "\\P"],
]);

const DEPRECATED_BOOLEANS_SYNTAX = [
  "y",
  "Y",
  "yes",
  "Yes",
  "YES",
  "on",
  "On",
  "ON",
  "n",
  "N",
  "no",
  "No",
  "NO",
  "off",
  "Off",
  "OFF",
];

function compileStyleMap(
  schema: Schema,
  map?: ArrayObject<StyleVariant> | null,
): ArrayObject<StyleVariant> {
  if (typeof map === "undefined" || map === null) return {};

  const result: ArrayObject<StyleVariant> = {};
  for (let tag of Object.keys(map)) {
    let style = String(map[tag]) as StyleVariant;
    if (tag.slice(0, 2) === "!!") {
      tag = `tag:yaml.org,2002:${tag.slice(2)}`;
    }
    const type = schema.compiledTypeMap.fallback[tag];

    if (type?.styleAliases && Object.hasOwn(type.styleAliases, style)) {
      style = type.styleAliases[style];
    }

    result[tag] = style;
  }

  return result;
}

export interface DumperStateOptions {
  /** indentation width to use (in spaces). */
  indent?: number;
  /** when true, adds an indentation level to array elements */
  arrayIndent?: boolean;
  /**
   * do not throw on invalid types (like function in the safe schema)
   * and skip pairs and single values with such types.
   */
  skipInvalid?: boolean;
  /**
   * specifies level of nesting, when to switch from
   * block to flow style for collections. -1 means block style everywhere
   */
  flowLevel?: number;
  /** Each tag may have own set of styles.	- "tag" => "style" map. */
  styles?: ArrayObject<StyleVariant> | null;
  /** specifies a schema to use. */
  schema?: Schema;
  /**
   * If true, sort keys when dumping YAML in ascending, ASCII character order.
   * If a function, use the function to sort the keys. (default: false)
   * If a function is specified, the function must return a negative value
   * if first argument is less than second argument, zero if they're equal
   * and a positive value otherwise.
   */
  sortKeys?: boolean | ((a: string, b: string) => number);
  /** set max line width. (default: 80) */
  lineWidth?: number;
  /**
   * if true, don't convert duplicate objects
   * into references (default: false)
   */
  noRefs?: boolean;
  /**
   * if false don't try to be compatible with older yaml versions.
   * Currently: don't quote "yes", "no" and so on,
   * as required for YAML 1.1 (default: true)
   */
  compatMode?: boolean;
  /**
   * if true flow sequences will be condensed, omitting the
   * space between `key: value` or `a, b`. Eg. `'[a,b]'` or `{a:{b:c}}`.
   * Can be useful when using yaml for pretty URL query params
   * as spaces are %-encoded. (default: false).
   */
  condenseFlow?: boolean;
}

export class DumperState {
  schema: Schema;
  indent: number;
  arrayIndent: boolean;
  skipInvalid: boolean;
  flowLevel: number;
  sortKeys: boolean | ((a: Any, b: Any) => number);
  lineWidth: number;
  noRefs: boolean;
  compatMode: boolean;
  condenseFlow: boolean;
  implicitTypes: Type[];
  explicitTypes: Type[];
  tag: string | null = null;
  result = "";
  duplicates: Any[] = [];
  usedDuplicates: Set<Any> = new Set();
  styleMap: ArrayObject<StyleVariant>;
  dump: Any;

  constructor({
    schema = DEFAULT_SCHEMA,
    indent = 2,
    arrayIndent = true,
    skipInvalid = false,
    flowLevel = -1,
    styles = null,
    sortKeys = false,
    lineWidth = 80,
    noRefs = false,
    compatMode = true,
    condenseFlow = false,
  }: DumperStateOptions) {
    this.schema = schema;
    this.indent = Math.max(1, indent);
    this.arrayIndent = arrayIndent;
    this.skipInvalid = skipInvalid;
    this.flowLevel = flowLevel;
    this.styleMap = compileStyleMap(this.schema, styles);
    this.sortKeys = sortKeys;
    this.lineWidth = lineWidth;
    this.noRefs = noRefs;
    this.compatMode = compatMode;
    this.condenseFlow = condenseFlow;
    this.implicitTypes = this.schema.compiledImplicit;
    this.explicitTypes = this.schema.compiledExplicit;
  }
}

function encodeHex(character: number): string {
  const string = character.toString(16).toUpperCase();

  if (character <= 0xff) return `\\x${string.padStart(2, "0")}`;
  if (character <= 0xffff) return `\\u${string.padStart(4, "0")}`;
  if (character <= 0xffffffff) return `\\U${string.padStart(8, "0")}`;
  throw new YamlError(
    "code point within a string may not be greater than 0xFFFFFFFF",
  );
}

// Indents every line in a string. Empty lines (\n only) are not indented.
function indentString(string: string, spaces: number): string {
  const ind = " ".repeat(spaces);
  const length = string.length;
  let position = 0;
  let next = -1;
  let result = "";
  let line: string;

  while (position < length) {
    next = string.indexOf("\n", position);
    if (next === -1) {
      line = string.slice(position);
      position = length;
    } else {
      line = string.slice(position, next + 1);
      position = next + 1;
    }

    if (line.length && line !== "\n") result += ind;

    result += line;
  }

  return result;
}

function generateNextLine(state: DumperState, level: number): string {
  return `\n${" ".repeat(state.indent * level)}`;
}

function testImplicitResolving(state: DumperState, str: string): boolean {
  return state.implicitTypes.some((type) => type.resolve(str));
}

// Returns true if the character can be printed without escaping.
// From YAML 1.2: "any allowed characters known to be non-printable
// should also be escaped. [However,] This isn’t mandatory"
// Derived from nb-char - \t - #x85 - #xA0 - #x2028 - #x2029.
function isPrintable(c: number): boolean {
  return (
    (0x00020 <= c && c <= 0x00007e) ||
    (0x000a1 <= c && c <= 0x00d7ff && c !== 0x2028 && c !== 0x2029) ||
    (0x0e000 <= c && c <= 0x00fffd && c !== 0xfeff) /* BOM */ ||
    (0x10000 <= c && c <= 0x10ffff)
  );
}

// Simplified test for values allowed after the first character in plain style.
function isPlainSafe(c: number): boolean {
  // Uses a subset of nb-char - c-flow-indicator - ":" - "#"
  // where nb-char ::= c-printable - b-char - c-byte-order-mark.
  return (
    isPrintable(c) &&
    c !== 0xfeff &&
    // - c-flow-indicator
    c !== COMMA &&
    c !== LEFT_SQUARE_BRACKET &&
    c !== RIGHT_SQUARE_BRACKET &&
    c !== LEFT_CURLY_BRACKET &&
    c !== RIGHT_CURLY_BRACKET &&
    // - ":" - "#"
    c !== COLON &&
    c !== SHARP
  );
}

// Simplified test for values allowed as the first character in plain style.
function isPlainSafeFirst(c: number): boolean {
  // Uses a subset of ns-char - c-indicator
  // where ns-char = nb-char - s-white.
  return (
    isPrintable(c) &&
    c !== 0xfeff &&
    !isWhiteSpace(c) && // - s-white
    // - (c-indicator ::=
    // “-” | “?” | “:” | “,” | “[” | “]” | “{” | “}”
    c !== MINUS &&
    c !== QUESTION &&
    c !== COLON &&
    c !== COMMA &&
    c !== LEFT_SQUARE_BRACKET &&
    c !== RIGHT_SQUARE_BRACKET &&
    c !== LEFT_CURLY_BRACKET &&
    c !== RIGHT_CURLY_BRACKET &&
    // | “#” | “&” | “*” | “!” | “|” | “>” | “'” | “"”
    c !== SHARP &&
    c !== AMPERSAND &&
    c !== ASTERISK &&
    c !== EXCLAMATION &&
    c !== VERTICAL_LINE &&
    c !== GREATER_THAN &&
    c !== SINGLE_QUOTE &&
    c !== DOUBLE_QUOTE &&
    // | “%” | “@” | “`”)
    c !== PERCENT &&
    c !== COMMERCIAL_AT &&
    c !== GRAVE_ACCENT
  );
}

// Determines whether block indentation indicator is required.
function needIndentIndicator(string: string): boolean {
  const leadingSpaceRe = /^\n* /;
  return leadingSpaceRe.test(string);
}

const STYLE_PLAIN = 1;
const STYLE_SINGLE = 2;
const STYLE_LITERAL = 3;
const STYLE_FOLDED = 4;
const STYLE_DOUBLE = 5;

// Determines which scalar styles are possible and returns the preferred style.
// lineWidth = -1 => no limit.
// Pre-conditions: str.length > 0.
// Post-conditions:
//  STYLE_PLAIN or STYLE_SINGLE => no \n are in the string.
//  STYLE_LITERAL => no lines are suitable for folding (or lineWidth is -1).
//  STYLE_FOLDED => a line > lineWidth and can be folded (and lineWidth !== -1).
function chooseScalarStyle(
  string: string,
  singleLineOnly: boolean,
  indentPerLevel: number,
  lineWidth: number,
  testAmbiguousType: (...args: Any[]) => Any,
): number {
  const shouldTrackWidth = lineWidth !== -1;
  let hasLineBreak = false;
  let hasFoldableLine = false; // only checked if shouldTrackWidth
  let previousLineBreak = -1; // count the first line correctly
  let plain = isPlainSafeFirst(string.charCodeAt(0)) &&
    !isWhiteSpace(string.charCodeAt(string.length - 1));

  let char: number;
  let i: number;
  if (singleLineOnly) {
    // Case: no block styles.
    // Check for disallowed characters to rule out plain and single.
    for (i = 0; i < string.length; i++) {
      char = string.charCodeAt(i);
      if (!isPrintable(char)) {
        return STYLE_DOUBLE;
      }
      plain = plain && isPlainSafe(char);
    }
  } else {
    // Case: block styles permitted.
    for (i = 0; i < string.length; i++) {
      char = string.charCodeAt(i);
      if (char === LINE_FEED) {
        hasLineBreak = true;
        // Check if any line can be folded.
        if (shouldTrackWidth) {
          hasFoldableLine = hasFoldableLine ||
            // Foldable line = too long, and not more-indented.
            (i - previousLineBreak - 1 > lineWidth &&
              string[previousLineBreak + 1] !== " ");
          previousLineBreak = i;
        }
      } else if (!isPrintable(char)) {
        return STYLE_DOUBLE;
      }
      plain = plain && isPlainSafe(char);
    }
    // in case the end is missing a \n
    hasFoldableLine = hasFoldableLine ||
      (shouldTrackWidth &&
        i - previousLineBreak - 1 > lineWidth &&
        string[previousLineBreak + 1] !== " ");
  }
  // Although every style can represent \n without escaping, prefer block styles
  // for multiline, since they're more readable and they don't add empty lines.
  // Also prefer folding a super-long line.
  if (!hasLineBreak && !hasFoldableLine) {
    // Strings interpretable as another type have to be quoted;
    // e.g. the string 'true' vs. the boolean true.
    return plain && !testAmbiguousType(string) ? STYLE_PLAIN : STYLE_SINGLE;
  }
  // Edge case: block indentation indicator can only have one digit.
  if (indentPerLevel > 9 && needIndentIndicator(string)) {
    return STYLE_DOUBLE;
  }
  // At this point we know block styles are valid.
  // Prefer literal style unless we want to fold.
  return hasFoldableLine ? STYLE_FOLDED : STYLE_LITERAL;
}

// Greedy line breaking.
// Picks the longest line under the limit each time,
// otherwise settles for the shortest line over the limit.
// NB. More-indented lines *cannot* be folded, as that would add an extra \n.
function foldLine(line: string, width: number): string {
  if (line === "" || line[0] === " ") return line;

  // Since a more-indented line adds a \n, breaks can't be followed by a space.
  const breakRe = / [^ ]/g; // note: the match index will always be <= length-2.
  let match;
  // start is an inclusive index. end, curr, and next are exclusive.
  let start = 0;
  let end;
  let curr = 0;
  let next = 0;
  let result = "";

  // Invariants: 0 <= start <= length-1.
  //   0 <= curr <= next <= max(0, length-2). curr - start <= width.
  // Inside the loop:
  //   A match implies length >= 2, so curr and next are <= length-2.
  // tslint:disable-next-line:no-conditional-assignment
  while ((match = breakRe.exec(line))) {
    next = match.index;
    // maintain invariant: curr - start <= width
    if (next - start > width) {
      end = curr > start ? curr : next; // derive end <= length-2
      result += `\n${line.slice(start, end)}`;
      // skip the space that was output as \n
      start = end + 1; // derive start <= length-1
    }
    curr = next;
  }

  // By the invariants, start <= length-1, so there is something left over.
  // It is either the whole string or a part starting from non-whitespace.
  result += "\n";
  // Insert a break if the remainder is too long and there is a break available.
  if (line.length - start > width && curr > start) {
    result += `${line.slice(start, curr)}\n${line.slice(curr + 1)}`;
  } else {
    result += line.slice(start);
  }

  return result.slice(1); // drop extra \n joiner
}

// (See the note for writeScalar.)
function dropEndingNewline(string: string): string {
  return string[string.length - 1] === "\n" ? string.slice(0, -1) : string;
}

// Note: a long line without a suitable break point will exceed the width limit.
// Pre-conditions: every char in str isPrintable, str.length > 0, width > 0.
function foldString(string: string, width: number): string {
  // In folded style, $k$ consecutive newlines output as $k+1$ newlines—
  // unless they're before or after a more-indented line, or at the very
  // beginning or end, in which case $k$ maps to $k$.
  // Therefore, parse each chunk as newline(s) followed by a content line.
  const lineRe = /(\n+)([^\n]*)/g;

  // first line (possibly an empty line)
  let result = ((): string => {
    let nextLF = string.indexOf("\n");
    nextLF = nextLF !== -1 ? nextLF : string.length;
    lineRe.lastIndex = nextLF;
    return foldLine(string.slice(0, nextLF), width);
  })();
  // If we haven't reached the first content line yet, don't add an extra \n.
  let prevMoreIndented = string[0] === "\n" || string[0] === " ";
  let moreIndented;

  // rest of the lines
  let match;
  // tslint:disable-next-line:no-conditional-assignment
  while ((match = lineRe.exec(string))) {
    const prefix = match[1];
    const line = match[2] || "";
    moreIndented = line[0] === " ";
    result += prefix +
      (!prevMoreIndented && !moreIndented && line !== "" ? "\n" : "") +
      foldLine(line, width);
    prevMoreIndented = moreIndented;
  }

  return result;
}

// Escapes a double-quoted string.
function escapeString(string: string): string {
  let result = "";
  let char;
  let nextChar;
  let escapeSeq;

  for (let i = 0; i < string.length; i++) {
    char = string.charCodeAt(i);
    // Check for surrogate pairs (reference Unicode 3.0 section "3.7 Surrogates").
    if (char >= 0xd800 && char <= 0xdbff /* high surrogate */) {
      nextChar = string.charCodeAt(i + 1);
      if (nextChar >= 0xdc00 && nextChar <= 0xdfff /* low surrogate */) {
        // Combine the surrogate pair and store it escaped.
        result += encodeHex(
          (char - 0xd800) * 0x400 + nextChar - 0xdc00 + 0x10000,
        );
        // Advance index one extra since we already used that char here.
        i++;
        continue;
      }
    }
    escapeSeq = ESCAPE_SEQUENCES.get(char);
    result += !escapeSeq && isPrintable(char)
      ? string[i]
      : escapeSeq || encodeHex(char);
  }

  return result;
}

// Pre-conditions: string is valid for a block scalar, 1 <= indentPerLevel <= 9.
function blockHeader(string: string, indentPerLevel: number): string {
  const indentIndicator = needIndentIndicator(string)
    ? String(indentPerLevel)
    : "";

  // note the special case: the string '\n' counts as a "trailing" empty line.
  const clip = string[string.length - 1] === "\n";
  const keep = clip && (string[string.length - 2] === "\n" || string === "\n");
  const chomp = keep ? "+" : clip ? "" : "-";

  return `${indentIndicator}${chomp}\n`;
}

// Note: line breaking/folding is implemented for only the folded style.
// NB. We drop the last trailing newline (if any) of a returned block scalar
//  since the dumper adds its own newline. This always works:
//    • No ending newline => unaffected; already using strip "-" chomping.
//    • Ending newline    => removed then restored.
//  Importantly, this keeps the "+" chomp indicator from gaining an extra line.
function writeScalar(
  state: DumperState,
  string: string,
  level: number,
  iskey: boolean,
) {
  state.dump = ((): string => {
    if (string.length === 0) {
      return "''";
    }
    if (
      state.compatMode &&
      DEPRECATED_BOOLEANS_SYNTAX.indexOf(string) !== -1
    ) {
      return `'${string}'`;
    }

    const indent = state.indent * Math.max(1, level); // no 0-indent scalars
    // As indentation gets deeper, let the width decrease monotonically
    // to the lower bound min(state.lineWidth, 40).
    // Note that this implies
    //  state.lineWidth ≤ 40 + state.indent: width is fixed at the lower bound.
    //  state.lineWidth > 40 + state.indent: width decreases until the lower
    //  bound.
    // This behaves better than a constant minimum width which disallows
    // narrower options, or an indent threshold which causes the width
    // to suddenly increase.
    const lineWidth = state.lineWidth === -1
      ? -1
      : Math.max(Math.min(state.lineWidth, 40), state.lineWidth - indent);

    // Without knowing if keys are implicit/explicit,
    // assume implicit for safety.
    const singleLineOnly = iskey ||
      // No block styles in flow mode.
      (state.flowLevel > -1 && level >= state.flowLevel);
    function testAmbiguity(str: string): boolean {
      return testImplicitResolving(state, str);
    }

    switch (
      chooseScalarStyle(
        string,
        singleLineOnly,
        state.indent,
        lineWidth,
        testAmbiguity,
      )
    ) {
      case STYLE_PLAIN:
        return string;
      case STYLE_SINGLE:
        return `'${string.replace(/'/g, "''")}'`;
      case STYLE_LITERAL:
        return `|${blockHeader(string, state.indent)}${
          dropEndingNewline(
            indentString(string, indent),
          )
        }`;
      case STYLE_FOLDED:
        return `>${blockHeader(string, state.indent)}${
          dropEndingNewline(
            indentString(foldString(string, lineWidth), indent),
          )
        }`;
      case STYLE_DOUBLE:
        return `"${escapeString(string)}"`;
      default:
        throw new YamlError("impossible error: invalid scalar style");
    }
  })();
}

function writeFlowSequence(
  state: DumperState,
  level: number,
  object: Any,
) {
  let _result = "";
  const _tag = state.tag;

  for (let index = 0; index < object.length; index += 1) {
    // Write only valid elements.
    if (writeNode(state, level, object[index], false, false)) {
      if (index !== 0) _result += `,${!state.condenseFlow ? " " : ""}`;
      _result += state.dump;
    }
  }

  state.tag = _tag;
  state.dump = `[${_result}]`;
}

function writeBlockSequence(
  state: DumperState,
  level: number,
  object: Any,
  compact = false,
) {
  let _result = "";
  const _tag = state.tag;

  for (let index = 0; index < object.length; index += 1) {
    // Write only valid elements.
    if (writeNode(state, level + 1, object[index], true, true)) {
      if (!compact || index !== 0) {
        _result += generateNextLine(state, level);
      }

      if (state.dump && LINE_FEED === state.dump.charCodeAt(0)) {
        _result += "-";
      } else {
        _result += "- ";
      }

      _result += state.dump;
    }
  }

  state.tag = _tag;
  state.dump = _result || "[]"; // Empty sequence if no valid values.
}

function writeFlowMapping(
  state: DumperState,
  level: number,
  object: Any,
) {
  let _result = "";
  const _tag = state.tag;
  const objectKeyList = Object.keys(object);

  for (const [index, objectKey] of objectKeyList.entries()) {
    let pairBuffer = state.condenseFlow ? '"' : "";

    if (index !== 0) pairBuffer += ", ";

    const objectValue = object[objectKey];

    if (!writeNode(state, level, objectKey, false, false)) {
      continue; // Skip this pair because of invalid key;
    }

    if (state.dump.length > 1024) pairBuffer += "? ";

    pairBuffer += `${state.dump}${state.condenseFlow ? '"' : ""}:${
      state.condenseFlow ? "" : " "
    }`;

    if (!writeNode(state, level, objectValue, false, false)) {
      continue; // Skip this pair because of invalid value.
    }

    pairBuffer += state.dump;

    // Both key and value are valid.
    _result += pairBuffer;
  }

  state.tag = _tag;
  state.dump = `{${_result}}`;
}

function writeBlockMapping(
  state: DumperState,
  level: number,
  object: Any,
  compact = false,
) {
  const _tag = state.tag;
  const objectKeyList = Object.keys(object);
  let _result = "";

  // Allow sorting keys so that the output file is deterministic
  if (state.sortKeys === true) {
    // Default sorting
    objectKeyList.sort();
  } else if (typeof state.sortKeys === "function") {
    // Custom sort function
    objectKeyList.sort(state.sortKeys);
  } else if (state.sortKeys) {
    // Something is wrong
    throw new YamlError("sortKeys must be a boolean or a function");
  }

  for (const [index, objectKey] of objectKeyList.entries()) {
    let pairBuffer = "";

    if (!compact || index !== 0) {
      pairBuffer += generateNextLine(state, level);
    }

    const objectValue = object[objectKey];

    if (!writeNode(state, level + 1, objectKey, true, true, true)) {
      continue; // Skip this pair because of invalid key.
    }

    const explicitPair = (state.tag !== null && state.tag !== "?") ||
      (state.dump && state.dump.length > 1024);

    if (explicitPair) {
      if (state.dump && LINE_FEED === state.dump.charCodeAt(0)) {
        pairBuffer += "?";
      } else {
        pairBuffer += "? ";
      }
    }

    pairBuffer += state.dump;

    if (explicitPair) {
      pairBuffer += generateNextLine(state, level);
    }

    if (!writeNode(state, level + 1, objectValue, true, explicitPair)) {
      continue; // Skip this pair because of invalid value.
    }

    if (state.dump && LINE_FEED === state.dump.charCodeAt(0)) {
      pairBuffer += ":";
    } else {
      pairBuffer += ": ";
    }

    pairBuffer += state.dump;

    // Both key and value are valid.
    _result += pairBuffer;
  }

  state.tag = _tag;
  state.dump = _result || "{}"; // Empty mapping if no valid pairs.
}

function detectType(
  state: DumperState,
  object: Any,
  explicit = false,
): boolean {
  const typeList = explicit ? state.explicitTypes : state.implicitTypes;

  for (const type of typeList) {
    let _result: string;

    if (
      (type.instanceOf || type.predicate) &&
      (!type.instanceOf ||
        (typeof object === "object" && object instanceof type.instanceOf)) &&
      (!type.predicate || type.predicate(object))
    ) {
      state.tag = explicit ? type.tag : "?";

      if (type.represent) {
        const style = state.styleMap[type.tag]! || type.defaultStyle;

        if (typeof type.represent === "function") {
          _result = (type.represent as RepresentFn)(object, style);
        } else if (Object.hasOwn(type.represent, style)) {
          _result = (type.represent as ArrayObject<RepresentFn>)[style]!(
            object,
            style,
          );
        } else {
          throw new YamlError(
            `!<${type.tag}> tag resolver accepts not "${style}" style`,
          );
        }

        state.dump = _result;
      }

      return true;
    }
  }

  return false;
}

// Serializes `object` and writes it to global `result`.
// Returns true on success, or false on invalid object.
//
function writeNode(
  state: DumperState,
  level: number,
  object: Any,
  block: boolean,
  compact: boolean,
  iskey = false,
): boolean {
  state.tag = null;
  state.dump = object;

  if (!detectType(state, object, false)) {
    detectType(state, object, true);
  }

  if (block) {
    block = state.flowLevel < 0 || state.flowLevel > level;
  }

  const objectOrArray = common.isObject(state.dump) ||
    Array.isArray(state.dump);

  let duplicateIndex = -1;
  let duplicate = false;
  if (objectOrArray) {
    duplicateIndex = state.duplicates.indexOf(object);
    duplicate = duplicateIndex !== -1;
  }

  if (
    (state.tag !== null && state.tag !== "?") ||
    duplicate ||
    (state.indent !== 2 && level > 0)
  ) {
    compact = false;
  }

  if (duplicate && state.usedDuplicates.has(object)) {
    state.dump = `*ref_${duplicateIndex}`;
  } else {
    if (objectOrArray && duplicate) {
      state.usedDuplicates.add(object);
    }
    if (common.isObject(state.dump) && !Array.isArray(state.dump)) {
      if (block && Object.keys(state.dump).length !== 0) {
        writeBlockMapping(state, level, state.dump, compact);
        if (duplicate) {
          state.dump = `&ref_${duplicateIndex}${state.dump}`;
        }
      } else {
        writeFlowMapping(state, level, state.dump);
        if (duplicate) {
          state.dump = `&ref_${duplicateIndex} ${state.dump}`;
        }
      }
    } else if (Array.isArray(state.dump)) {
      const arrayLevel = !state.arrayIndent && level > 0 ? level - 1 : level;
      if (block && state.dump.length !== 0) {
        writeBlockSequence(state, arrayLevel, state.dump, compact);
        if (duplicate) {
          state.dump = `&ref_${duplicateIndex}${state.dump}`;
        }
      } else {
        writeFlowSequence(state, arrayLevel, state.dump);
        if (duplicate) {
          state.dump = `&ref_${duplicateIndex} ${state.dump}`;
        }
      }
    } else if (typeof state.dump === "string") {
      if (state.tag !== "?") {
        writeScalar(state, state.dump, level, iskey);
      }
    } else {
      if (state.skipInvalid) return false;
      throw new YamlError(
        `unacceptable kind of an object to dump ${
          Object.prototype.toString.call(state.dump)
        }`,
      );
    }

    if (state.tag !== null && state.tag !== "?") {
      state.dump = `!<${state.tag}> ${state.dump}`;
    }
  }

  return true;
}

function inspectNode(object: Any, objects: Any[], duplicateObjects: Set<Any>) {
  if (!isObject(object)) return;
  if (objects.includes(object)) {
    duplicateObjects.add(object);
    return;
  }
  objects.push(object);
  const entries = Array.isArray(object) ? object : Object.values(object);
  for (const value of entries) {
    inspectNode(value, objects, duplicateObjects);
  }
}

function getDuplicateReferences(
  object: Record<string, unknown>,
  state: DumperState,
) {
  const objects: Any[] = [];
  const duplicateObjects: Set<Any> = new Set();

  inspectNode(object, objects, duplicateObjects);

<<<<<<< HEAD
  for (const idx of duplicatesIndexes) {
    state.duplicates.push(objects[idx]);
  }
  state.usedDuplicates = new Set();
=======
  for (const object of duplicateObjects) state.duplicates.push(object);
  state.usedDuplicates = Array.from({ length: duplicateObjects.size });
>>>>>>> fe2dd555
}

export function dump(input: Any, options: DumperStateOptions = {}): string {
  const state = new DumperState(options);

  if (!state.noRefs) getDuplicateReferences(input, state);

  if (writeNode(state, 0, input, true, true)) return `${state.dump}\n`;

  return "";
}<|MERGE_RESOLUTION|>--- conflicted
+++ resolved
@@ -925,15 +925,8 @@
 
   inspectNode(object, objects, duplicateObjects);
 
-<<<<<<< HEAD
-  for (const idx of duplicatesIndexes) {
-    state.duplicates.push(objects[idx]);
-  }
-  state.usedDuplicates = new Set();
-=======
   for (const object of duplicateObjects) state.duplicates.push(object);
-  state.usedDuplicates = Array.from({ length: duplicateObjects.size });
->>>>>>> fe2dd555
+  state.usedDuplicates = state.usedDuplicates = new Set();
 }
 
 export function dump(input: Any, options: DumperStateOptions = {}): string {
