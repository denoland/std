--- conflicted
+++ resolved
@@ -29,15 +29,7 @@
 import { YamlError } from "./_error.ts";
 import { DEFAULT_SCHEMA, type Schema } from "./_schema.ts";
 import type { RepresentFn, StyleVariant, Type } from "./_type.ts";
-<<<<<<< HEAD
 import { type Any, type ArrayObject, isObject } from "./_utils.ts";
-=======
-import * as common from "./_utils.ts";
-import { isObject } from "./_utils.ts";
-
-type Any = common.Any;
-type ArrayObject<T = Any> = common.ArrayObject<T>;
->>>>>>> a92e1b60
 
 const ESCAPE_SEQUENCES = new Map<number, string>([
   [0x00, "\\0"],
