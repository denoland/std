--- conflicted
+++ resolved
@@ -28,20 +28,8 @@
 } from "./_chars.ts";
 import { YamlError } from "./_error.ts";
 import { DEFAULT_SCHEMA, type Schema } from "./_schema.ts";
-<<<<<<< HEAD
-import type { RepresentFn, StyleVariant, Type } from "./_type.ts";
-import * as common from "./_utils.ts";
-
-type ArrayObject<T = any> = common.ArrayObject<T>;
-=======
 import type { StyleVariant, Type } from "./_type.ts";
-import {
-  type Any,
-  type ArrayObject,
-  getObjectTypeString,
-  isObject,
-} from "./_utils.ts";
->>>>>>> 9498a40b
+import { type ArrayObject, getObjectTypeString, isObject } from "./_utils.ts";
 
 const ESCAPE_SEQUENCES = new Map<number, string>([
   [0x00, "\\0"],
@@ -174,13 +162,8 @@
   explicitTypes: Type[];
   tag: string | null = null;
   result = "";
-<<<<<<< HEAD
   duplicates: any[] = [];
-  usedDuplicates: any[] = []; // changed from null to []
-=======
-  duplicates: Any[] = [];
-  usedDuplicates: Set<Any> = new Set();
->>>>>>> 9498a40b
+  usedDuplicates: Set<any> = new Set();
   styleMap: ArrayObject<StyleVariant>;
   dump: any;
 
@@ -902,33 +885,7 @@
   return true;
 }
 
-<<<<<<< HEAD
-function inspectNode(
-  object: any,
-  objects: any[],
-  duplicatesIndexes: number[],
-) {
-  if (object !== null && typeof object === "object") {
-    const index = objects.indexOf(object);
-    if (index !== -1) {
-      if (!duplicatesIndexes.includes(index)) {
-        duplicatesIndexes.push(index);
-      }
-    } else {
-      objects.push(object);
-
-      if (Array.isArray(object)) {
-        for (let idx = 0; idx < object.length; idx += 1) {
-          inspectNode(object[idx], objects, duplicatesIndexes);
-        }
-      } else {
-        for (const objectKey of Object.keys(object)) {
-          inspectNode(object[objectKey], objects, duplicatesIndexes);
-        }
-      }
-    }
-=======
-function inspectNode(object: Any, objects: Any[], duplicateObjects: Set<Any>) {
+function inspectNode(object: any, objects: any[], duplicateObjects: Set<any>) {
   if (!isObject(object)) return;
   if (objects.includes(object)) {
     duplicateObjects.add(object);
@@ -938,7 +895,6 @@
   const entries = Array.isArray(object) ? object : Object.values(object);
   for (const value of entries) {
     inspectNode(value, objects, duplicateObjects);
->>>>>>> 9498a40b
   }
 }
 
@@ -946,13 +902,8 @@
   object: Record<string, unknown>,
   state: DumperState,
 ) {
-<<<<<<< HEAD
   const objects: any[] = [];
-  const duplicatesIndexes: number[] = [];
-=======
-  const objects: Any[] = [];
-  const duplicateObjects: Set<Any> = new Set();
->>>>>>> 9498a40b
+  const duplicateObjects: Set<any> = new Set();
 
   inspectNode(object, objects, duplicateObjects);
 
