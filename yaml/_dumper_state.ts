--- conflicted
+++ resolved
@@ -89,19 +89,10 @@
   );
 }
 
-<<<<<<< HEAD
 function createStyleMap(
   map: Record<string, StyleVariant>,
 ): Map<string, StyleVariant> {
   const result = new Map();
-=======
-function compileStyleMap(
-  map?: Record<string, StyleVariant> | null,
-): Record<string, StyleVariant> {
-  if (typeof map === "undefined" || map === null) return {};
-
-  const result: Record<string, StyleVariant> = {};
->>>>>>> 0332f0ad
   for (let tag of Object.keys(map)) {
     const style = String(map[tag]) as StyleVariant;
     if (tag.slice(0, 2) === "!!") {
@@ -436,11 +427,7 @@
    */
   flowLevel?: number;
   /** Each tag may have own set of styles.	- "tag" => "style" map. */
-<<<<<<< HEAD
   styles?: Record<string, StyleVariant>;
-=======
-  styles?: Record<string, StyleVariant> | null;
->>>>>>> 0332f0ad
   /** specifies a schema to use. */
   schema?: Schema;
   /**
@@ -488,11 +475,7 @@
   explicitTypes: Type<KindType>[];
   duplicates: unknown[] = [];
   usedDuplicates: Set<unknown> = new Set();
-<<<<<<< HEAD
   styleMap: Map<string, StyleVariant> = new Map();
-=======
-  styleMap: Record<string, StyleVariant>;
->>>>>>> 0332f0ad
 
   constructor({
     schema = DEFAULT_SCHEMA,
