--- conflicted
+++ resolved
@@ -870,18 +870,6 @@
 
     return value as string;
   }
-<<<<<<< HEAD
-  getDuplicateReferences(value: unknown) {
-    const values: Set<unknown> = new Set();
-    const duplicateObjects: Set<unknown> = new Set();
-
-    inspectNode(value, values, duplicateObjects);
-
-    for (const value of duplicateObjects) this.duplicates.push(value);
-    this.usedDuplicates = new Set();
-  }
-=======
->>>>>>> b91817f2
 
   stringify(value: unknown): string {
     if (this.useAnchors) {
