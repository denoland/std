--- conflicted
+++ resolved
@@ -630,44 +630,22 @@
     object: Record<string, unknown>,
     { level }: { level: number },
   ): string {
-<<<<<<< HEAD
     const quote = this.condenseFlow ? '"' : "";
     const separator = this.condenseFlow ? ":" : ": ";
 
     const results = [];
     for (const key of Object.keys(object)) {
-      const keyString = this.stringifyNode(level, key, {
-=======
-    let result = "";
-    const objectKeyList = Object.keys(object);
-
-    for (const [index, objectKey] of objectKeyList.entries()) {
-      let pairBuffer = this.condenseFlow ? '"' : "";
-
-      if (index !== 0) pairBuffer += ", ";
-
-      const objectValue = object[objectKey];
-
-      const keyString = this.stringifyNode(objectKey, {
+      const keyString = this.stringifyNode(key, {
         level,
->>>>>>> c05c9141
         block: false,
         compact: false,
         isKey: false,
       });
       if (keyString === null) continue; // Skip this pair because of invalid key;
 
-<<<<<<< HEAD
       const value = object[key];
-      const valueString = this.stringifyNode(level, value, {
-=======
-      pairBuffer += `${keyString}${this.condenseFlow ? '"' : ""}:${
-        this.condenseFlow ? "" : " "
-      }`;
-
-      const valueString = this.stringifyNode(objectValue, {
+      const valueString = this.stringifyNode(value, {
         level,
->>>>>>> c05c9141
         block: false,
         compact: false,
         isKey: false,
@@ -856,11 +834,7 @@
             value = `&ref_${duplicateIndex}${value}`;
           }
         } else {
-<<<<<<< HEAD
-          object = this.stringifyFlowMapping(object, { level });
-=======
           value = this.stringifyFlowMapping(value, { level });
->>>>>>> c05c9141
           if (duplicate) {
             value = `&ref_${duplicateIndex} ${value}`;
           }
