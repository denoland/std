// Ported from js-yaml v3.13.1:
// https://github.com/nodeca/js-yaml/commit/665aadda42349dcae869f12040d9b10ef18d12da
// Copyright 2011-2015 by Vitaly Puzrin. All rights reserved. MIT license.
// Copyright 2018-2024 the Deno authors. All rights reserved. MIT license.

import {
  AMPERSAND,
  ASTERISK,
  COLON,
  COMMA,
  COMMERCIAL_AT,
  DOUBLE_QUOTE,
  EXCLAMATION,
  GRAVE_ACCENT,
  GREATER_THAN,
  isWhiteSpace,
  LEFT_CURLY_BRACKET,
  LEFT_SQUARE_BRACKET,
  LINE_FEED,
  MINUS,
  PERCENT,
  QUESTION,
  RIGHT_CURLY_BRACKET,
  RIGHT_SQUARE_BRACKET,
  SHARP,
  SINGLE_QUOTE,
  VERTICAL_LINE,
} from "./_chars.ts";
import { DEFAULT_SCHEMA, type Schema } from "./_schema.ts";
import type { KindType, StyleVariant, Type } from "./_type.ts";
import { type ArrayObject, getObjectTypeString, isObject } from "./_utils.ts";

const STYLE_PLAIN = 1;
const STYLE_SINGLE = 2;
const STYLE_LITERAL = 3;
const STYLE_FOLDED = 4;
const STYLE_DOUBLE = 5;

const LEADING_SPACE_REGEXP = /^\n* /;

const ESCAPE_SEQUENCES = new Map<number, string>([
  [0x00, "\\0"],
  [0x07, "\\a"],
  [0x08, "\\b"],
  [0x09, "\\t"],
  [0x0a, "\\n"],
  [0x0b, "\\v"],
  [0x0c, "\\f"],
  [0x0d, "\\r"],
  [0x1b, "\\e"],
  [0x22, '\\"'],
  [0x5c, "\\\\"],
  [0x85, "\\N"],
  [0xa0, "\\_"],
  [0x2028, "\\L"],
  [0x2029, "\\P"],
]);

const DEPRECATED_BOOLEANS_SYNTAX = [
  "y",
  "Y",
  "yes",
  "Yes",
  "YES",
  "on",
  "On",
  "ON",
  "n",
  "N",
  "no",
  "No",
  "NO",
  "off",
  "Off",
  "OFF",
];

/**
 * Encodes a Unicode character code point as a hexadecimal escape sequence.
 */
function charCodeToHexString(charCode: number): string {
  const hexString = charCode.toString(16).toUpperCase();
  if (charCode <= 0xff) return `\\x${hexString.padStart(2, "0")}`;
  if (charCode <= 0xffff) return `\\u${hexString.padStart(4, "0")}`;
  if (charCode <= 0xffffffff) return `\\U${hexString.padStart(8, "0")}`;
  throw new Error(
    "Code point within a string may not be greater than 0xFFFFFFFF",
  );
}

function compileStyleMap(
  map?: ArrayObject<StyleVariant> | null,
): ArrayObject<StyleVariant> {
  if (typeof map === "undefined" || map === null) return {};

  const result: ArrayObject<StyleVariant> = {};
  for (let tag of Object.keys(map)) {
    const style = String(map[tag]) as StyleVariant;
    if (tag.slice(0, 2) === "!!") {
      tag = `tag:yaml.org,2002:${tag.slice(2)}`;
    }
    result[tag] = style;
  }

  return result;
}

// Indents every line in a string. Empty lines (\n only) are not indented.
function indentString(string: string, spaces: number): string {
  const indent = " ".repeat(spaces);
  return string
    .split("\n")
    .map((line) => line.length ? indent + line : line)
    .join("\n");
}

function generateNextLine(indent: number, level: number): string {
  return `\n${" ".repeat(indent * level)}`;
}

function testImplicitResolving(
  implicitTypes: Type<"scalar">[],
  str: string,
): boolean {
  return implicitTypes.some((type) => type.resolve(str));
}

// Returns true if the character can be printed without escaping.
// From YAML 1.2: "any allowed characters known to be non-printable
// should also be escaped. [However,] This isn’t mandatory"
// Derived from nb-char - \t - #x85 - #xA0 - #x2028 - #x2029.
function isPrintable(c: number): boolean {
  return (
    (0x00020 <= c && c <= 0x00007e) ||
    (0x000a1 <= c && c <= 0x00d7ff && c !== 0x2028 && c !== 0x2029) ||
    (0x0e000 <= c && c <= 0x00fffd && c !== 0xfeff) /* BOM */ ||
    (0x10000 <= c && c <= 0x10ffff)
  );
}

// Simplified test for values allowed after the first character in plain style.
function isPlainSafe(c: number): boolean {
  // Uses a subset of nb-char - c-flow-indicator - ":" - "#"
  // where nb-char ::= c-printable - b-char - c-byte-order-mark.
  return (
    isPrintable(c) &&
    c !== 0xfeff &&
    // - c-flow-indicator
    c !== COMMA &&
    c !== LEFT_SQUARE_BRACKET &&
    c !== RIGHT_SQUARE_BRACKET &&
    c !== LEFT_CURLY_BRACKET &&
    c !== RIGHT_CURLY_BRACKET &&
    // - ":" - "#"
    c !== COLON &&
    c !== SHARP
  );
}

// Simplified test for values allowed as the first character in plain style.
function isPlainSafeFirst(c: number): boolean {
  // Uses a subset of ns-char - c-indicator
  // where ns-char = nb-char - s-white.
  return (
    isPrintable(c) &&
    c !== 0xfeff &&
    !isWhiteSpace(c) && // - s-white
    // - (c-indicator ::=
    // “-” | “?” | “:” | “,” | “[” | “]” | “{” | “}”
    c !== MINUS &&
    c !== QUESTION &&
    c !== COLON &&
    c !== COMMA &&
    c !== LEFT_SQUARE_BRACKET &&
    c !== RIGHT_SQUARE_BRACKET &&
    c !== LEFT_CURLY_BRACKET &&
    c !== RIGHT_CURLY_BRACKET &&
    // | “#” | “&” | “*” | “!” | “|” | “>” | “'” | “"”
    c !== SHARP &&
    c !== AMPERSAND &&
    c !== ASTERISK &&
    c !== EXCLAMATION &&
    c !== VERTICAL_LINE &&
    c !== GREATER_THAN &&
    c !== SINGLE_QUOTE &&
    c !== DOUBLE_QUOTE &&
    // | “%” | “@” | “`”)
    c !== PERCENT &&
    c !== COMMERCIAL_AT &&
    c !== GRAVE_ACCENT
  );
}

// Determines whether block indentation indicator is required.
function needIndentIndicator(string: string): boolean {
  return LEADING_SPACE_REGEXP.test(string);
}

// Determines which scalar styles are possible and returns the preferred style.
// lineWidth = -1 => no limit.
// Pre-conditions: str.length > 0.
// Post-conditions:
//  STYLE_PLAIN or STYLE_SINGLE => no \n are in the string.
//  STYLE_LITERAL => no lines are suitable for folding (or lineWidth is -1).
//  STYLE_FOLDED => a line > lineWidth and can be folded (and lineWidth !== -1).
function chooseScalarStyle(
  string: string,
  singleLineOnly: boolean,
  indentPerLevel: number,
  lineWidth: number,
  testAmbiguousType: (string: string) => boolean,
): number {
  const shouldTrackWidth = lineWidth !== -1;
  let hasLineBreak = false;
  let hasFoldableLine = false; // only checked if shouldTrackWidth
  let previousLineBreak = -1; // count the first line correctly
  let plain = isPlainSafeFirst(string.charCodeAt(0)) &&
    !isWhiteSpace(string.charCodeAt(string.length - 1));

  let char: number;
  let i: number;
  if (singleLineOnly) {
    // Case: no block styles.
    // Check for disallowed characters to rule out plain and single.
    for (i = 0; i < string.length; i++) {
      char = string.charCodeAt(i);
      if (!isPrintable(char)) {
        return STYLE_DOUBLE;
      }
      plain = plain && isPlainSafe(char);
    }
  } else {
    // Case: block styles permitted.
    for (i = 0; i < string.length; i++) {
      char = string.charCodeAt(i);
      if (char === LINE_FEED) {
        hasLineBreak = true;
        // Check if any line can be folded.
        if (shouldTrackWidth) {
          hasFoldableLine = hasFoldableLine ||
            // Foldable line = too long, and not more-indented.
            (i - previousLineBreak - 1 > lineWidth &&
              string[previousLineBreak + 1] !== " ");
          previousLineBreak = i;
        }
      } else if (!isPrintable(char)) {
        return STYLE_DOUBLE;
      }
      plain = plain && isPlainSafe(char);
    }
    // in case the end is missing a \n
    hasFoldableLine = hasFoldableLine ||
      (shouldTrackWidth &&
        i - previousLineBreak - 1 > lineWidth &&
        string[previousLineBreak + 1] !== " ");
  }
  // Although every style can represent \n without escaping, prefer block styles
  // for multiline, since they're more readable and they don't add empty lines.
  // Also prefer folding a super-long line.
  if (!hasLineBreak && !hasFoldableLine) {
    // Strings interpretable as another type have to be quoted;
    // e.g. the string 'true' vs. the boolean true.
    return plain && !testAmbiguousType(string) ? STYLE_PLAIN : STYLE_SINGLE;
  }
  // Edge case: block indentation indicator can only have one digit.
  if (indentPerLevel > 9 && needIndentIndicator(string)) {
    return STYLE_DOUBLE;
  }
  // At this point we know block styles are valid.
  // Prefer literal style unless we want to fold.
  return hasFoldableLine ? STYLE_FOLDED : STYLE_LITERAL;
}

// Greedy line breaking.
// Picks the longest line under the limit each time,
// otherwise settles for the shortest line over the limit.
// NB. More-indented lines *cannot* be folded, as that would add an extra \n.
function foldLine(line: string, width: number): string {
  if (line === "" || line[0] === " ") return line;

  // Since a more-indented line adds a \n, breaks can't be followed by a space.
  const breakRegExp = / [^ ]/g; // note: the match index will always be <= length-2.
  // start is an inclusive index. end, curr, and next are exclusive.
  let start = 0;
  let end;
  let curr = 0;
  let next = 0;
  const lines = [];

  // Invariants: 0 <= start <= length-1.
  //   0 <= curr <= next <= max(0, length-2). curr - start <= width.
  // Inside the loop:
  //   A match implies length >= 2, so curr and next are <= length-2.
  for (const match of line.matchAll(breakRegExp)) {
    next = match.index;
    // maintain invariant: curr - start <= width
    if (next - start > width) {
      end = curr > start ? curr : next; // derive end <= length-2
      lines.push(line.slice(start, end));
      // skip the space that was output as \n
      start = end + 1; // derive start <= length-1
    }
    curr = next;
  }

  // By the invariants, start <= length-1, so there is something left over.
  // It is either the whole string or a part starting from non-whitespace.
  // Insert a break if the remainder is too long and there is a break available.
  if (line.length - start > width && curr > start) {
    lines.push(line.slice(start, curr));
    lines.push(line.slice(curr + 1));
  } else {
    lines.push(line.slice(start));
  }

  return lines.join("\n");
}

function trimTrailingNewline(string: string) {
  return string.at(-1) === "\n" ? string.slice(0, -1) : string;
}

// Note: a long line without a suitable break point will exceed the width limit.
// Pre-conditions: every char in str isPrintable, str.length > 0, width > 0.
function foldString(string: string, width: number): string {
  // In folded style, $k$ consecutive newlines output as $k+1$ newlines—
  // unless they're before or after a more-indented line, or at the very
  // beginning or end, in which case $k$ maps to $k$.
  // Therefore, parse each chunk as newline(s) followed by a content line.
  const lineRe = /(\n+)([^\n]*)/g;

  // first line (possibly an empty line)
  let result = ((): string => {
    let nextLF = string.indexOf("\n");
    nextLF = nextLF !== -1 ? nextLF : string.length;
    lineRe.lastIndex = nextLF;
    return foldLine(string.slice(0, nextLF), width);
  })();
  // If we haven't reached the first content line yet, don't add an extra \n.
  let prevMoreIndented = string[0] === "\n" || string[0] === " ";
  let moreIndented;

  // rest of the lines
  let match;
  // tslint:disable-next-line:no-conditional-assignment
  while ((match = lineRe.exec(string))) {
    const prefix = match[1];
    const line = match[2] || "";
    moreIndented = line[0] === " ";
    result += prefix +
      (!prevMoreIndented && !moreIndented && line !== "" ? "\n" : "") +
      foldLine(line, width);
    prevMoreIndented = moreIndented;
  }

  return result;
}

// Escapes a double-quoted string.
function escapeString(string: string): string {
  let result = "";
  let char;
  let nextChar;
  let escapeSeq;

  for (let i = 0; i < string.length; i++) {
    char = string.charCodeAt(i);
    // Check for surrogate pairs (reference Unicode 3.0 section "3.7 Surrogates").
    if (char >= 0xd800 && char <= 0xdbff /* high surrogate */) {
      nextChar = string.charCodeAt(i + 1);
      if (nextChar >= 0xdc00 && nextChar <= 0xdfff /* low surrogate */) {
        // Combine the surrogate pair and store it escaped.
        result += charCodeToHexString(
          (char - 0xd800) * 0x400 + nextChar - 0xdc00 + 0x10000,
        );
        // Advance index one extra since we already used that char here.
        i++;
        continue;
      }
    }
    escapeSeq = ESCAPE_SEQUENCES.get(char);
    result += !escapeSeq && isPrintable(char)
      ? string[i]
      : escapeSeq || charCodeToHexString(char);
  }

  return result;
}

// Pre-conditions: string is valid for a block scalar, 1 <= indentPerLevel <= 9.
function blockHeader(string: string, indentPerLevel: number): string {
  const indentIndicator = needIndentIndicator(string)
    ? String(indentPerLevel)
    : "";

  // note the special case: the string '\n' counts as a "trailing" empty line.
  const clip = string[string.length - 1] === "\n";
  const keep = clip && (string[string.length - 2] === "\n" || string === "\n");
  const chomp = keep ? "+" : clip ? "" : "-";

  return `${indentIndicator}${chomp}\n`;
}

function inspectNode(
  object: unknown,
  objects: unknown[],
  duplicateObjects: Set<unknown>,
) {
  if (!isObject(object)) return;
  if (objects.includes(object)) {
    duplicateObjects.add(object);
    return;
  }
  objects.push(object);
  const entries = Array.isArray(object) ? object : Object.values(object);
  for (const value of entries) {
    inspectNode(value, objects, duplicateObjects);
  }
}

export interface DumperStateOptions {
  /** indentation width to use (in spaces). */
  indent?: number;
  /** when true, adds an indentation level to array elements */
  arrayIndent?: boolean;
  /**
   * do not throw on invalid types (like function in the safe schema)
   * and skip pairs and single values with such types.
   */
  skipInvalid?: boolean;
  /**
   * specifies level of nesting, when to switch from
   * block to flow style for collections. -1 means block style everywhere
   */
  flowLevel?: number;
  /** Each tag may have own set of styles.	- "tag" => "style" map. */
  styles?: ArrayObject<StyleVariant> | null;
  /** specifies a schema to use. */
  schema?: Schema;
  /**
   * If true, sort keys when dumping YAML in ascending, ASCII character order.
   * If a function, use the function to sort the keys. (default: false)
   * If a function is specified, the function must return a negative value
   * if first argument is less than second argument, zero if they're equal
   * and a positive value otherwise.
   */
  sortKeys?: boolean | ((a: string, b: string) => number);
  /** set max line width. (default: 80) */
  lineWidth?: number;
  /**
   * if false, don't convert duplicate objects
   * into references (default: true)
   */
  useAnchors?: boolean;
  /**
   * if false don't try to be compatible with older yaml versions.
   * Currently: don't quote "yes", "no" and so on,
   * as required for YAML 1.1 (default: true)
   */
  compatMode?: boolean;
  /**
   * if true flow sequences will be condensed, omitting the
   * space between `key: value` or `a, b`. Eg. `'[a,b]'` or `{a:{b:c}}`.
   * Can be useful when using yaml for pretty URL query params
   * as spaces are %-encoded. (default: false).
   */
  condenseFlow?: boolean;
}

export class DumperState {
  schema: Schema;
  indent: number;
  arrayIndent: boolean;
  skipInvalid: boolean;
  flowLevel: number;
  sortKeys: boolean | ((a: string, b: string) => number);
  lineWidth: number;
  useAnchors: boolean;
  compatMode: boolean;
  condenseFlow: boolean;
  implicitTypes: Type<"scalar">[];
  explicitTypes: Type<KindType>[];
  duplicates: unknown[] = [];
  usedDuplicates: Set<unknown> = new Set();
  styleMap: ArrayObject<StyleVariant>;

  constructor({
    schema = DEFAULT_SCHEMA,
    indent = 2,
    arrayIndent = true,
    skipInvalid = false,
    flowLevel = -1,
    styles = undefined,
    sortKeys = false,
    lineWidth = 80,
    useAnchors = true,
    compatMode = true,
    condenseFlow = false,
  }: DumperStateOptions) {
    this.schema = schema;
    this.indent = Math.max(1, indent);
    this.arrayIndent = arrayIndent;
    this.skipInvalid = skipInvalid;
    this.flowLevel = flowLevel;
    this.styleMap = compileStyleMap(styles);
    this.sortKeys = sortKeys;
    this.lineWidth = lineWidth;
    this.useAnchors = useAnchors;
    this.compatMode = compatMode;
    this.condenseFlow = condenseFlow;
    this.implicitTypes = this.schema.implicitTypes;
    this.explicitTypes = this.schema.explicitTypes;
  }

  // Note: line breaking/folding is implemented for only the folded style.
  // NB. We drop the last trailing newline (if any) of a returned block scalar
  //  since the dumper adds its own newline. This always works:
  //    • No ending newline => unaffected; already using strip "-" chomping.
  //    • Ending newline    => removed then restored.
  //  Importantly, this keeps the "+" chomp indicator from gaining an extra line.
  stringifyScalar(
    string: string,
    { level, isKey }: { level: number; isKey: boolean },
  ): string {
    if (string.length === 0) {
      return "''";
    }
    if (this.compatMode && DEPRECATED_BOOLEANS_SYNTAX.includes(string)) {
      return `'${string}'`;
    }

    const indent = this.indent * Math.max(1, level); // no 0-indent scalars
    // As indentation gets deeper, let the width decrease monotonically
    // to the lower bound min(this.lineWidth, 40).
    // Note that this implies
    //  this.lineWidth ≤ 40 + this.indent: width is fixed at the lower bound.
    //  this.lineWidth > 40 + this.indent: width decreases until the lower
    //  bound.
    // This behaves better than a constant minimum width which disallows
    // narrower options, or an indent threshold which causes the width
    // to suddenly increase.
    const lineWidth = this.lineWidth === -1
      ? -1
      : Math.max(Math.min(this.lineWidth, 40), this.lineWidth - indent);

    // Without knowing if keys are implicit/explicit,
    // assume implicit for safety.
    const singleLineOnly = isKey ||
      // No block styles in flow mode.
      (this.flowLevel > -1 && level >= this.flowLevel);

    switch (
      chooseScalarStyle(
        string,
        singleLineOnly,
        this.indent,
        lineWidth,
        (str: string): boolean =>
          testImplicitResolving(this.implicitTypes, str),
      )
    ) {
      case STYLE_PLAIN:
        return string;
      case STYLE_SINGLE:
        return `'${string.replace(/'/g, "''")}'`;
      case STYLE_LITERAL:
        return `|${blockHeader(string, this.indent)}${
          trimTrailingNewline(indentString(string, indent))
        }`;
      case STYLE_FOLDED:
        return `>${blockHeader(string, this.indent)}${
          trimTrailingNewline(
            indentString(foldString(string, lineWidth), indent),
          )
        }`;
      case STYLE_DOUBLE:
        return `"${escapeString(string)}"`;
      default:
        throw new TypeError("impossible error: invalid scalar style");
    }
  }

<<<<<<< HEAD
  stringifyFlowSequence(
    array: unknown[],
    { level }: { level: number },
  ): string {
    let _result = "";
    for (let index = 0; index < array.length; index += 1) {
=======
  stringifyFlowSequence(object: unknown[], level: number): string {
    let result = "";
    for (let index = 0; index < object.length; index += 1) {
>>>>>>> 99200dcd
      // Write only valid elements.
      const string = this.stringifyNode(array[index], {
        level,
        block: false,
        compact: false,
        isKey: false,
      });
      if (string === null) continue;
      if (index !== 0) result += `,${!this.condenseFlow ? " " : ""}`;
      result += string;
    }

    return `[${result}]`;
  }

  stringifyBlockSequence(
    array: unknown[],
    { level, compact }: { level: number; compact: boolean },
  ): string {
    let result = "";

    for (let index = 0; index < array.length; index += 1) {
      // Write only valid elements.
      const string = this.stringifyNode(array[index], {
        level: level + 1,
        block: true,
        compact: true,
        isKey: false,
      });
      if (string !== null) {
        if (!compact || index !== 0) {
          result += generateNextLine(this.indent, level);
        }

        if (string && LINE_FEED === string.charCodeAt(0)) {
          result += "-";
        } else {
          result += "- ";
        }

        result += string;
      }
    }

    return result || "[]"; // Empty sequence if no valid values.
  }

<<<<<<< HEAD
  stringifyFlowMapping(
    object: Record<string, unknown>,
    { level }: { level: number },
  ): string {
    let _result = "";
=======
  stringifyFlowMapping(object: Record<string, unknown>, level: number): string {
    let result = "";
>>>>>>> 99200dcd
    const objectKeyList = Object.keys(object);

    for (const [index, objectKey] of objectKeyList.entries()) {
      let pairBuffer = this.condenseFlow ? '"' : "";

      if (index !== 0) pairBuffer += ", ";

      const objectValue = object[objectKey];

      const keyString = this.stringifyNode(objectKey, {
        level,
        block: false,
        compact: false,
        isKey: false,
      });
      if (
        keyString === null
      ) {
        continue; // Skip this pair because of invalid key;
      }

      if (keyString.length > 1024) pairBuffer += "? ";

      pairBuffer += `${keyString}${this.condenseFlow ? '"' : ""}:${
        this.condenseFlow ? "" : " "
      }`;

      const valueString = this.stringifyNode(objectValue, {
        level,
        block: false,
        compact: false,
        isKey: false,
      });

      if (valueString === null) {
        continue; // Skip this pair because of invalid value.
      }

      pairBuffer += valueString;

      // Both key and value are valid.
      result += pairBuffer;
    }

    return `{${result}}`;
  }

  stringifyBlockMapping(
    object: Record<string, unknown>,
    { tag, level, compact }: {
      tag: string | null;
      level: number;
      compact: boolean;
    },
  ): string {
    const objectKeyList = Object.keys(object);
    let result = "";

    // Allow sorting keys so that the output file is deterministic
    if (this.sortKeys === true) {
      // Default sorting
      objectKeyList.sort();
    } else if (typeof this.sortKeys === "function") {
      // Custom sort function
      objectKeyList.sort(this.sortKeys);
    } else if (this.sortKeys) {
      // Something is wrong
      throw new TypeError("sortKeys must be a boolean or a function");
    }

    for (const [index, objectKey] of objectKeyList.entries()) {
      let pairBuffer = "";

      if (!compact || index !== 0) {
        pairBuffer += generateNextLine(this.indent, level);
      }

      const objectValue = object[objectKey];

      const keyString = this.stringifyNode(objectKey, {
        level: level + 1,
        block: true,
        compact: true,
        isKey: true,
      });
      if (keyString === null) {
        continue; // Skip this pair because of invalid key.
      }

      const explicitPair = (tag !== null && tag !== "?") ||
        (keyString.length > 1024);

      if (explicitPair) {
        if (keyString && LINE_FEED === keyString.charCodeAt(0)) {
          pairBuffer += "?";
        } else {
          pairBuffer += "? ";
        }
      }

      pairBuffer += keyString;

      if (explicitPair) {
        pairBuffer += generateNextLine(this.indent, level);
      }

      const valueString = this.stringifyNode(objectValue, {
        level: level + 1,
        block: true,
        compact: explicitPair,
        isKey: false,
      });
      if (
        valueString === null
      ) {
        continue; // Skip this pair because of invalid value.
      }

      if (valueString && LINE_FEED === valueString.charCodeAt(0)) {
        pairBuffer += ":";
      } else {
        pairBuffer += ": ";
      }

      pairBuffer += valueString;

      // Both key and value are valid.
      result += pairBuffer;
    }

    return result || "{}"; // Empty mapping if no valid pairs.
  }

  detectType(
    value: unknown,
    explicit: boolean,
  ): { tag: string; value: unknown } | null {
    const typeList = explicit ? this.explicitTypes : this.implicitTypes;

    let tag = null;
    for (const type of typeList) {
      if (type.predicate?.(value)) {
        tag = explicit ? type.tag : "?";

        if (type.represent) {
          const style = this.styleMap[type.tag]! || type.defaultStyle;

          if (typeof type.represent === "function") {
            value = type.represent(value, style);
            return { tag, value };
          }
          if (Object.hasOwn(type.represent, style)) {
            value = type.represent[style]!(value, style);
            return { tag, value };
          }
          throw new TypeError(
            `!<${type.tag}> tag resolver accepts not "${style}" style`,
          );
        }

        return { tag, value };
      }
    }
    return null;
  }

  // Serializes `object` and writes it to global `result`.
  // Returns true on success, or false on invalid object.
  stringifyNode(value: unknown, { level, block, compact, isKey }: {
    level: number;
    block: boolean;
    compact: boolean;
    isKey: boolean;
  }): string | null {
    const result = this.detectType(value, false) ??
      this.detectType(value, true) ?? { tag: null, value };
    const tag = result.tag;
    value = result.value;

    if (block) {
      block = this.flowLevel < 0 || this.flowLevel > level;
    }

    const objectOrArray = isObject(value) ||
      Array.isArray(value);

    let duplicateIndex = -1;
    let duplicate = false;
    if (objectOrArray) {
      duplicateIndex = this.duplicates.indexOf(value);
      duplicate = duplicateIndex !== -1;
    }

    if (
      (tag !== null && tag !== "?") ||
      duplicate ||
      (this.indent !== 2 && level > 0)
    ) {
      compact = false;
    }

    if (duplicate && this.usedDuplicates.has(value)) {
      return `*ref_${duplicateIndex}`;
    } else {
      if (objectOrArray && duplicate) {
        this.usedDuplicates.add(value);
      }
      if (isObject(value) && !Array.isArray(value)) {
        if (block && Object.keys(value).length !== 0) {
          value = this.stringifyBlockMapping(value, { tag, level, compact });
          if (duplicate) {
            value = `&ref_${duplicateIndex}${value}`;
          }
        } else {
          value = this.stringifyFlowMapping(value, { level });
          if (duplicate) {
            value = `&ref_${duplicateIndex} ${value}`;
          }
        }
      } else if (Array.isArray(value)) {
        const arrayLevel = !this.arrayIndent && level > 0 ? level - 1 : level;
        if (block && value.length !== 0) {
          value = this.stringifyBlockSequence(value, {
            level: arrayLevel,
            compact,
          });
          if (duplicate) {
            value = `&ref_${duplicateIndex}${value}`;
          }
        } else {
          value = this.stringifyFlowSequence(value, { level: arrayLevel });
          if (duplicate) {
            value = `&ref_${duplicateIndex} ${value}`;
          }
        }
      } else if (typeof value === "string") {
        if (tag !== "?") {
          value = this.stringifyScalar(value, { level, isKey });
        }
      } else {
        if (this.skipInvalid) return null;
        throw new TypeError(
          `unacceptable kind of an object to dump ${
            getObjectTypeString(value)
          }`,
        );
      }

      if (tag !== null && tag !== "?") {
        value = `!<${tag}> ${value}`;
      }
    }

    return value as string;
  }

  getDuplicateReferences(value: unknown) {
    const values: unknown[] = [];
    const duplicateObjects: Set<unknown> = new Set();

    inspectNode(value, values, duplicateObjects);

    for (const value of duplicateObjects) this.duplicates.push(value);
    this.usedDuplicates = new Set();
  }

  stringify(value: unknown): string {
    if (this.useAnchors) this.getDuplicateReferences(value);

    const string = this.stringifyNode(value, {
      level: 0,
      block: true,
      compact: true,
      isKey: false,
    });
    if (string !== null) {
      return `${string}\n`;
    }
    return "";
  }
}<|MERGE_RESOLUTION|>--- conflicted
+++ resolved
@@ -580,18 +580,12 @@
     }
   }
 
-<<<<<<< HEAD
   stringifyFlowSequence(
     array: unknown[],
     { level }: { level: number },
   ): string {
-    let _result = "";
+    let result = "";
     for (let index = 0; index < array.length; index += 1) {
-=======
-  stringifyFlowSequence(object: unknown[], level: number): string {
-    let result = "";
-    for (let index = 0; index < object.length; index += 1) {
->>>>>>> 99200dcd
       // Write only valid elements.
       const string = this.stringifyNode(array[index], {
         level,
@@ -639,16 +633,11 @@
     return result || "[]"; // Empty sequence if no valid values.
   }
 
-<<<<<<< HEAD
   stringifyFlowMapping(
     object: Record<string, unknown>,
     { level }: { level: number },
   ): string {
-    let _result = "";
-=======
-  stringifyFlowMapping(object: Record<string, unknown>, level: number): string {
     let result = "";
->>>>>>> 99200dcd
     const objectKeyList = Object.keys(object);
 
     for (const [index, objectKey] of objectKeyList.entries()) {
