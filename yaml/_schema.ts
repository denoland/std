--- conflicted
+++ resolved
@@ -51,23 +51,19 @@
 type ImplicitType = Type<"scalar">;
 type ExplicitType = Type<KindType>;
 
-<<<<<<< HEAD
 function addTypeToMap<T extends Type<KindType>>(map: Map<string, T>, type: T) {
   const key = `${type.tag}_${type.kind}`;
   if (map.has(key)) return;
   map.set(key, type);
 }
-=======
-  if (schema.include) result = compileList(schema.include, name, result);
->>>>>>> 1bc290b1
 
 function createImplicitTypes<T extends ImplicitType>(
-  include: Schema[],
   implicitTypes: ImplicitType[],
+  include?: Schema,
 ): T[] {
   const typeMap = new Map<string, T>();
-  for (const includedSchema of include) {
-    for (const type of includedSchema.implicitTypes) {
+  if (include) {
+    for (const type of include.implicitTypes) {
       addTypeToMap(typeMap, type);
     }
   }
@@ -75,12 +71,12 @@
   return [...typeMap.values()];
 }
 function createExplicitTypes<T extends ExplicitType>(
-  include: Schema[],
   explicitTypes: ExplicitType[],
+  include?: Schema,
 ): T[] {
   const typeMap = new Map<string, T>();
-  for (const includedSchema of include) {
-    for (const type of includedSchema.explicitTypes) {
+  if (include) {
+    for (const type of include.explicitTypes) {
       addTypeToMap(typeMap, type);
     }
   }
@@ -114,43 +110,20 @@
 }
 
 export class Schema {
-<<<<<<< HEAD
+  include?: Schema;
+
   implicitTypes: ImplicitType[];
   explicitTypes: ExplicitType[];
   typeMap: TypeMap;
 
-  constructor({ explicitTypes = [], implicitTypes = [], include = [] }: {
+  constructor({ explicitTypes = [], implicitTypes = [], include }: {
     implicitTypes?: ImplicitType[];
     explicitTypes?: ExplicitType[];
-    include?: Schema[];
-  }) {
-    this.implicitTypes = createImplicitTypes(include, implicitTypes);
-    this.explicitTypes = createExplicitTypes(include, explicitTypes);
-    this.typeMap = createTypeMap(this.implicitTypes, this.explicitTypes);
-=======
-  implicit: Type<"scalar">[];
-  explicit: Type<KindType>[];
-  include?: Schema;
-
-  compiledImplicit: Type<"scalar">[];
-  compiledExplicit: Type<KindType>[];
-  compiledTypeMap: TypeMap;
-
-  constructor(definition: {
-    implicit?: Type<"scalar">[];
-    explicit?: Type<KindType>[];
     include?: Schema;
   }) {
-    this.explicit = definition.explicit || [];
-    this.implicit = definition.implicit || [];
-    this.include = definition.include;
-    this.compiledImplicit = compileList(this, "implicit", []);
-    this.compiledExplicit = compileList(this, "explicit", []);
-    this.compiledTypeMap = compileMap(
-      this.compiledImplicit,
-      this.compiledExplicit,
-    );
->>>>>>> 1bc290b1
+    this.implicitTypes = createImplicitTypes(implicitTypes, include);
+    this.explicitTypes = createExplicitTypes(explicitTypes, include);
+    this.typeMap = createTypeMap(this.implicitTypes, this.explicitTypes);
   }
 }
 
@@ -169,13 +142,8 @@
  * @see {@link http://www.yaml.org/spec/1.2/spec.html#id2803231}
  */
 const JSON_SCHEMA = new Schema({
-<<<<<<< HEAD
   implicitTypes: [nil, bool, int, float],
-  include: [FAILSAFE_SCHEMA],
-=======
-  implicit: [nil, bool, int, float],
   include: FAILSAFE_SCHEMA,
->>>>>>> 1bc290b1
 });
 
 /**
@@ -191,15 +159,9 @@
  * Default YAML schema. It is not described in the YAML specification.
  */
 export const DEFAULT_SCHEMA = new Schema({
-<<<<<<< HEAD
   explicitTypes: [binary, omap, pairs, set],
   implicitTypes: [timestamp, merge],
-  include: [CORE_SCHEMA],
-=======
-  explicit: [binary, omap, pairs, set],
-  implicit: [timestamp, merge],
   include: CORE_SCHEMA,
->>>>>>> 1bc290b1
 });
 
 /***
@@ -228,13 +190,8 @@
  * ```
  */
 const EXTENDED_SCHEMA = new Schema({
-<<<<<<< HEAD
   explicitTypes: [regexp, undefinedType],
-  include: [DEFAULT_SCHEMA],
-=======
-  explicit: [regexp, undefinedType],
   include: DEFAULT_SCHEMA,
->>>>>>> 1bc290b1
 });
 
 export const SCHEMA_MAP = new Map([
