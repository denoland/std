// Ported from js-yaml v3.13.1:
// https://github.com/nodeca/js-yaml/commit/665aadda42349dcae869f12040d9b10ef18d12da
// Copyright 2011-2015 by Vitaly Puzrin. All rights reserved. MIT license.
// Copyright 2018-2024 the Deno authors. All rights reserved. MIT license.

import { parse, parseAll } from "./parse.ts";
import {
  assert,
  assertEquals,
  assertInstanceOf,
  assertThrows,
} from "@std/assert";
import { YamlError } from "./_error.ts";
import { assertSpyCall, spy } from "@std/testing/mock";

Deno.test({
  name: "parse() handles single document yaml string",
  fn() {
    const yaml = `
      test: toto
      foo:
        bar: True
        baz: 1
        qux: ~
    `;

    const expected = { test: "toto", foo: { bar: true, baz: 1, qux: null } };

    assertEquals(parse(yaml), expected);
  },
});

Deno.test({
  name: "parseAll() handles yaml string with multiple documents",
  fn() {
    const yaml = `
---
id: 1
name: Alice
---
id: 2
name: Bob
---
id: 3
name: Eve
    `;
    const expected = [
      {
        id: 1,
        name: "Alice",
      },
      {
        id: 2,
        name: "Bob",
      },
      {
        id: 3,
        name: "Eve",
      },
    ];
    assertEquals(parseAll(yaml), expected);
  },
});

Deno.test({
  name: "parse() throws with `!!js/*` yaml types with default schemas",
  fn() {
    const yaml = `undefined: !!js/undefined ~`;
    assertThrows(() => parse(yaml), YamlError, "unknown tag !");
  },
});

Deno.test({
  name:
    "parse() handles `!!js/*` yaml types with extended schema while parsing",
  fn() {
    const yaml = `
      regexp:
        simple: !!js/regexp foobar
        modifiers: !!js/regexp /foobar/mi
      undefined: !!js/undefined ~
    `;

    const expected = {
      regexp: {
        simple: /foobar/,
        modifiers: /foobar/mi,
      },
      undefined: undefined,
    };

    assertEquals(parse(yaml, { schema: "extended" }), expected);
  },
});

Deno.test({
  name: "parse() throws with `!!js/function` yaml type with extended schema",
  fn() {
    const func = function foobar() {
      return "hello world!";
    };

    const yaml = `
function: !!js/function >
${func.toString().split("\n").map((line) => `  ${line}`).join("\n")}
`;

    assertThrows(() => parse(yaml, { schema: "extended" }));
  },
});

Deno.test({
  name: "parseAll() accepts parse options",
  fn() {
    const yaml = `
---
regexp: !!js/regexp foo
---
regexp: !!js/regexp bar
    `;

    const expected = [
      {
        regexp: /foo/,
      },
      {
        regexp: /bar/,
      },
    ];

    assertEquals(parseAll(yaml, { schema: "extended" }), expected);
  },
});

Deno.test({
  name: "parse() handles __proto__",
  async fn() {
    // Tests if the value is set using `Object.defineProperty(target, key, {value})`
    // instead of `target[key] = value` when parsing the object.
    // This makes a difference in behavior when __proto__ is set in Node.js and browsers.
    // Using `Object.defineProperty` avoids prototype pollution in Node.js and browsers.
    // reference: https://github.com/advisories/GHSA-9c47-m6qq-7p4h (CVE-2022-46175)

    const yaml1 = `
__proto__:
  isAdmin: true
    `;

    const yaml2 = `
anchor: &__proto__
  __proto__: 1111
alias_test:
  aaa: *__proto__
merge_test:
  bbb: 2222
  <<: *__proto__
    `;

    const testCode = `
      Object.defineProperty(Object.prototype, "__proto__", {
        set() {
          throw new Error("Don't try to set the value directly to the key __proto__.")
        }
      });
      import { parse } from "${import.meta.resolve("./parse.ts")}";
      parse(\`${yaml1}\`);
      parse(\`${yaml2}\`);
    `;
    const command = new Deno.Command(Deno.execPath(), {
      stdout: "inherit",
      stderr: "inherit",
      args: ["eval", "--no-lock", testCode],
    });
    const { success } = await command.output();
    assert(success);
  },
});

Deno.test({
  name: "parse() returns `null` when yaml is empty or only comments",
  fn() {
    const expected = null;

    const yaml1 = ``;
    assertEquals(parse(yaml1), expected);
    const yaml2 = ` \n\n `;
    assertEquals(parse(yaml2), expected);
    const yaml3 = `# just a bunch of comments \n # in this file`;
    assertEquals(parse(yaml3), expected);
  },
});

Deno.test({
  name: "parse() handles binary type",
  fn() {
    const yaml = `message: !!binary "SGVsbG8="`;
    assertEquals(parse(yaml), {
      message: new Uint8Array([72, 101, 108, 108, 111]),
    });
  },
});

Deno.test({
  name: "parse() handles float types",
  fn() {
    const yaml = `
      - 3.14
      - -3.14
      - .inf
      - -.inf
      - .nan
      - 12e03
      - 1:15
      - 1:15:20
      - -1:15:20
      - !!float 12000
    `;

    assertEquals(parse(yaml), [
      3.14,
      -3.14,
      Infinity,
      -Infinity,
      NaN,
      12000,
      75,
      4520,
      -4520,
      12000,
    ]);
  },
});

Deno.test({
  name: "parse() handles omap type",
  fn() {
    const yaml = `--- !!omap
- Mark McGwire: 65
- Sammy Sosa: 63
- Ken Griffey: 58
`;
    assertEquals(parse(yaml), [
      { "Mark McGwire": 65 },
      { "Sammy Sosa": 63 },
      { "Ken Griffey": 58 },
    ]);

    // Invalid omap
    // map entry is not an object
    assertThrows(
      () => parse("--- !!omap\n- 1"),
      YamlError,
      "cannot resolve a node with !<tag:yaml.org,2002:omap> explicit tag",
    );
    // map entry is empty object
    assertThrows(
      () => parse("--- !!omap\n- {}"),
      YamlError,
      "cannot resolve a node with !<tag:yaml.org,2002:omap> explicit tag",
    );
    // map entry is an object with multiple keys
    assertThrows(
      () => parse("--- !!omap\n- foo: 1\n  bar: 2"),
      YamlError,
      "cannot resolve a node with !<tag:yaml.org,2002:omap> explicit tag",
    );
    // 2 map entries have the same key
    assertThrows(
      () => parse("--- !!omap\n- foo: 1\n- foo: 2"),
      YamlError,
      "cannot resolve a node with !<tag:yaml.org,2002:omap> explicit tag",
    );
  },
});

<<<<<<< HEAD
Deno.test("parse() handles !!pairs type", () => {
  assertEquals(
    parse(`!!pairs
- Monday: 3
- Tuesday: 4`),
    [
      ["Monday", 3],
      ["Tuesday", 4],
    ],
  );
  // empty pairs
  assertEquals(
    parse(`!!pairs`),
    [],
  );
  // invalid pairs
  assertThrows(
    // pair is not an object
    () => parse(`!!pairs\n- 1`),
    YamlError,
    "cannot resolve a node with !<tag:yaml.org,2002:pairs> explicit tag",
  );
  assertThrows(
    // pair is object with multiple keys
    () => parse(`!!pairs\n- { Monday: 3, Tuesday: 4 }`),
    YamlError,
    "cannot resolve a node with !<tag:yaml.org,2002:pairs> explicit tag",
=======
Deno.test("parse() handles anchors and aliases", () => {
  assertEquals(
    parse(`- &anchor Foo
- *anchor`),
    ["Foo", "Foo"],
  );
  assertEquals(
    parse(`- &anchor 1
- *anchor`),
    [1, 1],
  );
  assertEquals(
    parse(`- &anchor { Monday: 3, Tuesday: 4 }
- *anchor`),
    [{ Monday: 3, Tuesday: 4 }, { Monday: 3, Tuesday: 4 }],
  );
  assertEquals(
    parse(`- &anchor
  Monday: 3
  Tuesday: 4
- <<: *anchor
  Wednesday: 5`),
    [
      { Monday: 3, Tuesday: 4 },
      { Monday: 3, Tuesday: 4, Wednesday: 5 },
    ],
  );
  assertEquals(
    parse(`- &anchor !!binary "SGVsbG8="
- *anchor`),
    [
      new Uint8Array([72, 101, 108, 108, 111]),
      new Uint8Array([72, 101, 108, 108, 111]),
    ],
  );
  assertThrows(
    () =>
      parse(`- &anchor Foo
- *anchor2`),
    YamlError,
    'unidentified alias "anchor2" at line 2, column 11:\n    - *anchor2\n              ^',
  );
  assertThrows(
    () =>
      parse(`- &anchor Foo
- *`),
    YamlError,
    "name of an alias node must contain at least one character at line 2, column 4:\n    - *\n       ^",
>>>>>>> 965833b7
  );
});

Deno.test("parse() handles escaped strings in double quotes", () => {
  assertEquals(parse('"\\"bar\\""'), '"bar"');
  assertEquals(parse('"\\x30\\x31"'), "01");
  assertEquals(parse('"\\\na"'), "a");
  assertEquals(parse('"\\x4a"'), "J");
  assertEquals(parse('"\\u0041"'), "A");
  assertEquals(parse('"\\U00000041"'), "A");
  assertEquals(parse('"\\U0001F431"'), "🐱");

  assertThrows(
    // invalid hex character
    () => parse('"\\xyz"'),
    YamlError,
    'expected hexadecimal character at line 1, column 4:\n    "\\xyz"\n       ^',
  );
  assertThrows(
    // invalid escape sequence
    () => parse('"\\X30"'),
    YamlError,
    'unknown escape sequence at line 1, column 3:\n    "\\X30"\n      ^',
  );
});

Deno.test("parse() handles %YAML directive", () => {
  assertEquals(
    parse(`%YAML 1.2
---
hello: world`),
    { hello: "world" },
  );
  // you can write comments after the directive
  assertEquals(
    parse(`%YAML 1.2 # comment
---
hello: world`),
    { hello: "world" },
  );

  assertThrows(
    () =>
      parse(`%YAML 1.2
%YAML 1.2
---
hello: world`),
    YamlError,
    "duplication of %YAML directive at line 3, column 1:\n    ---\n    ^",
  );
  assertThrows(
    () =>
      parse(`%YAML 1.2 1.1
---
hello: world`),
    YamlError,
    "YAML directive accepts exactly one argument at line 2, column 1:\n    ---\n    ^",
  );
  assertThrows(
    () =>
      parse(`%YAML 1.2.3
---
hello: world`),
    YamlError,
    "ill-formed argument of the YAML directive at line 2, column 1:\n    ---\n    ^",
  );
  assertThrows(
    () =>
      parse(`%YAML 2.0
---
hello: world`),
    YamlError,
    "unacceptable YAML version of the document at line 2, column 1:\n    ---\n    ^",
  );
  assertEquals(
    // The future 1.x version is acceptable
    parse(`%YAML 1.3
---
hello: world`),
    { hello: "world" },
  );

  {
    const warningSpy = spy();
    assertEquals(
      parse(
        `%YAML 1.3
---
hello: world`,
        { onWarning: warningSpy },
      ),
      { hello: "world" },
    );
    assertSpyCall(warningSpy, 0);
    const warning = warningSpy.calls[0]?.args[0];
    assertEquals(
      warning.message,
      "unsupported YAML version of the document at line 2, column 1:\n    ---\n    ^",
    );
    assertInstanceOf(warning, YamlError);
  }
});

Deno.test("parse() handles %TAG directive", () => {
  assertEquals(
    parse(`%TAG ! tag:example.com,2000:
---
hello: world`),
    { hello: "world" },
  );

  assertThrows(
    () =>
      parse(`%TAG !
---
hello: world`),
    YamlError,
    "TAG directive accepts exactly two arguments at line 2, column 1:\n    ---\n    ^",
  );

  assertThrows(
    () =>
      parse(`%TAG abc tag:example.com,2000:
---
hello: world`),
    YamlError,
    "ill-formed tag handle (first argument) of the TAG directive at line 2, column 1:\n    ---\n    ^",
  );

  assertThrows(
    () =>
      parse(`%TAG ! tag:example.com,2000:
%TAG ! tag:example.com,2000:
---
hello: world`),
    YamlError,
    'there is a previously declared suffix for "!" tag handle at line 3, column 1:\n    ---\n    ^',
  );

  assertThrows(
    () =>
      parse(`%TAG ! ,:
---
hello: world`),
    YamlError,
    "ill-formed tag prefix (second argument) of the TAG directive at line 2, column 1:\n    ---\n    ^",
  );
});

Deno.test("parse() throws with invalid strings", () => {
  assertThrows(() => parse(`"`), YamlError, "unexpected end of the stream");
  assertThrows(
    () => parse(`"\x08"`),
    YamlError,
    'expected valid JSON character at line 1, column 3:\n    "\b"\n      ^',
  );
  // non-printable char in block scalar
  assertThrows(
    () => parse(`foo: |\n  \x08`),
    YamlError,
    "the stream contains non-printable characters at line 2, column 4:\n      \b\n       ^",
  );
});

Deno.test("parse() handles merge (<<) types", () => {
  assertEquals(
    parse(`<<: { a: 1, b: 2 }
c: 3`),
    { a: 1, b: 2, c: 3 },
  );

  assertThrows(
    () =>
      // number can't be used as merge value
      parse(`<<: 1
c: 3`),
    YamlError,
    "cannot merge mappings; the provided source object is unacceptable at line 1, column 6:\n    <<: 1\n         ^",
  );
});

// 8.1. Block Scalar Styles
// https://yaml.org/spec/1.2.2/#81-block-scalar-styles
Deno.test("parse() handles block scalars", () => {
  assertEquals(
    parse(`foo: |
  bar`),
    { foo: "bar\n" },
  );
  assertEquals(
    parse(`foo: |
  bar

  bar`),
    { foo: "bar\n\nbar\n" },
  );
  assertEquals(
    parse(`foo: |+
  bar`),
    { foo: "bar\n" },
  );
  assertEquals(
    parse(`foo: |+
bar: baz`),
    { foo: "", bar: "baz" },
  );
  assertEquals(
    parse(`foo: |-
  bar`),
    { foo: "bar" },
  );
  assertThrows(
    () => parse(`foo: |++\n  bar`),
    YamlError,
    "repeat of a chomping mode identifier at line 1, column 8:\n    foo: |++\n           ^",
  );
  assertEquals(
    parse(`foo: |1
  bar`),
    { foo: " bar\n" },
  );
  assertEquals(
    parse(`foo: |

  bar`),
    { foo: "\nbar\n" },
  );
  assertEquals(
    parse(`foo: | \n  bar`),
    { foo: "bar\n" },
  );
  assertEquals(
    parse(`foo: | # comment\n  bar`),
    { foo: "bar\n" },
  );
  assertThrows(
    () => parse(`foo: |0\n  bar`),
    YamlError,
    "bad explicit indentation width of a block scalar; it cannot be less than one at line 1, column 7:\n    foo: |0\n          ^",
  );
  assertThrows(
    () => parse(`foo: |11\n  bar`),
    YamlError,
    "repeat of an indentation width identifier at line 1, column 8:\n    foo: |11\n           ^",
  );

  // folding style (>)
  assertEquals(parse(`foo: >1\n  bar`), { foo: " bar\n" });
  assertEquals(
    parse(`foo: >

  a
  b

  c
    - d
    - e

  f
  g

  `),
    { foo: "\na b\nc\n  - d\n  - e\n\nf g\n" },
  );
});

Deno.test("parse() handles BOM at the beginning of the yaml", () => {
  const yaml = "\uFEFFhello: world";
  assertEquals(parse(yaml), { hello: "world" });
});

Deno.test("parse() throws if there are more than one document in the yaml", () => {
  assertThrows(
    () => parse("hello: world\n---\nfoo: bar"),
    YamlError,
    "expected a single document in the stream, but found more",
  );
});

Deno.test("parse() throws when the directive name is empty", () => {
  assertThrows(
    () =>
      parse(`% 1.2
---
hello: world`),
    YamlError,
    "directive name must not be less than one character in length at line 1, column 2:\n    % 1.2\n     ^",
  );
});

Deno.test("parse() ignores unknown directive", () => {
  assertEquals(
    parse(`%FOOBAR 1.2
---
hello: world`),
    { hello: "world" },
  );
});

Deno.test("parse() handles document separator", () => {
  assertEquals(
    parse(`---
hello: world
...`),
    { hello: "world" },
  );
});

Deno.test("parse() show warning with non-ascii line breaks if YAML version is < 1.2", () => {
  const warningSpy = spy();
  assertEquals(
    parse(
      `%YAML 1.1
---
hello: world\r\nfoo: bar\x85`,
      { onWarning: warningSpy },
    ),
    { hello: "world", foo: "bar\x85" },
  );
  assertSpyCall(warningSpy, 0);
  const warning = warningSpy.calls[0]?.args[0];
  assertEquals(
    warning.message,
    "non-ASCII line breaks are interpreted as content at line 5, column 1:\n    \n    ^",
  );
});

Deno.test("parse() throws with directive only document", () => {
  assertThrows(
    () => parse(`%YAML 1.2`),
    YamlError,
    "directives end mark is expected at line 2, column 1:\n    \n    ^",
  );
});

Deno.test("parse() throws with \0 in the middle of the document", () => {
  assertThrows(
    () => parse("hello: \0 world"),
    YamlError,
    "end of the stream or a document separator is expected at line 1, column 8:\n    hello: \n           ^",
  );
});<|MERGE_RESOLUTION|>--- conflicted
+++ resolved
@@ -273,7 +273,6 @@
   },
 });
 
-<<<<<<< HEAD
 Deno.test("parse() handles !!pairs type", () => {
   assertEquals(
     parse(`!!pairs
@@ -301,7 +300,9 @@
     () => parse(`!!pairs\n- { Monday: 3, Tuesday: 4 }`),
     YamlError,
     "cannot resolve a node with !<tag:yaml.org,2002:pairs> explicit tag",
-=======
+  );
+});
+
 Deno.test("parse() handles anchors and aliases", () => {
   assertEquals(
     parse(`- &anchor Foo
@@ -350,7 +351,6 @@
 - *`),
     YamlError,
     "name of an alias node must contain at least one character at line 2, column 4:\n    - *\n       ^",
->>>>>>> 965833b7
   );
 });
 
