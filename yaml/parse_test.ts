// Ported from js-yaml v3.13.1:
// https://github.com/nodeca/js-yaml/commit/665aadda42349dcae869f12040d9b10ef18d12da
// Copyright 2011-2015 by Vitaly Puzrin. All rights reserved. MIT license.
// Copyright 2018-2024 the Deno authors. All rights reserved. MIT license.

import { parse, parseAll } from "./parse.ts";
import { assert, assertEquals, assertThrows } from "@std/assert";
import { DEFAULT_SCHEMA, EXTENDED_SCHEMA } from "./schema/mod.ts";
import { YAMLError } from "./_error.ts";
import { Type } from "./type.ts";

Deno.test({
  name: "parse() handles single document yaml string",
  fn() {
    const yaml = `
      test: toto
      foo:
        bar: True
        baz: 1
        qux: ~
    `;

    const expected = { test: "toto", foo: { bar: true, baz: 1, qux: null } };

    assertEquals(parse(yaml), expected);
  },
});

Deno.test({
  name: "parseAll() handles yaml string with multiple documents",
  fn() {
    const yaml = `
---
id: 1
name: Alice
---
id: 2
name: Bob
---
id: 3
name: Eve
    `;
    const expected = [
      {
        id: 1,
        name: "Alice",
      },
      {
        id: 2,
        name: "Bob",
      },
      {
        id: 3,
        name: "Eve",
      },
    ];
    assertEquals(parseAll(yaml), expected);
  },
});

Deno.test({
  name: "parse() throws with `!!js/*` yaml types with default schemas",
  fn() {
    const yaml = `undefined: !!js/undefined ~`;
    assertThrows(() => parse(yaml), YAMLError, "unknown tag !");
  },
});

Deno.test({
  name:
    "parse() handles `!!js/*` yaml types woth extended schema while parsing",
  fn() {
    const yaml = `
      regexp:
        simple: !!js/regexp foobar
        modifiers: !!js/regexp /foobar/mi
      undefined: !!js/undefined ~
    `;

    const expected = {
      regexp: {
        simple: /foobar/,
        modifiers: /foobar/mi,
      },
      undefined: undefined,
    };

    assertEquals(parse(yaml, { schema: EXTENDED_SCHEMA }), expected);
  },
});

Deno.test({
  name: "parse() throws with `!!js/function` yaml type with extended schema",
  fn() {
    const func = function foobar() {
      return "hello world!";
    };

    const yaml = `
function: !!js/function >
${func.toString().split("\n").map((line) => `  ${line}`).join("\n")}
`;

    assertThrows(() => parse(yaml, { schema: EXTENDED_SCHEMA }));
  },
});

Deno.test({
  name: "parse() handles `!*` yaml user defined types",
  fn() {
    const PointYamlType = new Type("!point", {
      kind: "sequence",
      resolve(data) {
        return data !== null && data?.length === 3;
      },
      construct(data) {
        const [x, y, z] = data;
        return { x, y, z };
      },
    });
    const SPACE_SCHEMA = DEFAULT_SCHEMA.extend({ explicit: [PointYamlType] });

    const yaml = `
      point: !point [1, 2, 3]
    `;

    assertEquals(parse(yaml, { schema: SPACE_SCHEMA }), {
      point: { x: 1, y: 2, z: 3 },
    });
  },
});

Deno.test({
  name: "parseAll() accepts parse options",
  fn() {
    const yaml = `
---
regexp: !!js/regexp foo
---
regexp: !!js/regexp bar
    `;

    const expected = [
      {
        regexp: /foo/,
      },
      {
        regexp: /bar/,
      },
    ];
    const mockCallback = () => {
      let count = 0;
      const fn = () => {
        count++;
      };
      const callback = {
        calls() {
          return count;
        },
        fn,
      };
      return callback;
    };

    assertEquals(parseAll(yaml, { schema: EXTENDED_SCHEMA }), expected);

    const callback = mockCallback();
    assertEquals(
      parseAll(yaml, callback.fn, { schema: EXTENDED_SCHEMA }),
      undefined,
    );
    assertEquals(callback.calls(), 2);
  },
});

Deno.test({
  name: "parse() handles __proto__",
  async fn() {
    // Tests if the value is set using `Object.defineProperty(target, key, {value})`
    // instead of `target[key] = value` when parsing the object.
    // This makes a difference in behavior when __proto__ is set in Node.js and browsers.
    // Using `Object.defineProperty` avoids prototype pollution in Node.js and browsers.
    // reference: https://github.com/advisories/GHSA-9c47-m6qq-7p4h (CVE-2022-46175)

    const yaml1 = `
__proto__:
  isAdmin: true
    `;

    const yaml2 = `
anchor: &__proto__
  __proto__: 1111
alias_test:
  aaa: *__proto__
merge_test:
  bbb: 2222
  <<: *__proto__
    `;

    const testCode = `
      Object.defineProperty(Object.prototype, "__proto__", {
        set() {
          throw new Error("Don't try to set the value directly to the key __proto__.")
        }
      });
      import { parse } from "${import.meta.resolve("./parse.ts")}";
      parse(\`${yaml1}\`);
      parse(\`${yaml2}\`);
    `;
    const command = new Deno.Command(Deno.execPath(), {
      stdout: "inherit",
      stderr: "inherit",
      args: ["eval", "--no-lock", testCode],
    });
    const { success } = await command.output();
    assert(success);
  },
});

Deno.test({
  name: "parse() returns `null` when yaml is empty or only comments",
  fn() {
    const expected = null;

    const yaml1 = ``;
    assertEquals(parse(yaml1), expected);
    const yaml2 = ` \n\n `;
    assertEquals(parse(yaml2), expected);
    const yaml3 = `# just a bunch of comments \n # in this file`;
    assertEquals(parse(yaml3), expected);
  },
});

Deno.test({
  name: "parse() handles binary type",
  fn() {
    const yaml = `message: !!binary "SGVsbG8="`;
    assertEquals(parse(yaml), {
      message: new Uint8Array([72, 101, 108, 108, 111]),
    });
  },
});

Deno.test({
<<<<<<< HEAD
  name: "parse() handles omap type",
  fn() {
    const yaml = `--- !!omap
- Mark McGwire: 65
- Sammy Sosa: 63
- Ken Griffey: 58
`;
    assertEquals(parse(yaml), [
      { "Mark McGwire": 65 },
      { "Sammy Sosa": 63 },
      { "Ken Griffey": 58 },
    ]);

    // Invalid omap
    // map entry is not an object
    assertThrows(
      () => parse("--- !!omap\n- 1"),
      YAMLError,
      "cannot resolve a node with !<tag:yaml.org,2002:omap> explicit tag",
    );
    // map entry is empty object
    assertThrows(
      () => parse("--- !!omap\n- {}"),
      YAMLError,
      "cannot resolve a node with !<tag:yaml.org,2002:omap> explicit tag",
    );
    // map entry is an object with multiple keys
    assertThrows(
      () => parse("--- !!omap\n- foo: 1\n  bar: 2"),
      YAMLError,
      "cannot resolve a node with !<tag:yaml.org,2002:omap> explicit tag",
    );
    // 2 map entries have the same key
    assertThrows(
      () => parse("--- !!omap\n- foo: 1\n- foo: 2"),
      YAMLError,
      "cannot resolve a node with !<tag:yaml.org,2002:omap> explicit tag",
    );
=======
  name: "parse() handles float types",
  fn() {
    const yaml = `
      - 3.14
      - -3.14
      - .inf
      - -.inf
      - .nan
      - 12e03
      - 1:15
      - 1:15:20
      - -1:15:20
      - !!float 12000
    `;

    assertEquals(parse(yaml), [
      3.14,
      -3.14,
      Infinity,
      -Infinity,
      NaN,
      12000,
      75,
      4520,
      -4520,
      12000,
    ]);
>>>>>>> 5d7cb3c0
  },
});<|MERGE_RESOLUTION|>--- conflicted
+++ resolved
@@ -242,46 +242,6 @@
 });
 
 Deno.test({
-<<<<<<< HEAD
-  name: "parse() handles omap type",
-  fn() {
-    const yaml = `--- !!omap
-- Mark McGwire: 65
-- Sammy Sosa: 63
-- Ken Griffey: 58
-`;
-    assertEquals(parse(yaml), [
-      { "Mark McGwire": 65 },
-      { "Sammy Sosa": 63 },
-      { "Ken Griffey": 58 },
-    ]);
-
-    // Invalid omap
-    // map entry is not an object
-    assertThrows(
-      () => parse("--- !!omap\n- 1"),
-      YAMLError,
-      "cannot resolve a node with !<tag:yaml.org,2002:omap> explicit tag",
-    );
-    // map entry is empty object
-    assertThrows(
-      () => parse("--- !!omap\n- {}"),
-      YAMLError,
-      "cannot resolve a node with !<tag:yaml.org,2002:omap> explicit tag",
-    );
-    // map entry is an object with multiple keys
-    assertThrows(
-      () => parse("--- !!omap\n- foo: 1\n  bar: 2"),
-      YAMLError,
-      "cannot resolve a node with !<tag:yaml.org,2002:omap> explicit tag",
-    );
-    // 2 map entries have the same key
-    assertThrows(
-      () => parse("--- !!omap\n- foo: 1\n- foo: 2"),
-      YAMLError,
-      "cannot resolve a node with !<tag:yaml.org,2002:omap> explicit tag",
-    );
-=======
   name: "parse() handles float types",
   fn() {
     const yaml = `
@@ -309,6 +269,47 @@
       -4520,
       12000,
     ]);
->>>>>>> 5d7cb3c0
-  },
+  },
+});
+
+Deno.test({
+  name: "parse() handles omap type",
+  fn() {
+    const yaml = `--- !!omap
+- Mark McGwire: 65
+- Sammy Sosa: 63
+- Ken Griffey: 58
+`;
+    assertEquals(parse(yaml), [
+      { "Mark McGwire": 65 },
+      { "Sammy Sosa": 63 },
+      { "Ken Griffey": 58 },
+    ]);
+
+    // Invalid omap
+    // map entry is not an object
+    assertThrows(
+      () => parse("--- !!omap\n- 1"),
+      YAMLError,
+      "cannot resolve a node with !<tag:yaml.org,2002:omap> explicit tag",
+    );
+    // map entry is empty object
+    assertThrows(
+      () => parse("--- !!omap\n- {}"),
+      YAMLError,
+      "cannot resolve a node with !<tag:yaml.org,2002:omap> explicit tag",
+    );
+    // map entry is an object with multiple keys
+    assertThrows(
+      () => parse("--- !!omap\n- foo: 1\n  bar: 2"),
+      YAMLError,
+      "cannot resolve a node with !<tag:yaml.org,2002:omap> explicit tag",
+    );
+    // 2 map entries have the same key
+    assertThrows(
+      () => parse("--- !!omap\n- foo: 1\n- foo: 2"),
+      YAMLError,
+      "cannot resolve a node with !<tag:yaml.org,2002:omap> explicit tag",
+    );
+  }
 });