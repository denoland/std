// Ported from js-yaml v3.13.1:
// https://github.com/nodeca/js-yaml/commit/665aadda42349dcae869f12040d9b10ef18d12da
// Copyright 2011-2015 by Vitaly Puzrin. All rights reserved. MIT license.
// Copyright 2018-2024 the Deno authors. All rights reserved. MIT license.

import { parse, parseAll } from "./parse.ts";
import {
  assert,
  assertEquals,
  assertInstanceOf,
  assertThrows,
} from "@std/assert";
import { assertSpyCall, spy } from "@std/testing/mock";

Deno.test({
  name: "parse() handles single document yaml string",
  fn() {
    const yaml = `
      test: toto
      foo:
        bar: True
        baz: 1
        qux: ~
    `;

    const expected = { test: "toto", foo: { bar: true, baz: 1, qux: null } };

    assertEquals(parse(yaml), expected);
  },
});

Deno.test({
  name: "parseAll() handles yaml string with multiple documents",
  fn() {
    const yaml = `
---
id: 1
name: Alice
---
id: 2
name: Bob
---
id: 3
name: Eve
    `;
    const expected = [
      {
        id: 1,
        name: "Alice",
      },
      {
        id: 2,
        name: "Bob",
      },
      {
        id: 3,
        name: "Eve",
      },
    ];
    assertEquals(parseAll(yaml), expected);
  },
});

Deno.test({
  name: "parse() throws with `!!js/*` yaml types with default schemas",
  fn() {
    const yaml = `undefined: !!js/undefined ~`;
    assertThrows(() => parse(yaml), SyntaxError, "unknown tag !");
  },
});

Deno.test({
  name:
    "parse() handles `!!js/*` yaml types with extended schema while parsing",
  fn() {
    const yaml = `
      regexp:
        simple: !!js/regexp foobar
        modifiers: !!js/regexp /foobar/mi
      undefined: !!js/undefined ~
    `;

    const expected = {
      regexp: {
        simple: /foobar/,
        modifiers: /foobar/mi,
      },
      undefined: undefined,
    };

    assertEquals(parse(yaml, { schema: "extended" }), expected);
  },
});

Deno.test({
  name: "parse() throws with `!!js/function` yaml type with extended schema",
  fn() {
    const func = function foobar() {
      return "hello world!";
    };

    const yaml = `
function: !!js/function >
${func.toString().split("\n").map((line) => `  ${line}`).join("\n")}
`;

    assertThrows(() => parse(yaml, { schema: "extended" }));
  },
});

Deno.test({
  name: "parseAll() accepts parse options",
  fn() {
    const yaml = `
---
regexp: !!js/regexp foo
---
regexp: !!js/regexp bar
    `;

    const expected = [
      {
        regexp: /foo/,
      },
      {
        regexp: /bar/,
      },
    ];

    assertEquals(parseAll(yaml, { schema: "extended" }), expected);
  },
});

Deno.test({
  name: "parse() handles __proto__",
  async fn() {
    // Tests if the value is set using `Object.defineProperty(target, key, {value})`
    // instead of `target[key] = value` when parsing the object.
    // This makes a difference in behavior when __proto__ is set in Node.js and browsers.
    // Using `Object.defineProperty` avoids prototype pollution in Node.js and browsers.
    // reference: https://github.com/advisories/GHSA-9c47-m6qq-7p4h (CVE-2022-46175)

    const yaml1 = `
__proto__:
  isAdmin: true
    `;

    const yaml2 = `
anchor: &__proto__
  __proto__: 1111
alias_test:
  aaa: *__proto__
merge_test:
  bbb: 2222
  <<: *__proto__
    `;

    const testCode = `
      Object.defineProperty(Object.prototype, "__proto__", {
        set() {
          throw new Error("Don't try to set the value directly to the key __proto__.")
        }
      });
      import { parse } from "${import.meta.resolve("./parse.ts")}";
      parse(\`${yaml1}\`);
      parse(\`${yaml2}\`);
    `;
    const command = new Deno.Command(Deno.execPath(), {
      stdout: "inherit",
      stderr: "inherit",
      args: ["eval", "--no-lock", testCode],
    });
    const { success } = await command.output();
    assert(success);
  },
});

Deno.test({
  name: "parse() returns `null` when yaml is empty or only comments",
  fn() {
    const expected = null;

    const yaml1 = ``;
    assertEquals(parse(yaml1), expected);
    const yaml2 = ` \n\n `;
    assertEquals(parse(yaml2), expected);
    const yaml3 = `# just a bunch of comments \n # in this file`;
    assertEquals(parse(yaml3), expected);
  },
});

Deno.test({
  name: "parse() handles binary type",
  fn() {
    const yaml = `message: !!binary "SGVsbG8="`;
    assertEquals(parse(yaml), {
      message: new Uint8Array([72, 101, 108, 108, 111]),
    });

    // ignore CR LF in base64 string
    assertEquals(
      parse(`message: !!binary |
  YWJjZGVmZ\r
  2hpamtsbW\r
  5vcHFyc3R\r
  1dnd4eXo=
`),
      {
        // deno-fmt-ignore
        message: new Uint8Array([97, 98, 99, 100, 101, 102, 103, 104, 105, 106, 107, 108, 109, 110, 111, 112, 113, 114, 115, 116, 117, 118, 119, 120, 121, 122]),
      },
    );

    // check tailbits handling
    // 2 padding characters
    assertEquals(
      parse(`message: !!binary "AQ=="`),
      {
        message: new Uint8Array([1]),
      },
    );
    // 1 padding character
    assertEquals(
      parse(`message: !!binary "AQI="`),
      {
        message: new Uint8Array([1, 2]),
      },
    );
    // no padding character
    assertEquals(
      parse(`message: !!binary "AQID"`),
      {
        message: new Uint8Array([1, 2, 3]),
      },
    );

    // invalid base64 string
    assertThrows(
      () => parse("message: !!binary <>"),
      SyntaxError,
      "cannot resolve a node with !<tag:yaml.org,2002:binary> explicit tag at line 1, column 21:\n    message: !!binary <>\n                        ^",
    );

    // empty base64 string is error
    assertThrows(
      () => parse("message: !!binary"),
      SyntaxError,
      "cannot resolve a node with !<tag:yaml.org,2002:binary> explicit tag at line 2, column 1:\n    \n    ^",
    );
  },
});

Deno.test({
  name: "parse() handles boolean types",
  fn() {
    assertEquals(
      parse(`
        - true
        - True
        - TRUE
        - false
        - False
        - FALSE
      `),
      [true, true, true, false, false, false],
    );

    // if the boolean names are in strange casing, they become strings
    assertEquals(
      parse(`
        - TruE
        - tRue
        - FaLsE
        - fAlSe
      `),
      ["TruE", "tRue", "FaLsE", "fAlSe"],
    );

    // Yes, No, On, Off are not booleans in YAML 1.2
    assertEquals(
      parse(`
        - yes
        - Yes
        - YES
        - no
        - No
        - NO
        - on
        - On
        - ON
        - off
        - Off
        - OFF
      `),
      [
        "yes",
        "Yes",
        "YES",
        "no",
        "No",
        "NO",
        "on",
        "On",
        "ON",
        "off",
        "Off",
        "OFF",
      ],
    );
  },
});

Deno.test({
  name: "parse() handles float types",
  fn() {
    const yaml = `
      - 3.14
      - -3.14
      - .inf
      - -.inf
      - .nan
      - 12e03
      - 1:15
      - 1:15:20
      - -1:15:20
      - !!float 12000
    `;

    assertEquals(parse(yaml), [
      3.14,
      -3.14,
      Infinity,
      -Infinity,
      NaN,
      12000,
      75,
      4520,
      -4520,
      12000,
    ]);
  },
});

Deno.test({
  name: "parse() handles integer types",
  fn() {
    assertEquals(
      parse(`
        - 0
        - 42
        - -42
        - 1_000
      `),
      [0, 42, -42, 1000],
    );

    // binary, octal, and hexadecimal
    assertEquals(
      parse(`
      - 0b1010
      - 0b1010_1010
      - 012
      - 012_34
      - 0x1A
      - 0x1A_2B
    `),
      [10, 170, 10, 668, 26, 6699],
    );

    // empty string is invalid integer
    assertThrows(
      () => parse('!!int ""'),
      SyntaxError,
      'cannot resolve a node with !<tag:yaml.org,2002:int> explicit tag at line 1, column 9:\n    !!int ""\n            ^',
    );

    // number can't start with _
    assertThrows(
      () => parse("!!int _42"),
      SyntaxError,
      "cannot resolve a node with !<tag:yaml.org,2002:int> explicit tag at line 2, column 1:\n    \n    ^",
    );
    // number can't end with _
    assertThrows(
      () => parse("!!int 42_"),
      SyntaxError,
      "cannot resolve a node with !<tag:yaml.org,2002:int> explicit tag at line 2, column 1:\n    \n    ^",
    );

    // invalid binary number
    assertThrows(
      () => parse("!!int 0b102"),
      SyntaxError,
      "cannot resolve a node with !<tag:yaml.org,2002:int> explicit tag at line 2, column 1:\n    \n    ^",
    );
    // invalid octal number
    assertThrows(
      () => parse("!!int 09"),
      SyntaxError,
      "cannot resolve a node with !<tag:yaml.org,2002:int> explicit tag at line 2, column 1:\n    \n    ^",
    );
    // invalid hexadecimal number
    assertThrows(
      () => parse("!!int 0x1G"),
      SyntaxError,
      "cannot resolve a node with !<tag:yaml.org,2002:int> explicit tag at line 2, column 1:\n    \n    ^",
    );
  },
});

Deno.test({
  name: "parse() handles timestamp types",
  fn() {
    assertEquals(
      parse(`
- 2001-12-15T02:59:43.1Z
- 2001-12-14t21:59:43.10-05:00
- 2001-12-14 21:59:43.10 -5
- 2002-12-14`),
      [
        new Date(Date.UTC(2001, 11, 15, 2, 59, 43, 100)),
        new Date("2001-12-14T21:59:43.100-05:00"),
        new Date("2001-12-14T21:59:43.100-05:00"),
        new Date("2002-12-14"),
      ],
    );

    assertThrows(
      () => parse("- !!timestamp"),
      SyntaxError,
      "cannot resolve a node with !<tag:yaml.org,2002:timestamp> explicit tag at line 2, column 1:\n    \n    ^",
    );

    assertThrows(
      () => parse("- !!timestamp 1"),
      SyntaxError,
      "cannot resolve a node with !<tag:yaml.org,2002:timestamp> explicit tag at line 1, column 16:\n    - !!timestamp 1\n                   ^",
    );
  },
});

Deno.test({
  name: "parse() handles omap type",
  fn() {
    const yaml = `--- !!omap
- Mark McGwire: 65
- Sammy Sosa: 63
- Ken Griffey: 58
`;
    assertEquals(parse(yaml), [
      { "Mark McGwire": 65 },
      { "Sammy Sosa": 63 },
      { "Ken Griffey": 58 },
    ]);

    // Invalid omap
    // map entry is not an object
    assertThrows(
      () => parse("--- !!omap\n- 1"),
      SyntaxError,
      "cannot resolve a node with !<tag:yaml.org,2002:omap> explicit tag",
    );
    // map entry is empty object
    assertThrows(
      () => parse("--- !!omap\n- {}"),
      SyntaxError,
      "cannot resolve a node with !<tag:yaml.org,2002:omap> explicit tag",
    );
    // map entry is an object with multiple keys
    assertThrows(
      () => parse("--- !!omap\n- foo: 1\n  bar: 2"),
      SyntaxError,
      "cannot resolve a node with !<tag:yaml.org,2002:omap> explicit tag",
    );
    // 2 map entries have the same key
    assertThrows(
      () => parse("--- !!omap\n- foo: 1\n- foo: 2"),
      SyntaxError,
      "cannot resolve a node with !<tag:yaml.org,2002:omap> explicit tag",
    );
  },
});

Deno.test("parse() handles !!pairs type", () => {
  assertEquals(
    parse(`!!pairs
- Monday: 3
- Tuesday: 4`),
    [
      ["Monday", 3],
      ["Tuesday", 4],
    ],
  );
  // empty pairs
  assertEquals(
    parse(`!!pairs`),
    [],
  );
  // invalid pairs
  assertThrows(
    // pair is not an object
    () => parse(`!!pairs\n- 1`),
    SyntaxError,
    "cannot resolve a node with !<tag:yaml.org,2002:pairs> explicit tag",
  );
  assertThrows(
    // pair is object with multiple keys
    () => parse(`!!pairs\n- { Monday: 3, Tuesday: 4 }`),
    SyntaxError,
    "cannot resolve a node with !<tag:yaml.org,2002:pairs> explicit tag",
  );
});

Deno.test("parse() handles anchors and aliases", () => {
  assertEquals(
    parse(`- &anchor Foo
- *anchor`),
    ["Foo", "Foo"],
  );
  assertEquals(
    parse(`- &anchor 1
- *anchor`),
    [1, 1],
  );
  assertEquals(
    parse(`- &anchor { Monday: 3, Tuesday: 4 }
- *anchor`),
    [{ Monday: 3, Tuesday: 4 }, { Monday: 3, Tuesday: 4 }],
  );
  assertEquals(
    parse(`- &anchor
  Monday: 3
  Tuesday: 4
- <<: *anchor
  Wednesday: 5`),
    [
      { Monday: 3, Tuesday: 4 },
      { Monday: 3, Tuesday: 4, Wednesday: 5 },
    ],
  );
  assertEquals(
    parse(`- &anchor !!binary "SGVsbG8="
- *anchor`),
    [
      new Uint8Array([72, 101, 108, 108, 111]),
      new Uint8Array([72, 101, 108, 108, 111]),
    ],
  );
  assertThrows(
    () =>
      parse(`- &anchor Foo
- *anchor2`),
    SyntaxError,
    'unidentified alias "anchor2" at line 2, column 11:\n    - *anchor2\n              ^',
  );
  assertThrows(
    () =>
      parse(`- &anchor Foo
- *`),
    SyntaxError,
    "name of an alias node must contain at least one character at line 2, column 4:\n    - *\n       ^",
  );
});

Deno.test("parse() handles escaped strings in double quotes", () => {
  assertEquals(parse('"\\"bar\\""'), '"bar"');
  assertEquals(parse('"\\x30\\x31"'), "01");
  assertEquals(parse('"\\\na"'), "a");
  assertEquals(parse('"\\x4a"'), "J");
  assertEquals(parse('"\\u0041"'), "A");
  assertEquals(parse('"\\U00000041"'), "A");
  assertEquals(parse('"\\U0001F431"'), "🐱");

  assertThrows(
    // invalid hex character
    () => parse('"\\xyz"'),
    SyntaxError,
    'expected hexadecimal character at line 1, column 4:\n    "\\xyz"\n       ^',
  );
  assertThrows(
    // invalid escape sequence
    () => parse('"\\X30"'),
    SyntaxError,
    'unknown escape sequence at line 1, column 3:\n    "\\X30"\n      ^',
  );
});

Deno.test("parse() handles single quoted scalar", () => {
  assertEquals(parse("'bar'"), "bar");
  // escaped single quote
  assertEquals(parse("'''bar'''"), "'bar'");
  // line break in single quoted scalar
  assertEquals(parse("'foo\nbar'"), "foo bar");

  assertThrows(
    // document end in single quoted scalar
    () => parse("'bar\n"),
    SyntaxError,
    "unexpected end of the stream within a single quoted scalar at line 2, column 1:\n    \n    ^",
  );

  assertThrows(
    // document separator appears in single quoted scalar
    () => parse("'bar\n..."),
    SyntaxError,
    "unexpected end of the document within a single quoted scalar at line 2, column 1:\n    ...\n    ^",
  );
});

Deno.test("parse() handles %YAML directive", () => {
  assertEquals(
    parse(`%YAML 1.2
---
hello: world`),
    { hello: "world" },
  );
  // you can write comments after the directive
  assertEquals(
    parse(`%YAML 1.2 # comment
---
hello: world`),
    { hello: "world" },
  );

  assertThrows(
    () =>
      parse(`%YAML 1.2
%YAML 1.2
---
hello: world`),
    SyntaxError,
    "duplication of %YAML directive at line 3, column 1:\n    ---\n    ^",
  );
  assertThrows(
    () =>
      parse(`%YAML 1.2 1.1
---
hello: world`),
    SyntaxError,
    "YAML directive accepts exactly one argument at line 2, column 1:\n    ---\n    ^",
  );
  assertThrows(
    () =>
      parse(`%YAML 1.2.3
---
hello: world`),
    SyntaxError,
    "ill-formed argument of the YAML directive at line 2, column 1:\n    ---\n    ^",
  );
  assertThrows(
    () =>
      parse(`%YAML 2.0
---
hello: world`),
    SyntaxError,
    "unacceptable YAML version of the document at line 2, column 1:\n    ---\n    ^",
  );
  assertEquals(
    // The future 1.x version is acceptable
    parse(`%YAML 1.3
---
hello: world`),
    { hello: "world" },
  );

  {
    const warningSpy = spy();
    assertEquals(
      parse(
        `%YAML 1.3
---
hello: world`,
        { onWarning: warningSpy },
      ),
      { hello: "world" },
    );
    assertSpyCall(warningSpy, 0);
    const warning = warningSpy.calls[0]?.args[0];
    assertEquals(
      warning.message,
      "unsupported YAML version of the document at line 2, column 1:\n    ---\n    ^",
    );
    assertInstanceOf(warning, SyntaxError);
  }
});

Deno.test("parse() handles %TAG directive", () => {
  assertEquals(
    parse(`%TAG ! tag:example.com,2000:
---
hello: world`),
    { hello: "world" },
  );

  assertThrows(
    () =>
      parse(`%TAG !
---
hello: world`),
    SyntaxError,
    "TAG directive accepts exactly two arguments at line 2, column 1:\n    ---\n    ^",
  );

  assertThrows(
    () =>
      parse(`%TAG abc tag:example.com,2000:
---
hello: world`),
    SyntaxError,
    "ill-formed tag handle (first argument) of the TAG directive at line 2, column 1:\n    ---\n    ^",
  );

  assertThrows(
    () =>
      parse(`%TAG ! tag:example.com,2000:
%TAG ! tag:example.com,2000:
---
hello: world`),
    SyntaxError,
    'there is a previously declared suffix for "!" tag handle at line 3, column 1:\n    ---\n    ^',
  );

  assertThrows(
    () =>
      parse(`%TAG ! ,:
---
hello: world`),
    SyntaxError,
    "ill-formed tag prefix (second argument) of the TAG directive at line 2, column 1:\n    ---\n    ^",
  );
});

Deno.test("parse() throws with invalid strings", () => {
  assertThrows(() => parse(`"`), SyntaxError, "unexpected end of the stream");
  assertThrows(
    () => parse(`"\x08"`),
    SyntaxError,
    'expected valid JSON character at line 1, column 3:\n    "\b"\n      ^',
  );
  // non-printable char in block scalar
  assertThrows(
    () => parse(`foo: |\n  \x08`),
    SyntaxError,
    "the stream contains non-printable characters at line 2, column 4:\n      \b\n       ^",
  );
});

Deno.test("parse() handles merge (<<) types", () => {
  assertEquals(
    parse(`<<: { a: 1, b: 2 }
c: 3`),
    { a: 1, b: 2, c: 3 },
  );

  assertEquals(
    parse(`<<: [{ a: 1 }, { b: 2 }]
c: 1`),
    { a: 1, b: 2, c: 1 },
  );

  assertThrows(
    () =>
      // number can't be used as merge value
      parse(`<<: 1
c: 3`),
    SyntaxError,
    "cannot merge mappings; the provided source object is unacceptable at line 1, column 6:\n    <<: 1\n         ^",
  );
});

// 8.1. Block Scalar Styles
// https://yaml.org/spec/1.2.2/#81-block-scalar-styles
Deno.test("parse() handles block scalars", () => {
  assertEquals(
    parse(`foo: |
  bar`),
    { foo: "bar\n" },
  );
  assertEquals(
    parse(`foo: |
  bar

  bar`),
    { foo: "bar\n\nbar\n" },
  );
  assertEquals(
    parse(`foo: |+
  bar`),
    { foo: "bar\n" },
  );
  assertEquals(
    parse(`foo: |+
bar: baz`),
    { foo: "", bar: "baz" },
  );
  assertEquals(
    parse(`foo: |-
  bar`),
    { foo: "bar" },
  );
  assertThrows(
    () => parse(`foo: |++\n  bar`),
    SyntaxError,
    "repeat of a chomping mode identifier at line 1, column 8:\n    foo: |++\n           ^",
  );
  assertEquals(
    parse(`foo: |1
  bar`),
    { foo: " bar\n" },
  );
  assertEquals(
    parse(`foo: |

  bar`),
    { foo: "\nbar\n" },
  );
  assertEquals(
    parse(`foo: | \n  bar`),
    { foo: "bar\n" },
  );
  assertEquals(
    parse(`foo: | # comment\n  bar`),
    { foo: "bar\n" },
  );
  assertThrows(
    () => parse(`foo: |0\n  bar`),
    SyntaxError,
    "bad explicit indentation width of a block scalar; it cannot be less than one at line 1, column 7:\n    foo: |0\n          ^",
  );
  assertThrows(
    () => parse(`foo: |11\n  bar`),
    SyntaxError,
    "repeat of an indentation width identifier at line 1, column 8:\n    foo: |11\n           ^",
  );

  // folding style (>)
  assertEquals(parse(`foo: >1\n  bar`), { foo: " bar\n" });
  assertEquals(
    parse(`foo: >

  a
  b

  c
    - d
    - e

  f
  g

  `),
    { foo: "\na b\nc\n  - d\n  - e\n\nf g\n" },
  );
});

Deno.test("parse() handles BOM at the beginning of the yaml", () => {
  const yaml = "\uFEFFhello: world";
  assertEquals(parse(yaml), { hello: "world" });
});

Deno.test("parse() throws if there are more than one document in the yaml", () => {
  assertThrows(
    () => parse("hello: world\n---\nfoo: bar"),
    SyntaxError,
    "expected a single document in the stream, but found more",
  );
});

Deno.test("parse() throws when the directive name is empty", () => {
  assertThrows(
    () =>
      parse(`% 1.2
---
hello: world`),
    SyntaxError,
    "directive name must not be less than one character in length at line 1, column 2:\n    % 1.2\n     ^",
  );
});

Deno.test("parse() ignores unknown directive", () => {
  assertEquals(
    parse(`%FOOBAR 1.2
---
hello: world`),
    { hello: "world" },
  );
});

Deno.test("parse() handles document separator", () => {
  assertEquals(
    parse(`---
hello: world
...`),
    { hello: "world" },
  );
});

Deno.test("parse() show warning with non-ascii line breaks if YAML version is < 1.2", () => {
  const warningSpy = spy();
  assertEquals(
    parse(
      `%YAML 1.1
---
hello: world\r\nfoo: bar\x85`,
      { onWarning: warningSpy },
    ),
    { hello: "world", foo: "bar\x85" },
  );
  assertSpyCall(warningSpy, 0);
  const warning = warningSpy.calls[0]?.args[0];
  assertEquals(
    warning.message,
    "non-ASCII line breaks are interpreted as content at line 5, column 1:\n    \n    ^",
  );
});

Deno.test("parse() throws with directive only document", () => {
  assertThrows(
    () => parse(`%YAML 1.2`),
    SyntaxError,
    "directives end mark is expected at line 2, column 1:\n    \n    ^",
  );
});

Deno.test("parse() throws with \0 in the middle of the document", () => {
  assertThrows(
    () => parse("hello: \0 world"),
    SyntaxError,
    "end of the stream or a document separator is expected at line 1, column 8:\n    hello: \n           ^",
  );
});

Deno.test("parse() handles complex mapping key", () => {
  assertEquals(
    parse(`? - Detroit Tigers
  - Chicago cubs
: - 2001-07-23

? [ New York Yankees,
    Atlanta Braves ]
: [ 2001-07-02, 2001-08-12,
    2001-08-14 ]`),
    {
      "Detroit Tigers,Chicago cubs": [new Date("2001-07-23")],
      "New York Yankees,Atlanta Braves": [
        new Date("2001-07-02"),
        new Date("2001-08-12"),
        new Date("2001-08-14"),
      ],
    },
  );

  // Nested array as key is not supported
  assertThrows(
    () =>
      parse(`? - [ foo ]
: bar`),
    SyntaxError,
    "nested arrays are not supported inside keys at line 2, column 6:\n    : bar\n         ^",
  );

  assertEquals(
    parse(`? - { foo: bar }
: baz`),
    { "[object Object]": "baz" },
  );

  assertEquals(
    parse(`? { foo: bar }
: baz`),
    { "[object Object]": "baz" },
  );
});

Deno.test("parse() handles unordered set", () => {
  assertEquals(
    parse(`--- !!set
? Mark McGwire
? Sammy Sosa
? Ken Griffey`),
    { "Mark McGwire": null, "Sammy Sosa": null, "Ken Griffey": null },
  );
});

Deno.test("parse() throws with empty mapping key", () => {
  assertThrows(
    () => parse(`? : 1`),
    SyntaxError,
    "incomplete explicit mapping pair; a key node is missed; or followed by a non-tabulated empty line at line 1, column 3:\n    ? : 1\n      ^",
  );
});

Deno.test("parse() throws on duplicate keys", () => {
  assertThrows(
    () =>
      parse(
        `name: John Doe
age: 30
name: Jane Doe`,
      ),
    SyntaxError,
    "duplicated mapping key at line 3, column 1:\n    name: Jane Doe\n    ^",
  );
});

Deno.test("parse() allows duplicate keys when `allowDuplicateKeys` option is set to `true`", () => {
  assertEquals(
    parse(
      `name: John Doe
age: 30
name: Jane Doe`,
      { allowDuplicateKeys: true },
    ),
    { name: "Jane Doe", age: 30 },
  );
});

Deno.test("parse() throws at reseverd characters '`' and '@'", () => {
  assertThrows(
    () => parse("`"),
    SyntaxError,
    "end of the stream or a document separator is expected at line 1, column 1:\n    `\n    ^",
  );
  assertThrows(
    () => parse("@"),
    SyntaxError,
    "end of the stream or a document separator is expected at line 1, column 1:\n    @\n    ^",
  );
});

<<<<<<< HEAD
Deno.test("parse() handles sequence", () => {
  assertEquals(parse("[]"), []);
  assertEquals(
    parse("[ Clark Evans, Ingy döt Net, Oren Ben-Kiki ]"),
    ["Clark Evans", "Ingy döt Net", "Oren Ben-Kiki"],
  );
  assertEquals(parse("!!seq []"), []);
  assertEquals(
    parse("!!seq [ Clark Evans, Ingy döt Net, Oren Ben-Kiki ]"),
    ["Clark Evans", "Ingy döt Net", "Oren Ben-Kiki"],
  );
  assertEquals(
    parse(`!!seq
    `),
    [],
  );
  assertEquals(
    parse(`!!seq
- Clark Evans
- Ingy döt Net
- Oren Ben-Kiki`),
    ["Clark Evans", "Ingy döt Net", "Oren Ben-Kiki"],
  );
=======
Deno.test("parse() handles mapping", () => {
  assertEquals(parse("{}"), {});
  assertEquals(
    parse("{ Clark: Evans, Ingy: döt Net, Oren: Ben-Kiki }"),
    { Clark: "Evans", Ingy: "döt Net", Oren: "Ben-Kiki" },
  );
  assertEquals(parse("!!map {}"), {});
  assertEquals(
    parse("!!map { Clark: Evans, Ingy: döt Net, Oren: Ben-Kiki }"),
    { Clark: "Evans", Ingy: "döt Net", Oren: "Ben-Kiki" },
  );
  assertEquals(
    parse(`!!map
    `),
    {},
  );
  assertEquals(
    parse(`!!map
  Clark : Evans
  Ingy  : döt Net
  Oren  : Ben-Kiki`),
    { Clark: "Evans", Ingy: "döt Net", Oren: "Ben-Kiki" },
  );
});

Deno.test("parse() handles string", () => {
  assertEquals(parse("!!str"), "");
  assertEquals(parse("!!str 2002-04-28"), "2002-04-28");
>>>>>>> 41961d4f
});<|MERGE_RESOLUTION|>--- conflicted
+++ resolved
@@ -1028,7 +1028,6 @@
   );
 });
 
-<<<<<<< HEAD
 Deno.test("parse() handles sequence", () => {
   assertEquals(parse("[]"), []);
   assertEquals(
@@ -1052,7 +1051,8 @@
 - Oren Ben-Kiki`),
     ["Clark Evans", "Ingy döt Net", "Oren Ben-Kiki"],
   );
-=======
+});
+
 Deno.test("parse() handles mapping", () => {
   assertEquals(parse("{}"), {});
   assertEquals(
@@ -1081,5 +1081,4 @@
 Deno.test("parse() handles string", () => {
   assertEquals(parse("!!str"), "");
   assertEquals(parse("!!str 2002-04-28"), "2002-04-28");
->>>>>>> 41961d4f
 });