--- conflicted
+++ resolved
@@ -463,7 +463,6 @@
   assertEquals(actual.trim(), expected.trim());
 });
 
-<<<<<<< HEAD
 Deno.test("stringify() changes the key order when the sortKeys option is specified", () => {
   const object = {
     "1.0.0": null,
@@ -499,7 +498,10 @@
 1.0.0: null
 1.0.2: null
 1.0.10: null
-=======
+`,
+  );
+});
+
 Deno.test("stringify() changes indentation with indent option", () => {
   const object = {
     name: "John",
@@ -539,7 +541,6 @@
         - JavaScript
         - TypeScript
         - Deno
->>>>>>> d6dde6f0
 `,
   );
 });