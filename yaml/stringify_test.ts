// Ported from js-yaml v3.13.1:
// https://github.com/nodeca/js-yaml/commit/665aadda42349dcae869f12040d9b10ef18d12da
// Copyright 2011-2015 by Vitaly Puzrin. All rights reserved. MIT license.
// Copyright 2018-2024 the Deno authors. All rights reserved. MIT license.

import { assertEquals, assertThrows } from "@std/assert";
import { stringify } from "./stringify.ts";

Deno.test({
  name: "stringify()",
  fn() {
    const FIXTURE = {
      foo: {
        bar: true,
        test: [
          "a",
          "b",
          {
            a: false,
          },
          {
            a: false,
          },
        ],
      },
      test: "foobar",
      binary: new Uint8Array([72, 101, 108, 108, 111]),
    };

    const ASSERTS = `foo:
  bar: true
  test:
    - a
    - b
    - a: false
    - a: false
test: foobar
binary: !<tag:yaml.org,2002:binary> SGVsbG8=
`;

    assertEquals(stringify(FIXTURE), ASSERTS);
  },
});

Deno.test({
  name: "arrays can be stringified directly",
  fn() {
    const array = [1, 2, 3];

    const expected = "- 1\n- 2\n- 3\n";

    assertEquals(stringify(array), expected);
  },
});

Deno.test({
  name: "strings can be stringified directly",
  fn() {
    const string = "Hello world";

    const expected = "Hello world\n";

    assertEquals(stringify(string), expected);
  },
});

Deno.test({
  name: "numbers can be stringified directly",
  fn() {
    const number = 1.01;

    const expected = "1.01\n";

    assertEquals(stringify(number), expected);
  },
});

Deno.test({
  name: "stringify() serializes integers",
  fn() {
    assertEquals(stringify(42), "42\n");
    assertEquals(stringify(-42), "-42\n");

    // binary, octal, and hexadecimal can be specified in styles options
    assertEquals(
      stringify(42, { styles: { "!!int": "binary" } }),
      "0b101010\n",
    );
    assertEquals(
      stringify(42, { styles: { "!!int": "octal" } }),
      "052\n",
    );
    assertEquals(
      stringify(42, { styles: { "!!int": "hexadecimal" } }),
      "0x2A\n",
    );
  },
});

Deno.test({
  name: "stringify() serializes boolean values",
  fn() {
    assertEquals(stringify([true, false]), "- true\n- false\n");

    // casing can be controlled with styles options
    assertEquals(
      stringify([true, false], { styles: { "!!bool": "camelcase" } }),
      "- True\n- False\n",
    );
    assertEquals(
      stringify([true, false], { styles: { "!!bool": "uppercase" } }),
      "- TRUE\n- FALSE\n",
    );
  },
});

Deno.test({
  name: "stringify() serializes Uint8Array as !!binary",
  fn() {
    assertEquals(
      stringify(new Uint8Array([1])),
      "!<tag:yaml.org,2002:binary> AQ==\n",
    );
    assertEquals(
      stringify(new Uint8Array([1, 2])),
      "!<tag:yaml.org,2002:binary> AQI=\n",
    );
    assertEquals(
      stringify(new Uint8Array([1, 2, 3])),
      "!<tag:yaml.org,2002:binary> AQID\n",
    );
    assertEquals(
      stringify(new Uint8Array(Array(50).keys())),
      "!<tag:yaml.org,2002:binary> AAECAwQFBgcICQoLDA0ODxAREhMUFRYXGBkaGxwdHh8gISIjJCUmJygpKissLS4vMDE=\n",
    );
  },
});

Deno.test({
  name: "stringify() throws with `!!js/*` yaml types with default schemas",
  fn() {
    const object = { undefined: undefined };
    assertThrows(
      () => stringify(object),
      TypeError,
      "unacceptable kind of an object to dump",
    );
  },
});

Deno.test({
  name: "stringify() handles `!!js/*` yaml types with extended schema",
  fn() {
    const object = {
      regexp: {
        simple: /foobar/,
        modifiers: /foobar/im,
      },
      undefined: undefined,
    };

    const expected = `regexp:
  simple: !<tag:yaml.org,2002:js/regexp> /foobar/
  modifiers: !<tag:yaml.org,2002:js/regexp> /foobar/im
undefined: !<tag:yaml.org,2002:js/undefined> ''
`;

    assertEquals(stringify(object, { schema: "extended" }), expected);
  },
});

Deno.test({
  name:
    "stringify() throws with `!!js/function` yaml types with extended schema",
  fn() {
    const func = function foobar() {
      return "hello world!";
    };

    assertThrows(
      () => stringify({ function: func }, { schema: "extended" }),
    );
  },
});

Deno.test({
  name:
    "stringify() ignores `!!js/*` yaml types when skipInvalid option is true",
  fn() {
    assertEquals(
      stringify({ undefined: undefined }, { skipInvalid: true }),
      "{}\n",
    );
    assertEquals(
      stringify({
        foobar() {
          return "hello world!";
        },
      }, { skipInvalid: true }),
      "{}\n",
    );
  },
});

Deno.test({
  name: "stringify() handles float types",
  fn() {
    const floats = [
      4.1,
      -1.473,
      6.82e-5,
      6.82e-12,
      5e-12,
      0,
      -0,
    ];
    assertEquals(
      stringify(floats),
      `- 4.1
- -1.473
- 0.0000682
- 6.82e-12
- 5.e-12
- 0
- -0.0
`,
    );
    const infNaN = [Infinity, -Infinity, NaN];
    assertEquals(
      stringify(infNaN),
      `- .inf
- -.inf
- .nan
`,
    );
    assertEquals(
      stringify(infNaN, { styles: { "tag:yaml.org,2002:float": "uppercase" } }),
      `- .INF
- -.INF
- .NAN
`,
    );
    assertEquals(
      stringify(infNaN, { styles: { "tag:yaml.org,2002:float": "camelcase" } }),
      `- .Inf
- -.Inf
- .NaN
`,
    );
  },
});

Deno.test({
  name: "stringify() encode string with special characters",
  fn() {
    assertEquals(stringify("\x03"), `"\\x03"\n`);
    assertEquals(stringify("\x08"), `"\\b"\n`);
    assertEquals(stringify("\uffff"), `"\\uFFFF"\n`);
    assertEquals(stringify("🐱"), `"\\U0001F431"\n`);
  },
});

Deno.test({
  name: "stringify() format Date objet into ISO string",
  fn() {
    assertEquals(
      stringify([new Date("2021-01-01T00:00:00.000Z")]),
      `- 2021-01-01T00:00:00.000Z\n`,
    );
  },
});

Deno.test({
  name: "stringify() works with useAnchors option",
  fn() {
    const obj = { foo: "bar" };
    assertEquals(
      stringify([obj, obj], { useAnchors: false }),
      `- foo: bar\n- foo: bar\n`,
    );
    assertEquals(
      stringify([obj, obj], { useAnchors: true }),
      `- &ref_0\n  foo: bar\n- *ref_0\n`,
    );
  },
});

Deno.test({
  name: "stringify() uses block scalar style for multiline strings",
  fn() {
    assertEquals(
      stringify("foo\nbar"),
      `|-
  foo
  bar
`,
    );
    assertEquals(
      stringify("foo  \nbar  "),
      `|-
  foo \x20
  bar \x20
`,
    );
  },
});

Deno.test({
  name: "stringify() uses folded scalar style for long strings",
  fn() {
    assertEquals(
      stringify(
        "Lorem ipsum dolor sit amet, consectetur adipiscing elit, sed do eiusmod tempor incididunt ut labore et dolore magna aliqua. Ut enim ad minim veniam, quis nostrud exercitation ullamco laboris nisi ut aliquip ex ea commodo consequat.\nDuis aute irure dolor in reprehenderit in voluptate velit esse cillum dolore eu fugiat nulla pariatur. Excepteur sint occaecat cupidatat non proident, sunt in culpa qui officia deserunt mollit anim id est laborum.",
      ),
      `>-
  Lorem ipsum dolor sit amet, consectetur adipiscing elit, sed do eiusmod tempor
  incididunt ut labore et dolore magna aliqua. Ut enim ad minim veniam, quis
  nostrud exercitation ullamco laboris nisi ut aliquip ex ea commodo consequat.

  Duis aute irure dolor in reprehenderit in voluptate velit esse cillum dolore
  eu fugiat nulla pariatur. Excepteur sint occaecat cupidatat non proident, sunt
  in culpa qui officia deserunt mollit anim id est laborum.
`,
    );
  },
});

Deno.test({
  name:
    "stringify() uses flow style for arrays and mappings when the nesting level exceeds flowLevel option value",
  fn() {
    assertEquals(
      stringify({ foo: ["bar", "baz"], bar: { hello: "world" } }, {
        flowLevel: 1,
      }),
      `foo: [bar, baz]
bar: {hello: world}
`,
    );

    const a = { foo: 42 };
    const b = [1, 2];
    const obj = { foo: [a, b], bar: { a, b } };
    assertEquals(
      stringify(obj, { flowLevel: 1 }),
      `foo: [&ref_0 {foo: 42}, &ref_1 [1, 2]]
bar: {a: *ref_0, b: *ref_1}
`,
    );
  },
});

Deno.test("stringify() handles indentation", () => {
  const object = {
    name: "John",
    age: 30,
    address: {
      street: "123 Main St",
      city: "Anytown",
      zip: 12345,
    },
    skills: ["JavaScript", "TypeScript", "Deno"],
  };

  const expected = `name: John
age: 30
address:
  street: 123 Main St
  city: Anytown
  zip: 12345
skills:
  - JavaScript
  - TypeScript
  - Deno
`;

  const actual = stringify(object);
  assertEquals(actual.trim(), expected.trim());
});

Deno.test("stringify() handles indentation with whitespace values", () => {
  const object = {
    name: "John",
    age: 30,
    address: {
      street: " 123 Main St ",
      city: "Anytown",
      zip: 12345,
    },
    skills: [" JavaScript ", "TypeScript", "Deno"],
  };

  const expected = `name: John
age: 30
address:
  street: ' 123 Main St '
  city: Anytown
  zip: 12345
skills:
  - ' JavaScript '
  - TypeScript
  - Deno
`;

  const actual = stringify(object);
  assertEquals(actual.trim(), expected.trim());
});

Deno.test("stringify() handles indentation with start newline values", () => {
  const object = {
    name: "John",
    age: 30,
    address: {
      street: "\n123 Main St",
      city: "Anytown",
      zip: 12345,
    },
    skills: ["\nJavaScript", "TypeScript", "Deno"],
  };

  const expected = `name: John
age: 30
address:
  street: |-\n\n    123 Main St
  city: Anytown
  zip: 12345
skills:
  - |-\n\n    JavaScript
  - TypeScript
  - Deno
`;

  const actual = stringify(object);
  assertEquals(actual.trim(), expected.trim());
});

Deno.test("stringify() handles indentation with trailing newline values", () => {
  const object = {
    name: "John",
    age: 30,
    address: {
      street: "123 Main St\n",
      city: "Anytown",
      zip: 12345,
    },
    skills: ["JavaScript\n", "TypeScript", "Deno"],
  };

  const expected = `name: John
age: 30
address:
  street: |\n    123 Main St
  city: Anytown
  zip: 12345
skills:
  - |\n    JavaScript
  - TypeScript
  - Deno
`;

  const actual = stringify(object);
  assertEquals(actual.trim(), expected.trim());
});

<<<<<<< HEAD
Deno.test(
  "stringify() changes indentation style for arrays when arrayIndent = false is specified",
  () => {
    const object = {
      name: "John",
      age: 30,
      address: {
        street: "123 Main St",
        city: "Anytown",
        zip: 12345,
      },
      skills: ["JavaScript", "TypeScript", "Deno"],
    };

    assertEquals(
      stringify(object, { arrayIndent: false }),
      `name: John
age: 30
address:
  street: 123 Main St
  city: Anytown
  zip: 12345
skills:
- JavaScript
- TypeScript
- Deno
`,
    );
  },
);
=======
Deno.test("stringify() changes indentation with indent option", () => {
  const object = {
    name: "John",
    age: 30,
    address: {
      street: "123 Main St",
      city: "Anytown",
      zip: 12345,
    },
    skills: ["JavaScript", "TypeScript", "Deno"],
  };

  assertEquals(
    stringify(object, { indent: 4 }),
    `name: John
age: 30
address:
    street: 123 Main St
    city: Anytown
    zip: 12345
skills:
    - JavaScript
    - TypeScript
    - Deno
`,
  );

  assertEquals(
    stringify(object, { indent: 8 }),
    `name: John
age: 30
address:
        street: 123 Main St
        city: Anytown
        zip: 12345
skills:
        - JavaScript
        - TypeScript
        - Deno
`,
  );
});
>>>>>>> d6dde6f0
<|MERGE_RESOLUTION|>--- conflicted
+++ resolved
@@ -462,7 +462,6 @@
   assertEquals(actual.trim(), expected.trim());
 });
 
-<<<<<<< HEAD
 Deno.test(
   "stringify() changes indentation style for arrays when arrayIndent = false is specified",
   () => {
@@ -493,7 +492,7 @@
     );
   },
 );
-=======
+
 Deno.test("stringify() changes indentation with indent option", () => {
   const object = {
     name: "John",
@@ -535,5 +534,4 @@
         - Deno
 `,
   );
-});
->>>>>>> d6dde6f0
+});