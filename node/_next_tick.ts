--- conflicted
+++ resolved
@@ -1,43 +1,5 @@
 // Copyright 2018-2021 the Deno authors. All rights reserved. MIT license.
-<<<<<<< HEAD
 // Copyright Joyent, Inc. and other Node contributors.
-=======
-
-// deno-lint-ignore-file no-inner-declarations
-
-/** https://nodejs.org/api/process.html#process_process_nexttick_callback_args */
-
-import { validateCallback } from "./_validators.ts";
-// FIXME(bartlomieju):
-// import { process } from "./process.ts";
-
-// Currently optimal queue size, tested on V8 6.0 - 6.6. Must be power of two.
-const kSize = 2048;
-const kMask = kSize - 1;
-
-// The FixedQueue is implemented as a singly-linked list of fixed-size
-// circular buffers. It looks something like this:
-//
-//  head                                                       tail
-//    |                                                          |
-//    v                                                          v
-// +-----------+ <-----\       +-----------+ <------\         +-----------+
-// |  [null]   |        \----- |   next    |         \------- |   next    |
-// +-----------+               +-----------+                  +-----------+
-// |   item    | <-- bottom    |   item    | <-- bottom       |  [empty]  |
-// |   item    |               |   item    |                  |  [empty]  |
-// |   item    |               |   item    |                  |  [empty]  |
-// |   item    |               |   item    |                  |  [empty]  |
-// |   item    |               |   item    |       bottom --> |   item    |
-// |   item    |               |   item    |                  |   item    |
-// |    ...    |               |    ...    |                  |    ...    |
-// |   item    |               |   item    |                  |   item    |
-// |   item    |               |   item    |                  |   item    |
-// |  [empty]  | <-- top       |   item    |                  |   item    |
-// |  [empty]  |               |   item    |                  |   item    |
-// |  [empty]  |               |  [empty]  | <-- top  top --> |  [empty]  |
-// +-----------+               +-----------+                  +-----------+
->>>>>>> c0395032
 //
 // Permission is hereby granted, free of charge, to any person obtaining a
 // copy of this software and associated documentation files (the
@@ -72,35 +34,6 @@
 
 const queue = new FixedQueue();
 
-<<<<<<< HEAD
-function runNextTicks() {
-  // FIXME(bartlomieju): Deno currently doesn't support
-  // unhandled rejections
-  // if (!hasTickScheduled() && !hasRejectionToWarn())
-  //   runMicrotasks();
-  // if (!hasTickScheduled() && !hasRejectionToWarn())
-  //   return;
-
-  if (!core.hasTickScheduled()) {
-    core.runMicrotasks();
-  }
-  if (!core.hasTickScheduled()) {
-    return true;
-  }
-
-  processTicksAndRejections();
-  return true;
-}
-
-function processTicksAndRejections() {
-  let tock;
-  do {
-    // deno-lint-ignore no-cond-assign
-    while (tock = queue.shift()) {
-      // FIXME(bartlomieju): Deno currently doesn't support async hooks
-      // const asyncId = tock[async_id_symbol];
-      // emitBefore(asyncId, tock[trigger_async_id_symbol], tock);
-=======
 // deno-lint-ignore no-explicit-any
 let _nextTick: any;
 
@@ -110,7 +43,7 @@
   const core = ((Deno as any).core as any);
 
   function runNextTicks() {
-    // FIXME(bartlomieju):
+    // FIXME(bartlomieju): Deno currently doesn't unhandled rejections
     // if (!hasTickScheduled() && !hasRejectionToWarn())
     //   runMicrotasks();
     // if (!hasTickScheduled() && !hasRejectionToWarn())
@@ -131,10 +64,9 @@
     do {
       // deno-lint-ignore no-cond-assign
       while (tock = queue.shift()) {
-        // FIXME(bartlomieju):
+        // FIXME(bartlomieju): Deno currently doesn't support async hooks
         // const asyncId = tock[async_id_symbol];
         // emitBefore(asyncId, tock[trigger_async_id_symbol], tock);
->>>>>>> c0395032
 
         try {
           const callback = (tock as Tock).callback;
@@ -160,39 +92,20 @@
             }
           }
         } finally {
-          // FIXME(bartlomieju):
+          // FIXME(bartlomieju): Deno currently doesn't support async hooks
           // if (destroyHooksExist())
           // emitDestroy(asyncId);
         }
-<<<<<<< HEAD
-      } finally {
+
         // FIXME(bartlomieju): Deno currently doesn't support async hooks
-        // if (destroyHooksExist())
-        // emitDestroy(asyncId);
-      }
-
-      // FIXME(bartlomieju): Deno currently doesn't support async hooks
-      // emitAfter(asyncId);
-    }
-    core.runMicrotasks();
-    // FIXME(bartlomieju): Deno currently doesn't support unhandled rejections
-    // } while (!queue.isEmpty() || processPromiseRejections());
-  } while (!queue.isEmpty());
-
-  core.setHasTickScheduled(false);
-  // FIXME(bartlomieju): Deno currently doesn't support async hooks
-  // setHasRejectionToWarn(false);
-=======
-
-        // FIXME(bartlomieju):
         // emitAfter(asyncId);
       }
       core.runMicrotasks();
-      // FIXME(bartlomieju):
+      // FIXME(bartlomieju): Deno currently doesn't unhandled rejections
       // } while (!queue.isEmpty() || processPromiseRejections());
     } while (!queue.isEmpty());
     core.setHasTickScheduled(false);
-    // FIXME(bartlomieju):
+    // FIXME(bartlomieju): Deno currently doesn't unhandled rejections
     // setHasRejectionToWarn(false);
   }
 
@@ -206,10 +119,9 @@
   ) {
     validateCallback(callback);
 
-    // FIXME(bartlomieju):
-    // if (process._exiting) {
-    //   return;
-    // }
+    if (_exiting) {
+      return;
+    }
 
     // TODO(bartlomieju): seems superfluous if we don't depend on `arguments`
     let args_;
@@ -235,15 +147,17 @@
     if (queue.isEmpty()) {
       core.setHasTickScheduled(true);
     }
-    // FIXME(bartlomieju):
+    // FIXME(bartlomieju): Deno currently doesn't support async hooks
     // const asyncId = newAsyncId();
     // const triggerAsyncId = getDefaultTriggerAsyncId();
     const tickObject = {
+      // FIXME(bartlomieju): Deno currently doesn't support async hooks
       // [async_id_symbol]: asyncId,
       // [trigger_async_id_symbol]: triggerAsyncId,
       callback,
       args: args_,
     };
+    // FIXME(bartlomieju): Deno currently doesn't support async hooks
     // if (initHooksExist())
     //   emitInit(asyncId, 'TickObject', triggerAsyncId, tickObject);
     queue.push(tickObject);
@@ -263,7 +177,6 @@
   }
 
   _nextTick = __nextTickQueueMicrotask;
->>>>>>> c0395032
 }
 
 // `nextTick()` will not enqueue any callback when the process is about to
@@ -279,55 +192,5 @@
   callback: (...args: T) => void,
   ...args: T
 ) {
-<<<<<<< HEAD
-  validateCallback(callback);
-
-  if (_exiting) {
-    return;
-  }
-
-  // TODO(bartlomieju): seems superfluous if we don't depend on `arguments`
-  let args_;
-  switch (args.length) {
-    case 0:
-      break;
-    case 1:
-      args_ = [args[0]];
-      break;
-    case 2:
-      args_ = [args[0], args[1]];
-      break;
-    case 3:
-      args_ = [args[0], args[1], args[2]];
-      break;
-    default:
-      args_ = new Array(args.length);
-      for (let i = 0; i < args.length; i++) {
-        args_[i] = args[i];
-      }
-  }
-
-  if (queue.isEmpty()) {
-    core.setHasTickScheduled(true);
-  }
-  // FIXME(bartlomieju): Deno currently doesn't support async hooks
-  // const asyncId = newAsyncId();
-  // const triggerAsyncId = getDefaultTriggerAsyncId();
-
-  const tickObject = {
-    // FIXME(bartlomieju): Deno currently doesn't support async hooks
-    // [async_id_symbol]: asyncId,
-    // [trigger_async_id_symbol]: triggerAsyncId,
-    callback,
-    args: args_,
-  };
-
-  // FIXME(bartlomieju): Deno currently doesn't support async hooks
-  // if (initHooksExist())
-  //   emitInit(asyncId, 'TickObject', triggerAsyncId, tickObject);
-
-  queue.push(tickObject);
-=======
   _nextTick(callback, ...args);
->>>>>>> c0395032
 }