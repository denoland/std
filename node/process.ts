// Copyright 2018-2021 the Deno authors. All rights reserved. MIT license.
// Copyright Joyent, Inc. and Node.js contributors. All rights reserved. MIT license.
import { warnNotImplemented } from "./_utils.ts";
import { EventEmitter } from "./events.ts";
import { fromFileUrl } from "../path/mod.ts";
import { isWindows } from "../_util/os.ts";
import { Readable, Writable } from "./stream.ts";
import { Buffer } from "./buffer.ts";
import { validateString } from "./_validators.ts";
import { ERR_INVALID_ARG_TYPE } from "./_errors.ts";
import { getOptionValue } from "./_options.ts";
import { assert } from "../_util/assert.ts";

const notImplementedEvents = [
  "beforeExit",
  "disconnect",
  "message",
  "multipleResolves",
  "rejectionHandled",
  "uncaughtException",
  "uncaughtExceptionMonitor",
  "unhandledRejection",
];

/** Returns the operating system CPU architecture for which the Deno binary was compiled */
function _arch(): string {
  if (Deno.build.arch == "x86_64") {
    return "x64";
  } else if (Deno.build.arch == "aarch64") {
    return "arm64";
  } else {
    throw Error("unreachable");
  }
}

/** https://nodejs.org/api/process.html#process_process_arch */
export const arch = _arch();

// The first 2 items are placeholders.
// They will be overwritten by the below Object.defineProperty calls.
const argv = ["", "", ...Deno.args];
// Overwrites the 1st item with getter.
Object.defineProperty(argv, "0", { get: Deno.execPath });
// Overwrites the 2st item with getter.
Object.defineProperty(argv, "1", { get: () => fromFileUrl(Deno.mainModule) });

/** https://nodejs.org/api/process.html#process_process_chdir_directory */
export const chdir = Deno.chdir;

/** https://nodejs.org/api/process.html#process_process_cwd */
export const cwd = Deno.cwd;

/**
 * https://nodejs.org/api/process.html#process_process_env
 * Requires env permissions
 */
export const env: Record<string, string> = new Proxy({}, {
  get(_target, prop) {
    return Deno.env.get(String(prop));
  },
  ownKeys: () => Reflect.ownKeys(Deno.env.toObject()),
  getOwnPropertyDescriptor: () => ({ enumerable: true, configurable: true }),
  set(_target, prop, value) {
    Deno.env.set(String(prop), String(value));
    return value;
  },
});

/** https://nodejs.org/api/process.html#process_process_exit_code */
export const exit = Deno.exit;

/** https://nodejs.org/api/process.html#process_process_nexttick_callback_args */
export function nextTick(this: unknown, cb: () => void): void;
export function nextTick<T extends Array<unknown>>(
  this: unknown,
  cb: (...args: T) => void,
  ...args: T
): void;
export function nextTick<T extends Array<unknown>>(
  this: unknown,
  cb: (...args: T) => void,
  ...args: T
) {
  if (args) {
    queueMicrotask(() => cb.call(this, ...args));
  } else {
    queueMicrotask(cb);
  }
}

/** https://nodejs.org/api/process.html#process_process_pid */
export const pid = Deno.pid;

/** https://nodejs.org/api/process.html#process_process_platform */
export const platform = isWindows ? "win32" : Deno.build.os;

/**
 * https://nodejs.org/api/process.html#process_process_version
 *
 * This value is hard coded to latest stable release of Node, as
 * some packages are checking it for compatibility. Previously
 * it pointed to Deno version, but that led to incompability
 * with some packages.
 */
export const version = "v16.11.1";

/**
 * https://nodejs.org/api/process.html#process_process_versions
 *
 * This value is hard coded to latest stable release of Node, as
 * some packages are checking it for compatibility. Previously
 * it contained only output of `Deno.version`, but that led to incompability
 * with some packages. Value of `v8` field is still taken from `Deno.version`.
 */
export const versions = {
  node: "16.11.1",
  uv: "1.42.0",
  zlib: "1.2.11",
  brotli: "1.0.9",
  ares: "1.17.2",
  modules: "93",
  nghttp2: "1.45.1",
  napi: "8",
  llhttp: "6.0.4",
  openssl: "1.1.1l",
  cldr: "39.0",
  icu: "69.1",
  tz: "2021a",
  unicode: "13.0",
  ...Deno.version,
};

interface _Readable extends Readable {
  get isTTY(): true | undefined;
  destroySoon: Readable["destroy"];
  fd: number;
  _isStdio: undefined;
  _isRawMode: boolean;
<<<<<<< HEAD
  get isRaw(): boolean
=======
  get isRaw(): boolean;
>>>>>>> a80894bb
  setRawMode(enable: boolean): this;
}

interface _Writable extends Writable {
  get isTTY(): true | undefined;
  get columns(): number | undefined;
  get rows(): number | undefined;
  getWindowSize(): [columns: number, rows: number] | undefined;
  destroySoon: Writable["destroy"];
  fd: number;
  _isStdio: true;
}

// https://github.com/nodejs/node/blob/00738314828074243c9a52a228ab4c68b04259ef/lib/internal/bootstrap/switches/is_main_thread.js#L41
function createWritableStdioStream(writer: typeof Deno.stdout): _Writable {
  const stream = new Writable({
    write(buf: Uint8Array, enc: string, cb) {
      writer.writeSync(buf instanceof Uint8Array ? buf : Buffer.from(buf, enc));
      cb();
    },
    destroy(err, cb) {
      cb(err);
      this._undestroy();
      if (!this._writableState.emitClose) {
        queueMicrotask(() => this.emit("close"));
      }
    },
  }) as _Writable;
  stream.fd = writer.rid;
  stream.destroySoon = stream.destroy;
  stream._isStdio = true;
  stream.once("close", () => writer.close());
  Object.defineProperties(stream, {
    columns: {
      enumerable: true,
      configurable: true,
      get: () =>
        Deno.isatty(writer.rid)
          ? Deno.consoleSize(writer.rid).columns
          : undefined,
    },
    rows: {
      enumerable: true,
      configurable: true,
      get: () =>
        Deno.isatty(writer.rid) ? Deno.consoleSize(writer.rid).rows : undefined,
    },
    isTTY: {
      enumerable: true,
      configurable: true,
      get: () => Deno.isatty(writer.rid),
    },
    getWindowSize: {
      enumerable: true,
      configurable: true,
      value: () =>
        Deno.isatty(writer.rid)
          ? Object.values(Deno.consoleSize(writer.rid))
          : undefined,
    },
  });
  return stream;
}

/** https://nodejs.org/api/process.html#process_process_stderr */
export const stderr = createWritableStdioStream(Deno.stderr);

/** https://nodejs.org/api/process.html#process_process_stdin */
export const stdin = new Readable({
  highWaterMark: 0,
  emitClose: false,
  read(this: Readable, size?: number) {
    console.log("readable size", size);
    const p = Buffer.alloc(size ?? 16 * 1024);
    const length = Deno.stdin.readSync(p);
    if (length === 0) {
      return;
    }
    this.push(length === null ? null : p.slice(0, length));
  },
}) as _Readable;
stdin.on("close", () => Deno.stdin.close());
stdin.fd = Deno.stdin.rid;
Object.defineProperty(stdin, "isTTY", {
  enumerable: true,
  configurable: true,
  get() {
    return Deno.isatty(Deno.stdin.rid);
  },
});
stdin._isRawMode = false;
stdin.setRawMode = (enable) => {
  Deno.setRaw(Deno.stdin.rid, enable);
  stdin._isRawMode = enable;
  return stdin;
};
Object.defineProperty(stdin, "isRaw", {
  enumerable: true,
  configurable: true,
  get() {
    return stdin._isRawMode;
  },
});

/** https://nodejs.org/api/process.html#process_process_stdout */
export const stdout = createWritableStdioStream(Deno.stdout);

function addReadOnlyProcessAlias(
  name: string,
  option: string,
  enumerable = true,
) {
  const value = getOptionValue(option);

  if (value) {
    Object.defineProperty(process, name, {
      writable: false,
      configurable: true,
      enumerable,
      value,
    });
  }
}

function createWarningObject(
  warning: string,
  type: string,
  code?: string,
  // deno-lint-ignore ban-types
  ctor?: Function,
  detail?: string,
): Error {
  assert(typeof warning === "string");

  // deno-lint-ignore no-explicit-any
  const warningErr: any = new Error(warning);
  warningErr.name = String(type || "Warning");

  if (code !== undefined) {
    warningErr.code = code;
  }
  if (detail !== undefined) {
    warningErr.detail = detail;
  }

  // @ts-ignore this function is not available in lib.dom.d.ts
  Error.captureStackTrace(warningErr, ctor || process.emitWarning);

  return warningErr;
}

function doEmitWarning(warning: Error) {
  process.emit("warning", warning);
}

/** https://nodejs.org/api/process.html#process_process_emitwarning_warning_options */
export function emitWarning(
  warning: string | Error,
  type:
    // deno-lint-ignore ban-types
    | { type: string; detail: string; code: string; ctor: Function }
    | string
    | null,
  code?: string,
  // deno-lint-ignore ban-types
  ctor?: Function,
) {
  let detail;

  if (type !== null && typeof type === "object" && !Array.isArray(type)) {
    ctor = type.ctor;
    code = type.code;

    if (typeof type.detail === "string") {
      detail = type.detail;
    }

    type = type.type || "Warning";
  } else if (typeof type === "function") {
    ctor = type;
    code = undefined;
    type = "Warning";
  }

  if (type !== undefined) {
    validateString(type, "type");
  }

  if (typeof code === "function") {
    ctor = code;
    code = undefined;
  } else if (code !== undefined) {
    validateString(code, "code");
  }

  if (typeof warning === "string") {
    warning = createWarningObject(warning, type as string, code, ctor, detail);
  } else if (!(warning instanceof Error)) {
    throw new ERR_INVALID_ARG_TYPE("warning", ["Error", "string"], warning);
  }

  if (warning.name === "DeprecationWarning") {
    // deno-lint-ignore no-explicit-any
    if ((process as any).noDeprecation) {
      return;
    }

    // deno-lint-ignore no-explicit-any
    if ((process as any).throwDeprecation) {
      // Delay throwing the error to guarantee that all former warnings were
      // properly logged.
      return process.nextTick(() => {
        throw warning;
      });
    }
  }

  process.nextTick(doEmitWarning, warning);
}

function memoryUsage(): {
  rss: number;
  heapTotal: number;
  heapUsed: number;
  external: number;
  arrayBuffers: number;
} {
  return {
    ...Deno.memoryUsage(),
    arrayBuffers: 0,
  };
}

memoryUsage.rss = function (): number {
  return memoryUsage().rss;
};

class Process extends EventEmitter {
  constructor() {
    super();

    //This causes the exit event to be binded to the unload event
    globalThis.addEventListener("unload", () => {
      //TODO(Soremwar)
      //Get the exit code from the unload event
      super.emit("exit", 0);
    });
  }

  /** https://nodejs.org/api/process.html#process_process_arch */
  arch = arch;

  /**
   * https://nodejs.org/api/process.html#process_process_argv
   * Read permissions are required in order to get the executable route
   */
  argv = argv;

  /** https://nodejs.org/api/process.html#process_process_execargv */
  execArgv = [];

  /** https://nodejs.org/api/process.html#process_process_chdir_directory */
  chdir = chdir;

  /** https://nodejs.org/api/process.html#process_process_cwd */
  cwd = cwd;

  /** https://nodejs.org/api/process.html#process_process_exit_code */
  exit = exit;

  /**
   * https://nodejs.org/api/process.html#process_process_env
   * Requires env permissions
   */
  env = env;

  // Typed as any to avoid importing "module" module for types
  // deno-lint-ignore no-explicit-any
  mainModule: any = undefined;

  /** https://nodejs.org/api/process.html#process_process_nexttick_callback_args */
  nextTick = nextTick;

  /** https://nodejs.org/api/process.html#process_process_events */
  on(event: "exit", listener: (code: number) => void): this;
  // deno-lint-ignore no-explicit-any
  on(event: string, listener: (...args: any[]) => void): this;
  // deno-lint-ignore ban-types
  on(event: typeof notImplementedEvents[number], listener: Function): this;
  // deno-lint-ignore no-explicit-any
  on(event: string, listener: (...args: any[]) => void): this {
    if (notImplementedEvents.includes(event)) {
      warnNotImplemented(`process.on("${event}")`);
    } else if (event.startsWith("SIG")) {
      Deno.addSignalListener(event as Deno.Signal, listener);
    } else {
      super.on(event, listener);
    }

    return this;
  }

  off(event: "exit", listener: (code: number) => void): this;
  // deno-lint-ignore no-explicit-any
  off(event: string, listener: (...args: any[]) => void): this;
  // deno-lint-ignore ban-types
  off(event: typeof notImplementedEvents[number], listener: Function): this;
  // deno-lint-ignore no-explicit-any
  off(event: string, listener: (...args: any[]) => void): this {
    if (notImplementedEvents.includes(event)) {
      warnNotImplemented(`process.off("${event}")`);
    } else if (event.startsWith("SIG")) {
      Deno.removeSignalListener(event as Deno.Signal, listener);
    } else {
      super.off(event, listener);
    }

    return this;
  }

  /** https://nodejs.org/api/process.html#process_process_pid */
  pid = pid;

  /** https://nodejs.org/api/process.html#process_process_platform */
  platform = platform;

  // @ts-ignore `deno_std`'s types are scricter than types from DefinitelyTyped for Node.js thus causing problems
  removeAllListeners(eventName?: string | symbol): this {
    // @ts-ignore `deno_std`'s types are scricter than types from DefinitelyTyped for Node.js thus causing problems
    return super.removeAllListeners(eventName);
  }

  // @ts-ignore `deno_std`'s types are scricter than types from DefinitelyTyped for Node.js thus causing problems
  removeListener(
    event: typeof notImplementedEvents[number],
    //deno-lint-ignore ban-types
    listener: Function,
  ): this;
  // @ts-ignore `deno_std`'s types are scricter than types from DefinitelyTyped for Node.js thus causing problems
  removeListener(event: "exit", listener: (code: number) => void): this;
  // @ts-ignore `deno_std`'s types are scricter than types from DefinitelyTyped for Node.js thus causing problems
  //deno-lint-ignore no-explicit-any
  removeListener(event: string, listener: (...args: any[]) => void): this {
    if (notImplementedEvents.includes(event)) {
      warnNotImplemented(`process.removeListener("${event}")`);
      return this;
    }

    super.removeListener("exit", listener);

    return this;
  }

  /**
   * Returns the current high-resolution real time in a [seconds, nanoseconds]
   * tuple.
   *
   * Note: You need to give --allow-hrtime permission to Deno to actually get
   * nanoseconds precision values. If you don't give 'hrtime' permission, the returned
   * values only have milliseconds precision.
   *
   * `time` is an optional parameter that must be the result of a previous process.hrtime() call to diff with the current time.
   *
   * These times are relative to an arbitrary time in the past, and not related to the time of day and therefore not subject to clock drift. The primary use is for measuring performance between intervals.
   * https://nodejs.org/api/process.html#process_process_hrtime_time
   */
  hrtime(time?: [number, number]): [number, number] {
    const milli = performance.now();
    const sec = Math.floor(milli / 1000);
    const nano = Math.floor(milli * 1_000_000 - sec * 1_000_000_000);
    if (!time) {
      return [sec, nano];
    }
    const [prevSec, prevNano] = time;
    return [sec - prevSec, nano - prevNano];
  }

  memoryUsage = memoryUsage;

  /** https://nodejs.org/api/process.html#process_process_stderr */
  stderr = stderr;

  /** https://nodejs.org/api/process.html#process_process_stdin */
  stdin = stdin;

  /** https://nodejs.org/api/process.html#process_process_stdout */
  stdout = stdout;

  /** https://nodejs.org/api/process.html#process_process_version */
  version = version;

  /** https://nodejs.org/api/process.html#process_process_versions */
  versions = versions;

  /** https://nodejs.org/api/process.html#process_process_emitwarning_warning_options */
  emitWarning = emitWarning;
}

/** https://nodejs.org/api/process.html#process_process */
const process = new Process();

Object.defineProperty(process, Symbol.toStringTag, {
  enumerable: false,
  writable: true,
  configurable: false,
  value: "process",
});

addReadOnlyProcessAlias("noDeprecation", "--no-deprecation");
addReadOnlyProcessAlias("throwDeprecation", "--throw-deprecation");

export const removeListener = process.removeListener;
export const removeAllListeners = process.removeAllListeners;

export default process;

//TODO(Soremwar)
//Remove on 1.0
//Kept for backwards compatibility with std
export { process };<|MERGE_RESOLUTION|>--- conflicted
+++ resolved
@@ -136,11 +136,7 @@
   fd: number;
   _isStdio: undefined;
   _isRawMode: boolean;
-<<<<<<< HEAD
-  get isRaw(): boolean
-=======
   get isRaw(): boolean;
->>>>>>> a80894bb
   setRawMode(enable: boolean): this;
 }
 
