// Copyright 2018-2023 the Deno authors. All rights reserved. MIT license.
// Copyright Joyent, Inc. and Node.js contributors. All rights reserved. MIT license.

import { notImplemented, warnNotImplemented } from "./_utils.ts";
import { EventEmitter } from "./events.ts";
import { validateString } from "./internal/validators.mjs";
import {
  ERR_INVALID_ARG_TYPE,
  ERR_UNKNOWN_SIGNAL,
  errnoException,
} from "./internal/errors.ts";
import { getOptionValue } from "./internal/options.ts";
<<<<<<< HEAD
import { assert } from "./_util/asserts.ts";
import { fromFileUrl, join } from "../path/mod.ts";
=======
import { assert } from "../_util/asserts.ts";
import { fromFileUrl, join } from "./path.ts";
>>>>>>> f05e2fe9
import {
  arch,
  chdir,
  cwd,
  env,
  nextTick as _nextTick,
  pid,
  platform,
  version,
  versions,
} from "./_process/process.ts";
import { _exiting } from "./_process/exiting.ts";
export {
  _nextTick as nextTick,
  arch,
  argv,
  chdir,
  cwd,
  env,
  pid,
  platform,
  version,
  versions,
};
import {
  stderr as stderr_,
  stdin as stdin_,
  stdout as stdout_,
} from "./_process/streams.mjs";
import { core } from "./_core.ts";
import { processTicksAndRejections } from "./_next_tick.ts";

// TODO(kt3k): Give better types to stdio objects
// deno-lint-ignore no-explicit-any
const stderr = stderr_ as any;
// deno-lint-ignore no-explicit-any
const stdin = stdin_ as any;
// deno-lint-ignore no-explicit-any
const stdout = stdout_ as any;
export { stderr, stdin, stdout };
import { getBinding } from "./internal_binding/mod.ts";
import * as constants from "./internal_binding/constants.ts";
import * as uv from "./internal_binding/uv.ts";
import type { BindingName } from "./internal_binding/mod.ts";
import { buildAllowedFlags } from "./internal/process/per_thread.mjs";

// @ts-ignore Deno[Deno.internal] is used on purpose here
const DenoCommand = Deno[Deno.internal]?.nodeUnstable?.Command ||
  Deno.Command;

const notImplementedEvents = [
  "disconnect",
  "message",
  "multipleResolves",
  "rejectionHandled",
  "worker",
];

// The first 2 items are placeholders.
// They will be overwritten by the below Object.defineProperty calls.
const argv = ["", "", ...Deno.args];
// Overwrites the 1st item with getter.
Object.defineProperty(argv, "0", { get: Deno.execPath });
// Overwrites the 2st item with getter.
Object.defineProperty(argv, "1", {
  get: () => {
    if (Deno.mainModule.startsWith("file:")) {
      return fromFileUrl(Deno.mainModule);
    } else {
      return join(Deno.cwd(), "$deno$node.js");
    }
  },
});

/** https://nodejs.org/api/process.html#process_process_exit_code */
export const exit = (code?: number | string) => {
  if (code || code === 0) {
    if (typeof code === "string") {
      const parsedCode = parseInt(code);
      process.exitCode = isNaN(parsedCode) ? undefined : parsedCode;
    } else {
      process.exitCode = code;
    }
  }

  if (!process._exiting) {
    process._exiting = true;
    // FIXME(bartlomieju): this is wrong, we won't be using syscall to exit
    // and thus the `unload` event will not be emitted to properly trigger "emit"
    // event on `process`.
    process.emit("exit", process.exitCode || 0);
  }

  Deno.exit(process.exitCode || 0);
};

function addReadOnlyProcessAlias(
  name: string,
  option: string,
  enumerable = true,
) {
  const value = getOptionValue(option);

  if (value) {
    Object.defineProperty(process, name, {
      writable: false,
      configurable: true,
      enumerable,
      value,
    });
  }
}

function createWarningObject(
  warning: string,
  type: string,
  code?: string,
  // deno-lint-ignore ban-types
  ctor?: Function,
  detail?: string,
): Error {
  assert(typeof warning === "string");

  // deno-lint-ignore no-explicit-any
  const warningErr: any = new Error(warning);
  warningErr.name = String(type || "Warning");

  if (code !== undefined) {
    warningErr.code = code;
  }
  if (detail !== undefined) {
    warningErr.detail = detail;
  }

  // @ts-ignore this function is not available in lib.dom.d.ts
  Error.captureStackTrace(warningErr, ctor || process.emitWarning);

  return warningErr;
}

function doEmitWarning(warning: Error) {
  process.emit("warning", warning);
}

/** https://nodejs.org/api/process.html#process_process_emitwarning_warning_options */
export function emitWarning(
  warning: string | Error,
  type:
    // deno-lint-ignore ban-types
    | { type: string; detail: string; code: string; ctor: Function }
    | string
    | null,
  code?: string,
  // deno-lint-ignore ban-types
  ctor?: Function,
) {
  let detail;

  if (type !== null && typeof type === "object" && !Array.isArray(type)) {
    ctor = type.ctor;
    code = type.code;

    if (typeof type.detail === "string") {
      detail = type.detail;
    }

    type = type.type || "Warning";
  } else if (typeof type === "function") {
    ctor = type;
    code = undefined;
    type = "Warning";
  }

  if (type !== undefined) {
    validateString(type, "type");
  }

  if (typeof code === "function") {
    ctor = code;
    code = undefined;
  } else if (code !== undefined) {
    validateString(code, "code");
  }

  if (typeof warning === "string") {
    warning = createWarningObject(warning, type as string, code, ctor, detail);
  } else if (!(warning instanceof Error)) {
    throw new ERR_INVALID_ARG_TYPE("warning", ["Error", "string"], warning);
  }

  if (warning.name === "DeprecationWarning") {
    // deno-lint-ignore no-explicit-any
    if ((process as any).noDeprecation) {
      return;
    }

    // deno-lint-ignore no-explicit-any
    if ((process as any).throwDeprecation) {
      // Delay throwing the error to guarantee that all former warnings were
      // properly logged.
      return process.nextTick(() => {
        throw warning;
      });
    }
  }

  process.nextTick(doEmitWarning, warning);
}

export function hrtime(time?: [number, number]): [number, number] {
  const milli = performance.now();
  const sec = Math.floor(milli / 1000);
  const nano = Math.floor(milli * 1_000_000 - sec * 1_000_000_000);
  if (!time) {
    return [sec, nano];
  }
  const [prevSec, prevNano] = time;
  return [sec - prevSec, nano - prevNano];
}

hrtime.bigint = function (): BigInt {
  const [sec, nano] = hrtime();
  return BigInt(sec) * 1_000_000_000n + BigInt(nano);
};

export function memoryUsage(): {
  rss: number;
  heapTotal: number;
  heapUsed: number;
  external: number;
  arrayBuffers: number;
} {
  return {
    ...Deno.memoryUsage(),
    arrayBuffers: 0,
  };
}

memoryUsage.rss = function (): number {
  return memoryUsage().rss;
};

// Returns a negative error code than can be recognized by errnoException
function _kill(pid: number, sig: number): number {
  let errCode;

  if (sig === 0) {
    let status;
    if (Deno.build.os === "windows") {
      status = (new DenoCommand("powershell.exe", {
        args: ["Get-Process", "-pid", pid],
      })).outputSync();
    } else {
      status = (new DenoCommand("kill", {
        args: ["-0", pid],
      })).outputSync();
    }

    if (!status.success) {
      errCode = uv.codeMap.get("ESRCH");
    }
  } else {
    // Reverse search the shortname based on the numeric code
    const maybeSignal = Object.entries(constants.os.signals).find((
      [_, numericCode],
    ) => numericCode === sig);

    if (!maybeSignal) {
      errCode = uv.codeMap.get("EINVAL");
    } else {
      try {
        Deno.kill(pid, maybeSignal[0] as Deno.Signal);
      } catch (e) {
        if (e instanceof TypeError) {
          throw notImplemented(maybeSignal[0]);
        }

        throw e;
      }
    }
  }

  if (!errCode) {
    return 0;
  } else {
    return errCode;
  }
}

export function kill(pid: number, sig: string | number = "SIGTERM") {
  if (pid != (pid | 0)) {
    throw new ERR_INVALID_ARG_TYPE("pid", "number", pid);
  }

  let err;
  if (typeof sig === "number") {
    err = process._kill(pid, sig);
  } else {
    if (sig in constants.os.signals) {
      // @ts-ignore Index previously checked
      err = process._kill(pid, constants.os.signals[sig]);
    } else {
      throw new ERR_UNKNOWN_SIGNAL(sig);
    }
  }

  if (err) {
    throw errnoException(err, "kill");
  }

  return true;
}

// deno-lint-ignore no-explicit-any
function uncaughtExceptionHandler(err: any, origin: string) {
  // The origin parameter can be 'unhandledRejection' or 'uncaughtException'
  // depending on how the uncaught exception was created. In Node.js,
  // exceptions thrown from the top level of a CommonJS module are reported as
  // 'uncaughtException', while exceptions thrown from the top level of an ESM
  // module are reported as 'unhandledRejection'. Deno does not have a true
  // CommonJS implementation, so all exceptions thrown from the top level are
  // reported as 'uncaughtException'.
  process.emit("uncaughtExceptionMonitor", err, origin);
  process.emit("uncaughtException", err, origin);
}

let execPath: string | null = null;

class Process extends EventEmitter {
  constructor() {
    super();

    globalThis.addEventListener("unhandledrejection", (event) => {
      if (process.listenerCount("unhandledRejection") === 0) {
        // The Node.js default behavior is to raise an uncaught exception if
        // an unhandled rejection occurs and there are no unhandledRejection
        // listeners.
        if (process.listenerCount("uncaughtException") === 0) {
          throw event.reason;
        }

        event.preventDefault();
        uncaughtExceptionHandler(event.reason, "unhandledRejection");
        return;
      }

      event.preventDefault();
      process.emit("unhandledRejection", event.reason, event.promise);
    });

    globalThis.addEventListener("error", (event) => {
      if (process.listenerCount("uncaughtException") > 0) {
        event.preventDefault();
      }

      uncaughtExceptionHandler(event.error, "uncaughtException");
    });

    globalThis.addEventListener("beforeunload", (e) => {
      super.emit("beforeExit", process.exitCode || 0);
      processTicksAndRejections();
      if (core.eventLoopHasMoreWork()) {
        e.preventDefault();
      }
    });

    globalThis.addEventListener("unload", () => {
      if (!process._exiting) {
        process._exiting = true;
        super.emit("exit", process.exitCode || 0);
      }
    });
  }

  /** https://nodejs.org/api/process.html#process_process_arch */
  arch = arch;

  /**
   * https://nodejs.org/api/process.html#process_process_argv
   * Read permissions are required in order to get the executable route
   */
  argv = argv;

  /** https://nodejs.org/api/process.html#process_process_chdir_directory */
  chdir = chdir;

  /** https://nodejs.org/api/process.html#processconfig */
  config = {
    target_defaults: {},
    variables: {},
  };

  /** https://nodejs.org/api/process.html#process_process_cwd */
  cwd = cwd;

  /**
   * https://nodejs.org/api/process.html#process_process_env
   * Requires env permissions
   */
  env = env;

  /** https://nodejs.org/api/process.html#process_process_execargv */
  execArgv: string[] = [];

  /** https://nodejs.org/api/process.html#process_process_exit_code */
  exit = exit;

  _exiting = _exiting;

  /** https://nodejs.org/api/process.html#processexitcode_1 */
  exitCode: undefined | number = undefined;

  // Typed as any to avoid importing "module" module for types
  // deno-lint-ignore no-explicit-any
  mainModule: any = undefined;

  /** https://nodejs.org/api/process.html#process_process_nexttick_callback_args */
  nextTick = _nextTick;

  /** https://nodejs.org/api/process.html#process_process_events */
  override on(event: "exit", listener: (code: number) => void): this;
  override on(
    event: typeof notImplementedEvents[number],
    // deno-lint-ignore ban-types
    listener: Function,
  ): this;
  // deno-lint-ignore no-explicit-any
  override on(event: string, listener: (...args: any[]) => void): this {
    if (notImplementedEvents.includes(event)) {
      warnNotImplemented(`process.on("${event}")`);
      super.on(event, listener);
    } else if (event.startsWith("SIG")) {
      if (event === "SIGBREAK" && Deno.build.os !== "windows") {
        // Ignores SIGBREAK if the platform is not windows.
      } else if (event === "SIGTERM" && Deno.build.os === "windows") {
        // Ignores SIGTERM on windows.
      } else {
        Deno.addSignalListener(event as Deno.Signal, listener);
      }
    } else {
      super.on(event, listener);
    }

    return this;
  }

  override off(event: "exit", listener: (code: number) => void): this;
  override off(
    event: typeof notImplementedEvents[number],
    // deno-lint-ignore ban-types
    listener: Function,
  ): this;
  // deno-lint-ignore no-explicit-any
  override off(event: string, listener: (...args: any[]) => void): this {
    if (notImplementedEvents.includes(event)) {
      warnNotImplemented(`process.off("${event}")`);
      super.off(event, listener);
    } else if (event.startsWith("SIG")) {
      if (event === "SIGBREAK" && Deno.build.os !== "windows") {
        // Ignores SIGBREAK if the platform is not windows.
      } else if (event === "SIGTERM" && Deno.build.os === "windows") {
        // Ignores SIGTERM on windows.
      } else {
        Deno.removeSignalListener(event as Deno.Signal, listener);
      }
    } else {
      super.off(event, listener);
    }

    return this;
  }

  // deno-lint-ignore no-explicit-any
  override emit(event: string, ...args: any[]): boolean {
    if (event.startsWith("SIG")) {
      if (event === "SIGBREAK" && Deno.build.os !== "windows") {
        // Ignores SIGBREAK if the platform is not windows.
      } else {
        Deno.kill(Deno.pid, event as Deno.Signal);
      }
    } else {
      return super.emit(event, ...args);
    }

    return true;
  }

  override prependListener(
    event: "exit",
    listener: (code: number) => void,
  ): this;
  override prependListener(
    event: typeof notImplementedEvents[number],
    // deno-lint-ignore ban-types
    listener: Function,
  ): this;
  override prependListener(
    event: string,
    // deno-lint-ignore no-explicit-any
    listener: (...args: any[]) => void,
  ): this {
    if (notImplementedEvents.includes(event)) {
      warnNotImplemented(`process.prependListener("${event}")`);
      super.prependListener(event, listener);
    } else if (event.startsWith("SIG")) {
      if (event === "SIGBREAK" && Deno.build.os !== "windows") {
        // Ignores SIGBREAK if the platform is not windows.
      } else {
        Deno.addSignalListener(event as Deno.Signal, listener);
      }
    } else {
      super.prependListener(event, listener);
    }

    return this;
  }

  /** https://nodejs.org/api/process.html#process_process_pid */
  pid = pid;

  /** https://nodejs.org/api/process.html#process_process_platform */
  platform = platform;

  override addListener(event: "exit", listener: (code: number) => void): this;
  override addListener(
    event: typeof notImplementedEvents[number],
    // deno-lint-ignore ban-types
    listener: Function,
  ): this;
  override addListener(
    event: string,
    // deno-lint-ignore no-explicit-any
    listener: (...args: any[]) => void,
  ): this {
    if (notImplementedEvents.includes(event)) {
      warnNotImplemented(`process.addListener("${event}")`);
    }

    return this.on(event, listener);
  }

  override removeListener(
    event: "exit",
    listener: (code: number) => void,
  ): this;
  override removeListener(
    event: typeof notImplementedEvents[number],
    // deno-lint-ignore ban-types
    listener: Function,
  ): this;
  override removeListener(
    event: string,
    // deno-lint-ignore no-explicit-any
    listener: (...args: any[]) => void,
  ): this {
    if (notImplementedEvents.includes(event)) {
      warnNotImplemented(`process.removeListener("${event}")`);
    }

    return this.off(event, listener);
  }

  /**
   * Returns the current high-resolution real time in a [seconds, nanoseconds]
   * tuple.
   *
   * Note: You need to give --allow-hrtime permission to Deno to actually get
   * nanoseconds precision values. If you don't give 'hrtime' permission, the returned
   * values only have milliseconds precision.
   *
   * `time` is an optional parameter that must be the result of a previous process.hrtime() call to diff with the current time.
   *
   * These times are relative to an arbitrary time in the past, and not related to the time of day and therefore not subject to clock drift. The primary use is for measuring performance between intervals.
   * https://nodejs.org/api/process.html#process_process_hrtime_time
   */
  hrtime = hrtime;

  /**
   * @private
   *
   * NodeJS internal, use process.kill instead
   */
  _kill = _kill;

  /** https://nodejs.org/api/process.html#processkillpid-signal */
  kill = kill;

  memoryUsage = memoryUsage;

  /** https://nodejs.org/api/process.html#process_process_stderr */
  stderr = stderr;

  /** https://nodejs.org/api/process.html#process_process_stdin */
  stdin = stdin;

  /** https://nodejs.org/api/process.html#process_process_stdout */
  stdout = stdout;

  /** https://nodejs.org/api/process.html#process_process_version */
  version = version;

  /** https://nodejs.org/api/process.html#process_process_versions */
  versions = versions;

  /** https://nodejs.org/api/process.html#process_process_emitwarning_warning_options */
  emitWarning = emitWarning;

  binding(name: BindingName) {
    return getBinding(name);
  }

  /** https://nodejs.org/api/process.html#processumaskmask */
  umask() {
    // Always return the system default umask value.
    // We don't use Deno.umask here because it has a race
    // condition bug.
    // See https://github.com/denoland/deno_std/issues/1893#issuecomment-1032897779
    return 0o22;
  }

  /** This method is removed on Windows */
  getgid?(): number {
    return Deno.gid()!;
  }

  /** This method is removed on Windows */
  getuid?(): number {
    return Deno.uid()!;
  }

  // TODO(kt3k): Implement this when we added -e option to node compat mode
  _eval: string | undefined = undefined;

  /** https://nodejs.org/api/process.html#processexecpath */
  get execPath() {
    if (execPath) {
      return execPath;
    }
    execPath = Deno.execPath();
    return execPath;
  }

  set execPath(path: string) {
    execPath = path;
  }

  #startTime = Date.now();
  /** https://nodejs.org/api/process.html#processuptime */
  uptime() {
    return (Date.now() - this.#startTime) / 1000;
  }

  #allowedFlags = buildAllowedFlags();
  /** https://nodejs.org/api/process.html#processallowednodeenvironmentflags */
  get allowedNodeEnvironmentFlags() {
    return this.#allowedFlags;
  }

  features = { inspector: false };

  // TODO(kt3k): Get the value from --no-deprecation flag.
  noDeprecation = false;
}

if (Deno.build.os === "windows") {
  delete Process.prototype.getgid;
  delete Process.prototype.getuid;
}

/** https://nodejs.org/api/process.html#process_process */
const process = new Process();

Object.defineProperty(process, Symbol.toStringTag, {
  enumerable: false,
  writable: true,
  configurable: false,
  value: "process",
});

addReadOnlyProcessAlias("noDeprecation", "--no-deprecation");
addReadOnlyProcessAlias("throwDeprecation", "--throw-deprecation");

export const removeListener = process.removeListener;
export const removeAllListeners = process.removeAllListeners;

export default process;

//TODO(Soremwar)
//Remove on 1.0
//Kept for backwards compatibility with std
export { process };<|MERGE_RESOLUTION|>--- conflicted
+++ resolved
@@ -10,13 +10,8 @@
   errnoException,
 } from "./internal/errors.ts";
 import { getOptionValue } from "./internal/options.ts";
-<<<<<<< HEAD
 import { assert } from "./_util/asserts.ts";
-import { fromFileUrl, join } from "../path/mod.ts";
-=======
-import { assert } from "../_util/asserts.ts";
 import { fromFileUrl, join } from "./path.ts";
->>>>>>> f05e2fe9
 import {
   arch,
   chdir,
