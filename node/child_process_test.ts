--- conflicted
+++ resolved
@@ -493,12 +493,8 @@
   async fn() {
     const script = path.join(
       path.dirname(path.fromFileUrl(import.meta.url)),
-<<<<<<< HEAD
-      "./testdata/child_process_unref.js",
-=======
       "testdata",
       "child_process_unref.js",
->>>>>>> e7b7236e
     );
     const childProcess = spawn(Deno.execPath(), [
       "run",
