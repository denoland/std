// Copyright Joyent, Inc. and other Node contributors.
//
// Permission is hereby granted, free of charge, to any person obtaining a
// copy of this software and associated documentation files (the
// "Software"), to deal in the Software without restriction, including
// without limitation the rights to use, copy, modify, merge, publish,
// distribute, sublicense, and/or sell copies of the Software, and to permit
// persons to whom the Software is furnished to do so, subject to the
// following conditions:
//
// The above copyright notice and this permission notice shall be included
// in all copies or substantial portions of the Software.
//
// THE SOFTWARE IS PROVIDED "AS IS", WITHOUT WARRANTY OF ANY KIND, EXPRESS
// OR IMPLIED, INCLUDING BUT NOT LIMITED TO THE WARRANTIES OF
// MERCHANTABILITY, FITNESS FOR A PARTICULAR PURPOSE AND NONINFRINGEMENT. IN
// NO EVENT SHALL THE AUTHORS OR COPYRIGHT HOLDERS BE LIABLE FOR ANY CLAIM,
// DAMAGES OR OTHER LIABILITY, WHETHER IN AN ACTION OF CONTRACT, TORT OR
// OTHERWISE, ARISING FROM, OUT OF OR IN CONNECTION WITH THE SOFTWARE OR THE
// USE OR OTHER DEALINGS IN THE SOFTWARE.

import { ownerSymbol } from "../_async_hooks.ts";
import {
  kArrayBufferOffset,
  kBytesWritten,
  kLastWriteWasAsync,
  LibuvStreamWrap,
  streamBaseState,
  WriteWrap,
} from "../internal_binding/stream_wrap.ts";
import { isUint8Array } from "./util/types.ts";
<<<<<<< HEAD
import { errnoException } from "../internal/errors.ts";
import { getTimerDuration, kTimeout, setUnrefTimeout } from "./timers.ts";
=======
import { errnoException } from "../_errors.ts";
import { getTimerDuration, kTimeout } from "./timers.js";
import { setUnrefTimeout } from "../timers.ts";
>>>>>>> f0506f5d
import { validateCallback } from "./validators.js";
import { codeMap } from "../internal_binding/uv.ts";
import { Buffer } from "../buffer.ts";

export const kMaybeDestroy = Symbol("kMaybeDestroy");
export const kUpdateTimer = Symbol("kUpdateTimer");
export const kAfterAsyncWrite = Symbol("kAfterAsyncWrite");
export const kHandle = Symbol("kHandle");
export const kSession = Symbol("kSession");
export const kBuffer = Symbol("kBuffer");
export const kBufferGen = Symbol("kBufferGen");
export const kBufferCb = Symbol("kBufferCb");

// deno-lint-ignore no-explicit-any
function handleWriteReq(req: any, data: any, encoding: string) {
  const { handle } = req;

  switch (encoding) {
    case "buffer": {
      const ret = handle.writeBuffer(req, data);

      if (streamBaseState[kLastWriteWasAsync]) {
        req.buffer = data;
      }

      return ret;
    }
    case "latin1":
    case "binary":
      return handle.writeLatin1String(req, data);
    case "utf8":
    case "utf-8":
      return handle.writeUtf8String(req, data);
    case "ascii":
      return handle.writeAsciiString(req, data);
    case "ucs2":
    case "ucs-2":
    case "utf16le":
    case "utf-16le":
      return handle.writeUcs2String(req, data);
    default: {
      const buffer = Buffer.from(data, encoding);
      const ret = handle.writeBuffer(req, buffer);

      if (streamBaseState[kLastWriteWasAsync]) {
        req.buffer = buffer;
      }

      return ret;
    }
  }
}

// deno-lint-ignore no-explicit-any
function onWriteComplete(this: any, status: number) {
  let stream = this.handle[ownerSymbol];

  if (stream.constructor.name === "ReusedHandle") {
    stream = stream.handle;
  }

  if (stream.destroyed) {
    if (typeof this.callback === "function") {
      this.callback(null);
    }

    return;
  }

  if (status < 0) {
    const ex = errnoException(status, "write", this.error);

    if (typeof this.callback === "function") {
      this.callback(ex);
    } else {
      stream.destroy(ex);
    }

    return;
  }

  stream[kUpdateTimer]();
  stream[kAfterAsyncWrite](this);

  if (typeof this.callback === "function") {
    this.callback(null);
  }
}

function createWriteWrap(
  handle: LibuvStreamWrap,
  callback: (err?: Error | null) => void,
) {
  const req = new WriteWrap<LibuvStreamWrap>();

  req.handle = handle;
  req.oncomplete = onWriteComplete;
  req.async = false;
  req.bytes = 0;
  req.buffer = null;
  req.callback = callback;

  return req;
}

export function writevGeneric(
  // deno-lint-ignore no-explicit-any
  owner: any,
  // deno-lint-ignore no-explicit-any
  data: any,
  cb: (err?: Error | null) => void,
) {
  const req = createWriteWrap(owner[kHandle], cb);
  const allBuffers = data.allBuffers;
  let chunks;

  if (allBuffers) {
    chunks = data;

    for (let i = 0; i < data.length; i++) {
      data[i] = data[i].chunk;
    }
  } else {
    chunks = new Array(data.length << 1);

    for (let i = 0; i < data.length; i++) {
      const entry = data[i];
      chunks[i * 2] = entry.chunk;
      chunks[i * 2 + 1] = entry.encoding;
    }
  }

  const err = req.handle.writev(req, chunks, allBuffers);

  // Retain chunks
  if (err === 0) {
    req._chunks = chunks;
  }

  afterWriteDispatched(req, err, cb);

  return req;
}

export function writeGeneric(
  // deno-lint-ignore no-explicit-any
  owner: any,
  // deno-lint-ignore no-explicit-any
  data: any,
  encoding: string,
  cb: (err?: Error | null) => void,
) {
  const req = createWriteWrap(owner[kHandle], cb);
  const err = handleWriteReq(req, data, encoding);

  afterWriteDispatched(req, err, cb);

  return req;
}

function afterWriteDispatched(
  // deno-lint-ignore no-explicit-any
  req: any,
  err: number,
  cb: (err?: Error | null) => void,
) {
  req.bytes = streamBaseState[kBytesWritten];
  req.async = !!streamBaseState[kLastWriteWasAsync];

  if (err !== 0) {
    return cb(errnoException(err, "write", req.error));
  }

  if (!req.async && typeof req.callback === "function") {
    req.callback();
  }
}

// Here we differ from Node slightly. Node makes use of the `kReadBytesOrError`
// entry of the `streamBaseState` array from the `stream_wrap` internal binding.
// Here we pass the `nread` value directly to this method as async Deno APIs
// don't grant us the ability to rely on some mutable array entry setting.
export function onStreamRead(
  // deno-lint-ignore no-explicit-any
  this: any,
  arrayBuffer: Uint8Array,
  nread: number,
) {
  // deno-lint-ignore no-this-alias
  const handle = this;

  let stream = this[ownerSymbol];

  if (stream.constructor.name === "ReusedHandle") {
    stream = stream.handle;
  }

  stream[kUpdateTimer]();

  if (nread > 0 && !stream.destroyed) {
    let ret;
    let result;
    const userBuf = stream[kBuffer];

    if (userBuf) {
      result = stream[kBufferCb](nread, userBuf) !== false;
      const bufGen = stream[kBufferGen];

      if (bufGen !== null) {
        const nextBuf = bufGen();

        if (isUint8Array(nextBuf)) {
          stream[kBuffer] = ret = nextBuf;
        }
      }
    } else {
      const offset = streamBaseState[kArrayBufferOffset];
      const buf = Buffer.from(arrayBuffer, offset, nread);
      result = stream.push(buf);
    }

    if (!result) {
      handle.reading = false;

      if (!stream.destroyed) {
        const err = handle.readStop();

        if (err) {
          stream.destroy(errnoException(err, "read"));
        }
      }
    }

    return ret;
  }

  if (nread === 0) {
    return;
  }

  if (nread !== codeMap.get("EOF")) {
    // CallJSOnreadMethod expects the return value to be a buffer.
    // Ref: https://github.com/nodejs/node/pull/34375
    stream.destroy(errnoException(nread, "read"));

    return;
  }

  // Defer this until we actually emit end
  if (stream._readableState.endEmitted) {
    if (stream[kMaybeDestroy]) {
      stream[kMaybeDestroy]();
    }
  } else {
    if (stream[kMaybeDestroy]) {
      stream.on("end", stream[kMaybeDestroy]);
    }

    if (handle.readStop) {
      const err = handle.readStop();

      if (err) {
        // CallJSOnreadMethod expects the return value to be a buffer.
        // Ref: https://github.com/nodejs/node/pull/34375
        stream.destroy(errnoException(err, "read"));

        return;
      }
    }

    // Push a null to signal the end of data.
    // Do it before `maybeDestroy` for correct order of events:
    // `end` -> `close`
    stream.push(null);
    stream.read(0);
  }
}

export function setStreamTimeout(
  // deno-lint-ignore no-explicit-any
  this: any,
  msecs: number,
  callback?: () => void,
) {
  if (this.destroyed) {
    return this;
  }

  this.timeout = msecs;

  // Type checking identical to timers.enroll()
  msecs = getTimerDuration(msecs, "msecs");

  // Attempt to clear an existing timer in both cases -
  //  even if it will be rescheduled we don't want to leak an existing timer.
  clearTimeout(this[kTimeout]);

  if (msecs === 0) {
    if (callback !== undefined) {
      validateCallback(callback);
      this.removeListener("timeout", callback);
    }
  } else {
    this[kTimeout] = setUnrefTimeout(this._onTimeout.bind(this), msecs);

    if (this[kSession]) {
      this[kSession][kUpdateTimer]();
    }

    if (callback !== undefined) {
      validateCallback(callback);
      this.once("timeout", callback);
    }
  }

  return this;
}<|MERGE_RESOLUTION|>--- conflicted
+++ resolved
@@ -29,14 +29,9 @@
   WriteWrap,
 } from "../internal_binding/stream_wrap.ts";
 import { isUint8Array } from "./util/types.ts";
-<<<<<<< HEAD
-import { errnoException } from "../internal/errors.ts";
-import { getTimerDuration, kTimeout, setUnrefTimeout } from "./timers.ts";
-=======
-import { errnoException } from "../_errors.ts";
+import { errnoException } from "./errors.ts";
 import { getTimerDuration, kTimeout } from "./timers.js";
 import { setUnrefTimeout } from "../timers.ts";
->>>>>>> f0506f5d
 import { validateCallback } from "./validators.js";
 import { codeMap } from "../internal_binding/uv.ts";
 import { Buffer } from "../buffer.ts";
