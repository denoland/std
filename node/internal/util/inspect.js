// Copyright Joyent, Inc. and other Node contributors.
//
// Permission is hereby granted, free of charge, to any person obtaining a
// copy of this software and associated documentation files (the
// "Software"), to deal in the Software without restriction, including
// without limitation the rights to use, copy, modify, merge, publish,
// distribute, sublicense, and/or sell copies of the Software, and to permit
// persons to whom the Software is furnished to do so, subject to the
// following conditions:
//
// The above copyright notice and this permission notice shall be included
// in all copies or substantial portions of the Software.
//
// THE SOFTWARE IS PROVIDED "AS IS", WITHOUT WARRANTY OF ANY KIND, EXPRESS
// OR IMPLIED, INCLUDING BUT NOT LIMITED TO THE WARRANTIES OF
// MERCHANTABILITY, FITNESS FOR A PARTICULAR PURPOSE AND NONINFRINGEMENT. IN
// NO EVENT SHALL THE AUTHORS OR COPYRIGHT HOLDERS BE LIABLE FOR ANY CLAIM,
// DAMAGES OR OTHER LIABILITY, WHETHER IN AN ACTION OF CONTRACT, TORT OR
// OTHERWISE, ARISING FROM, OUT OF OR IN CONNECTION WITH THE SOFTWARE OR THE
// USE OR OTHER DEALINGS IN THE SOFTWARE.

<<<<<<< HEAD
import { validateString } from "../../_validators.ts";
import * as types from "./types.ts";
=======
import { validateString } from "../validators.js";
import * as types from "../../_util/_util_types.ts";
>>>>>>> 4304aff0
import {
  ALL_PROPERTIES,
  getOwnNonIndexProperties,
  ONLY_ENUMERABLE,
} from "../../internal_binding/util.ts";

const kObjectType = 0;
const kArrayType = 1;
const kArrayExtrasType = 2;

const kMinLineLength = 16;

// Constants to map the iterator state.
const kWeak = 0;
const kIterator = 1;
const kMapEntries = 2;

const kPending = 0;
const kRejected = 2;

// Escaped control characters (plus the single quote and the backslash). Use
// empty strings to fill up unused entries.
// deno-fmt-ignore
const meta = [
  '\\x00', '\\x01', '\\x02', '\\x03', '\\x04', '\\x05', '\\x06', '\\x07', // x07
  '\\b', '\\t', '\\n', '\\x0B', '\\f', '\\r', '\\x0E', '\\x0F',           // x0F
  '\\x10', '\\x11', '\\x12', '\\x13', '\\x14', '\\x15', '\\x16', '\\x17', // x17
  '\\x18', '\\x19', '\\x1A', '\\x1B', '\\x1C', '\\x1D', '\\x1E', '\\x1F', // x1F
  '', '', '', '', '', '', '', "\\'", '', '', '', '', '', '', '', '',      // x2F
  '', '', '', '', '', '', '', '', '', '', '', '', '', '', '', '',         // x3F
  '', '', '', '', '', '', '', '', '', '', '', '', '', '', '', '',         // x4F
  '', '', '', '', '', '', '', '', '', '', '', '', '\\\\', '', '', '',     // x5F
  '', '', '', '', '', '', '', '', '', '', '', '', '', '', '', '',         // x6F
  '', '', '', '', '', '', '', '', '', '', '', '', '', '', '', '\\x7F',    // x7F
  '\\x80', '\\x81', '\\x82', '\\x83', '\\x84', '\\x85', '\\x86', '\\x87', // x87
  '\\x88', '\\x89', '\\x8A', '\\x8B', '\\x8C', '\\x8D', '\\x8E', '\\x8F', // x8F
  '\\x90', '\\x91', '\\x92', '\\x93', '\\x94', '\\x95', '\\x96', '\\x97', // x97
  '\\x98', '\\x99', '\\x9A', '\\x9B', '\\x9C', '\\x9D', '\\x9E', '\\x9F', // x9F
];

// https://tc39.es/ecma262/#sec-IsHTMLDDA-internal-slot
const isUndetectableObject = (v) => typeof v === "undefined" && v !== undefined;

// deno-lint-ignore no-control-regex
const strEscapeSequencesRegExp = /[\x00-\x1f\x27\x5c\x7f-\x9f]/;
// deno-lint-ignore no-control-regex
const strEscapeSequencesReplacer = /[\x00-\x1f\x27\x5c\x7f-\x9f]/g;
// deno-lint-ignore no-control-regex
const strEscapeSequencesRegExpSingle = /[\x00-\x1f\x5c\x7f-\x9f]/;
// deno-lint-ignore no-control-regex
const strEscapeSequencesReplacerSingle = /[\x00-\x1f\x5c\x7f-\x9f]/g;

const keyStrRegExp = /^[a-zA-Z_][a-zA-Z_0-9]*$/;
const numberRegExp = /^(0|[1-9][0-9]*)$/;
const nodeModulesRegExp = /[/\\]node_modules[/\\](.+?)(?=[/\\])/g;

const classRegExp = /^(\s+[^(]*?)\s*{/;
// eslint-disable-next-line node-core/no-unescaped-regexp-dot
const stripCommentsRegExp = /(\/\/.*?\n)|(\/\*(.|\n)*?\*\/)/g;

const inspectDefaultOptions = {
  showHidden: false,
  depth: 2,
  colors: false,
  customInspect: true,
  showProxy: false,
  maxArrayLength: 100,
  maxStringLength: 10000,
  breakLength: 80,
  compact: 3,
  sorted: false,
  getters: false,
};

function getUserOptions(ctx, isCrossContext) {
  const ret = {
    stylize: ctx.stylize,
    showHidden: ctx.showHidden,
    depth: ctx.depth,
    colors: ctx.colors,
    customInspect: ctx.customInspect,
    showProxy: ctx.showProxy,
    maxArrayLength: ctx.maxArrayLength,
    maxStringLength: ctx.maxStringLength,
    breakLength: ctx.breakLength,
    compact: ctx.compact,
    sorted: ctx.sorted,
    getters: ctx.getters,
    ...ctx.userOptions,
  };

  // Typically, the target value will be an instance of `Object`. If that is
  // *not* the case, the object may come from another vm.Context, and we want
  // to avoid passing it objects from this Context in that case, so we remove
  // the prototype from the returned object itself + the `stylize()` function,
  // and remove all other non-primitives, including non-primitive user options.
  if (isCrossContext) {
    Object.setPrototypeOf(ret, null);
    for (const key of Object.keys(ret)) {
      if (
        (typeof ret[key] === "object" || typeof ret[key] === "function") &&
        ret[key] !== null
      ) {
        delete ret[key];
      }
    }
    ret.stylize = Object.setPrototypeOf((value, flavour) => {
      let stylized;
      try {
        stylized = `${ctx.stylize(value, flavour)}`;
      } catch {
        // noop
      }

      if (typeof stylized !== "string") return value;
      // `stylized` is a string as it should be, which is safe to pass along.
      return stylized;
    }, null);
  }

  return ret;
}

/**
 * Echos the value of any input. Tries to print the value out
 * in the best way possible given the different types.
 */
/* Legacy: value, showHidden, depth, colors */
export function inspect(value, opts) {
  // Default options
  const ctx = {
    budget: {},
    indentationLvl: 0,
    seen: [],
    currentDepth: 0,
    stylize: stylizeNoColor,
    showHidden: inspectDefaultOptions.showHidden,
    depth: inspectDefaultOptions.depth,
    colors: inspectDefaultOptions.colors,
    customInspect: inspectDefaultOptions.customInspect,
    showProxy: inspectDefaultOptions.showProxy,
    maxArrayLength: inspectDefaultOptions.maxArrayLength,
    maxStringLength: inspectDefaultOptions.maxStringLength,
    breakLength: inspectDefaultOptions.breakLength,
    compact: inspectDefaultOptions.compact,
    sorted: inspectDefaultOptions.sorted,
    getters: inspectDefaultOptions.getters,
  };
  if (arguments.length > 1) {
    // Legacy...
    if (arguments.length > 2) {
      if (arguments[2] !== undefined) {
        ctx.depth = arguments[2];
      }
      if (arguments.length > 3 && arguments[3] !== undefined) {
        ctx.colors = arguments[3];
      }
    }
    // Set user-specified options
    if (typeof opts === "boolean") {
      ctx.showHidden = opts;
    } else if (opts) {
      const optKeys = Object.keys(opts);
      for (let i = 0; i < optKeys.length; ++i) {
        const key = optKeys[i];
        // TODO(BridgeAR): Find a solution what to do about stylize. Either make
        // this function public or add a new API with a similar or better
        // functionality.
        if (
          // deno-lint-ignore no-prototype-builtins
          inspectDefaultOptions.hasOwnProperty(key) ||
          key === "stylize"
        ) {
          ctx[key] = opts[key];
        } else if (ctx.userOptions === undefined) {
          // This is required to pass through the actual user input.
          ctx.userOptions = opts;
        }
      }
    }
  }
  if (ctx.colors) ctx.stylize = stylizeWithColor;
  if (ctx.maxArrayLength === null) ctx.maxArrayLength = Infinity;
  if (ctx.maxStringLength === null) ctx.maxStringLength = Infinity;
  return formatValue(ctx, value, 0);
}
const customInspectSymbol = Symbol.for("nodejs.util.inspect.custom");
inspect.custom = customInspectSymbol;

Object.defineProperty(inspect, "defaultOptions", {
  get() {
    return inspectDefaultOptions;
  },
  set(options) {
    // TODO(wafuwafu13): Validate
    // validateObject(options, 'options');
    return Object.assign(inspectDefaultOptions, options);
  },
});

// Set Graphics Rendition https://en.wikipedia.org/wiki/ANSI_escape_code#graphics
// Each color consists of an array with the color code as first entry and the
// reset code as second entry.
const defaultFG = 39;
const defaultBG = 49;
inspect.colors = Object.assign(Object.create(null), {
  reset: [0, 0],
  bold: [1, 22],
  dim: [2, 22], // Alias: faint
  italic: [3, 23],
  underline: [4, 24],
  blink: [5, 25],
  // Swap foreground and background colors
  inverse: [7, 27], // Alias: swapcolors, swapColors
  hidden: [8, 28], // Alias: conceal
  strikethrough: [9, 29], // Alias: strikeThrough, crossedout, crossedOut
  doubleunderline: [21, 24], // Alias: doubleUnderline
  black: [30, defaultFG],
  red: [31, defaultFG],
  green: [32, defaultFG],
  yellow: [33, defaultFG],
  blue: [34, defaultFG],
  magenta: [35, defaultFG],
  cyan: [36, defaultFG],
  white: [37, defaultFG],
  bgBlack: [40, defaultBG],
  bgRed: [41, defaultBG],
  bgGreen: [42, defaultBG],
  bgYellow: [43, defaultBG],
  bgBlue: [44, defaultBG],
  bgMagenta: [45, defaultBG],
  bgCyan: [46, defaultBG],
  bgWhite: [47, defaultBG],
  framed: [51, 54],
  overlined: [53, 55],
  gray: [90, defaultFG], // Alias: grey, blackBright
  redBright: [91, defaultFG],
  greenBright: [92, defaultFG],
  yellowBright: [93, defaultFG],
  blueBright: [94, defaultFG],
  magentaBright: [95, defaultFG],
  cyanBright: [96, defaultFG],
  whiteBright: [97, defaultFG],
  bgGray: [100, defaultBG], // Alias: bgGrey, bgBlackBright
  bgRedBright: [101, defaultBG],
  bgGreenBright: [102, defaultBG],
  bgYellowBright: [103, defaultBG],
  bgBlueBright: [104, defaultBG],
  bgMagentaBright: [105, defaultBG],
  bgCyanBright: [106, defaultBG],
  bgWhiteBright: [107, defaultBG],
});

function defineColorAlias(target, alias) {
  Object.defineProperty(inspect.colors, alias, {
    get() {
      return this[target];
    },
    set(value) {
      this[target] = value;
    },
    configurable: true,
    enumerable: false,
  });
}

defineColorAlias("gray", "grey");
defineColorAlias("gray", "blackBright");
defineColorAlias("bgGray", "bgGrey");
defineColorAlias("bgGray", "bgBlackBright");
defineColorAlias("dim", "faint");
defineColorAlias("strikethrough", "crossedout");
defineColorAlias("strikethrough", "strikeThrough");
defineColorAlias("strikethrough", "crossedOut");
defineColorAlias("hidden", "conceal");
defineColorAlias("inverse", "swapColors");
defineColorAlias("inverse", "swapcolors");
defineColorAlias("doubleunderline", "doubleUnderline");

// TODO(BridgeAR): Add function style support for more complex styles.
// Don't use 'blue' not visible on cmd.exe
inspect.styles = Object.assign(Object.create(null), {
  special: "cyan",
  number: "yellow",
  bigint: "yellow",
  boolean: "yellow",
  undefined: "grey",
  null: "bold",
  string: "green",
  symbol: "green",
  date: "magenta",
  // "name": intentionally not styling
  // TODO(BridgeAR): Highlight regular expressions properly.
  regexp: "red",
  module: "underline",
});

function addQuotes(str, quotes) {
  if (quotes === -1) {
    return `"${str}"`;
  }
  if (quotes === -2) {
    return `\`${str}\``;
  }
  return `'${str}'`;
}

// TODO(wafuwafu13): Figure out
const escapeFn = (str) => meta[str.charCodeAt(0)];

// Escape control characters, single quotes and the backslash.
// This is similar to JSON stringify escaping.
function strEscape(str) {
  let escapeTest = strEscapeSequencesRegExp;
  let escapeReplace = strEscapeSequencesReplacer;
  let singleQuote = 39;

  // Check for double quotes. If not present, do not escape single quotes and
  // instead wrap the text in double quotes. If double quotes exist, check for
  // backticks. If they do not exist, use those as fallback instead of the
  // double quotes.
  if (str.includes("'")) {
    // This invalidates the charCode and therefore can not be matched for
    // anymore.
    if (!str.includes('"')) {
      singleQuote = -1;
    } else if (
      !str.includes("`") &&
      !str.includes("${")
    ) {
      singleQuote = -2;
    }
    if (singleQuote !== 39) {
      escapeTest = strEscapeSequencesRegExpSingle;
      escapeReplace = strEscapeSequencesReplacerSingle;
    }
  }

  // Some magic numbers that worked out fine while benchmarking with v8 6.0
  if (str.length < 5000 && !escapeTest.test(str)) {
    return addQuotes(str, singleQuote);
  }
  if (str.length > 100) {
    str = str.replace(escapeReplace, escapeFn);
    return addQuotes(str, singleQuote);
  }

  let result = "";
  let last = 0;
  const lastIndex = str.length;
  for (let i = 0; i < lastIndex; i++) {
    const point = str.charCodeAt(i);
    if (
      point === singleQuote ||
      point === 92 ||
      point < 32 ||
      (point > 126 && point < 160)
    ) {
      if (last === i) {
        result += meta[point];
      } else {
        result += `${str.slice(last, i)}${meta[point]}`;
      }
      last = i + 1;
    }
  }

  if (last !== lastIndex) {
    result += str.slice(last);
  }
  return addQuotes(result, singleQuote);
}

function stylizeWithColor(str, styleType) {
  const style = inspect.styles[styleType];
  if (style !== undefined) {
    const color = inspect.colors[style];
    if (color !== undefined) {
      return `\u001b[${color[0]}m${str}\u001b[${color[1]}m`;
    }
  }
  return str;
}

function stylizeNoColor(str) {
  return str;
}

// Note: using `formatValue` directly requires the indentation level to be
// corrected by setting `ctx.indentationLvL += diff` and then to decrease the
// value afterwards again.
function formatValue(
  ctx,
  value,
  recurseTimes,
  typedArray,
) {
  // Primitive types cannot have properties.
  if (
    typeof value !== "object" &&
    typeof value !== "function" &&
    !isUndetectableObject(value)
  ) {
    return formatPrimitive(ctx.stylize, value, ctx);
  }
  if (value === null) {
    return ctx.stylize("null", "null");
  }

  // Memorize the context for custom inspection on proxies.
  const context = value;
  // Always check for proxies to prevent side effects and to prevent triggering
  // any proxy handlers.
  // TODO(wafuwafu13): Set Proxy
  const proxy = undefined;
  // const proxy = getProxyDetails(value, !!ctx.showProxy);
  // if (proxy !== undefined) {
  //   if (ctx.showProxy) {
  //     return formatProxy(ctx, proxy, recurseTimes);
  //   }
  //   value = proxy;
  // }

  // Provide a hook for user-specified inspect functions.
  // Check that value is an object with an inspect function on it.
  if (ctx.customInspect) {
    const maybeCustom = value[customInspectSymbol];
    if (
      typeof maybeCustom === "function" &&
      // Filter out the util module, its inspect function is special.
      maybeCustom !== inspect &&
      // Also filter out any prototype objects using the circular check.
      !(value.constructor && value.constructor.prototype === value)
    ) {
      // This makes sure the recurseTimes are reported as before while using
      // a counter internally.
      const depth = ctx.depth === null ? null : ctx.depth - recurseTimes;
      const isCrossContext = proxy !== undefined ||
        !(context instanceof Object);
      const ret = maybeCustom.call(
        context,
        depth,
        getUserOptions(ctx, isCrossContext),
      );
      // If the custom inspection method returned `this`, don't go into
      // infinite recursion.
      if (ret !== context) {
        if (typeof ret !== "string") {
          return formatValue(ctx, ret, recurseTimes);
        }
        return ret.replace(/\n/g, `\n${" ".repeat(ctx.indentationLvl)}`);
      }
    }
  }

  // Using an array here is actually better for the average case than using
  // a Set. `seen` will only check for the depth and will never grow too large.
  if (ctx.seen.includes(value)) {
    let index = 1;
    if (ctx.circular === undefined) {
      ctx.circular = new Map();
      ctx.circular.set(value, index);
    } else {
      index = ctx.circular.get(value);
      if (index === undefined) {
        index = ctx.circular.size + 1;
        ctx.circular.set(value, index);
      }
    }
    return ctx.stylize(`[Circular *${index}]`, "special");
  }

  return formatRaw(ctx, value, recurseTimes, typedArray);
}

function formatRaw(ctx, value, recurseTimes, typedArray) {
  let keys;
  let protoProps;
  if (ctx.showHidden && (recurseTimes <= ctx.depth || ctx.depth === null)) {
    protoProps = [];
  }

  const constructor = getConstructorName(value, ctx, recurseTimes, protoProps);
  // Reset the variable to check for this later on.
  if (protoProps !== undefined && protoProps.length === 0) {
    protoProps = undefined;
  }

  let tag = value[Symbol.toStringTag];
  // Only list the tag in case it's non-enumerable / not an own property.
  // Otherwise we'd print this twice.
  if (
    typeof tag !== "string"
    // TODO(wafuwafu13): Implement
    // (tag !== "" &&
    //   (ctx.showHidden
    //     ? Object.prototype.hasOwnProperty
    //     : Object.prototype.propertyIsEnumerable)(
    //       value,
    //       Symbol.toStringTag,
    //     ))
  ) {
    tag = "";
  }
  let base = "";
  let formatter = getEmptyFormatArray;
  let braces;
  let noIterator = true;
  let i = 0;
  const filter = ctx.showHidden ? ALL_PROPERTIES : ONLY_ENUMERABLE;

  let extrasType = kObjectType;

  // Iterators and the rest are split to reduce checks.
  // We have to check all values in case the constructor is set to null.
  // Otherwise it would not possible to identify all types properly.
  if (value[Symbol.iterator] || constructor === null) {
    noIterator = false;
    if (Array.isArray(value)) {
      // Only set the constructor for non ordinary ("Array [...]") arrays.
      const prefix = (constructor !== "Array" || tag !== "")
        ? getPrefix(constructor, tag, "Array", `(${value.length})`)
        : "";
      keys = getOwnNonIndexProperties(value, filter);
      braces = [`${prefix}[`, "]"];
      if (value.length === 0 && keys.length === 0 && protoProps === undefined) {
        return `${braces[0]}]`;
      }
      extrasType = kArrayExtrasType;
      formatter = formatArray;
    } else if (types.isSet(value)) {
      const size = value.size;
      const prefix = getPrefix(constructor, tag, "Set", `(${size})`);
      keys = getKeys(value, ctx.showHidden);
      formatter = constructor !== null
        ? formatSet.bind(null, value)
        : formatSet.bind(null, value.values());
      if (size === 0 && keys.length === 0 && protoProps === undefined) {
        return `${prefix}{}`;
      }
      braces = [`${prefix}{`, "}"];
    } else if (types.isMap(value)) {
      const size = value.size;
      const prefix = getPrefix(constructor, tag, "Map", `(${size})`);
      keys = getKeys(value, ctx.showHidden);
      formatter = constructor !== null
        ? formatMap.bind(null, value)
        : formatMap.bind(null, value.entries());
      if (size === 0 && keys.length === 0 && protoProps === undefined) {
        return `${prefix}{}`;
      }
      braces = [`${prefix}{`, "}"];
    } else if (types.isTypedArray(value)) {
      // TODO(wafuwafu13): Imprement
      keys = [value];
      // keys = getOwnNonIndexProperties(value, filter);
      const bound = value;
      const fallback = "";
      if (constructor === null) {
        // TODO(wafuwafu13): Implement
        // fallback = TypedArrayPrototypeGetSymbolToStringTag(value);
        // // Reconstruct the array information.
        // bound = new primordials[fallback](value);
      }
      const size = value.length;
      const prefix = getPrefix(constructor, tag, fallback, `(${size})`);
      braces = [`${prefix}[`, "]"];
      if (value.length === 0 && keys.length === 0 && !ctx.showHidden) {
        return `${braces[0]}]`;
      }
      // Special handle the value. The original value is required below. The
      // bound function is required to reconstruct missing information.
      (formatter) = formatTypedArray.bind(null, bound, size);
      extrasType = kArrayExtrasType;
    } else if (types.isMapIterator(value)) {
      keys = getKeys(value, ctx.showHidden);
      braces = getIteratorBraces("Map", tag);
      // Add braces to the formatter parameters.
      (formatter) = formatIterator.bind(null, braces);
    } else if (types.isSetIterator(value)) {
      keys = getKeys(value, ctx.showHidden);
      braces = getIteratorBraces("Set", tag);
      // Add braces to the formatter parameters.
      (formatter) = formatIterator.bind(null, braces);
    } else {
      noIterator = true;
    }
  }
  if (noIterator) {
    keys = getKeys(value, ctx.showHidden);
    braces = ["{", "}"];
    if (constructor === "Object") {
      if (types.isArgumentsObject(value)) {
        braces[0] = "[Arguments] {";
      } else if (tag !== "") {
        braces[0] = `${getPrefix(constructor, tag, "Object")}{`;
      }
      if (keys.length === 0 && protoProps === undefined) {
        return `${braces[0]}}`;
      }
    } else if (typeof value === "function") {
      base = getFunctionBase(value, constructor, tag);
      if (keys.length === 0 && protoProps === undefined) {
        return ctx.stylize(base, "special");
      }
    } else if (types.isRegExp(value)) {
      // Make RegExps say that they are RegExps
      base = RegExp(constructor !== null ? value : new RegExp(value))
        .toString();
      const prefix = getPrefix(constructor, tag, "RegExp");
      if (prefix !== "RegExp ") {
        base = `${prefix}${base}`;
      }
      if (
        (keys.length === 0 && protoProps === undefined) ||
        (recurseTimes > ctx.depth && ctx.depth !== null)
      ) {
        return ctx.stylize(base, "regexp");
      }
    } else if (types.isDate(value)) {
      // Make dates with properties first say the date
      base = Number.isNaN(value.getTime())
        ? value.toString()
        : value.toISOString();
      const prefix = getPrefix(constructor, tag, "Date");
      if (prefix !== "Date ") {
        base = `${prefix}${base}`;
      }
      if (keys.length === 0 && protoProps === undefined) {
        return ctx.stylize(base, "date");
      }
    } else if (value instanceof Error) {
      base = formatError(value, constructor, tag, ctx, keys);
      if (keys.length === 0 && protoProps === undefined) {
        return base;
      }
    } else if (types.isAnyArrayBuffer(value)) {
      // Fast path for ArrayBuffer and SharedArrayBuffer.
      // Can't do the same for DataView because it has a non-primitive
      // .buffer property that we need to recurse for.
      const arrayType = types.isArrayBuffer(value)
        ? "ArrayBuffer"
        : "SharedArrayBuffer";
      const prefix = getPrefix(constructor, tag, arrayType);
      if (typedArray === undefined) {
        (formatter) = formatArrayBuffer;
      } else if (keys.length === 0 && protoProps === undefined) {
        return prefix +
          `{ byteLength: ${formatNumber(ctx.stylize, value.byteLength)} }`;
      }
      braces[0] = `${prefix}{`;
      Array.prototype.unshift(keys, "byteLength");
    } else if (types.isDataView(value)) {
      braces[0] = `${getPrefix(constructor, tag, "DataView")}{`;
      // .buffer goes last, it's not a primitive like the others.
      Array.prototype.unshift(keys, "byteLength", "byteOffset", "buffer");
    } else if (types.isPromise(value)) {
      braces[0] = `${getPrefix(constructor, tag, "Promise")}{`;
      (formatter) = formatPromise;
    } else if (types.isWeakSet(value)) {
      braces[0] = `${getPrefix(constructor, tag, "WeakSet")}{`;
      (formatter) = ctx.showHidden ? formatWeakSet : formatWeakCollection;
    } else if (types.isWeakMap(value)) {
      braces[0] = `${getPrefix(constructor, tag, "WeakMap")}{`;
      (formatter) = ctx.showHidden ? formatWeakMap : formatWeakCollection;
    } else if (types.isModuleNamespaceObject(value)) {
      braces[0] = `${getPrefix(constructor, tag, "Module")}{`;
      // Special handle keys for namespace objects.
      (formatter) = formatNamespaceObject.bind(null, keys);
    } else if (types.isBoxedPrimitive(value)) {
      base = getBoxedBase(value, ctx, keys, constructor, tag);
      if (keys.length === 0 && protoProps === undefined) {
        return base;
      }
    } else {
      if (keys.length === 0 && protoProps === undefined) {
        // TODO(wafuwafu13): Implement
        // if (types.isExternal(value)) {
        //   const address = getExternalValue(value).toString(16);
        //   return ctx.stylize(`[External: ${address}]`, 'special');
        // }
        return `${getCtxStyle(value, constructor, tag)}{}`;
      }
      braces[0] = `${getCtxStyle(value, constructor, tag)}{`;
    }
  }

  if (recurseTimes > ctx.depth && ctx.depth !== null) {
    let constructorName = getCtxStyle(value, constructor, tag).slice(0, -1);
    if (constructor !== null) {
      constructorName = `[${constructorName}]`;
    }
    return ctx.stylize(constructorName, "special");
  }
  recurseTimes += 1;

  ctx.seen.push(value);
  ctx.currentDepth = recurseTimes;
  let output;
  const indentationLvl = ctx.indentationLvl;
  try {
    output = formatter(ctx, value, recurseTimes);
    for (i = 0; i < keys.length; i++) {
      output.push(
        formatProperty(ctx, value, recurseTimes, keys[i], extrasType),
      );
    }
    if (protoProps !== undefined) {
      output.push(...protoProps);
    }
  } catch (err) {
    const constructorName = getCtxStyle(value, constructor, tag).slice(0, -1);
    return handleMaxCallStackSize(ctx, err, constructorName, indentationLvl);
  }
  if (ctx.circular !== undefined) {
    const index = ctx.circular.get(value);
    if (index !== undefined) {
      const reference = ctx.stylize(`<ref *${index}>`, "special");
      // Add reference always to the very beginning of the output.
      if (ctx.compact !== true) {
        base = base === "" ? reference : `${reference} ${base}`;
      } else {
        braces[0] = `${reference} ${braces[0]}`;
      }
    }
  }
  ctx.seen.pop();

  if (ctx.sorted) {
    const comparator = ctx.sorted === true ? undefined : ctx.sorted;
    if (extrasType === kObjectType) {
      output = output.sort(comparator);
    } else if (keys.length > 1) {
      const sorted = output.slice(output.length - keys.length).sort(comparator);
      output.splice(output.length - keys.length, keys.length, ...sorted);
    }
  }

  const res = reduceToSingleString(
    ctx,
    output,
    base,
    braces,
    extrasType,
    recurseTimes,
    value,
  );
  const budget = ctx.budget[ctx.indentationLvl] || 0;
  const newLength = budget + res.length;
  ctx.budget[ctx.indentationLvl] = newLength;
  // If any indentationLvl exceeds this limit, limit further inspecting to the
  // minimum. Otherwise the recursive algorithm might continue inspecting the
  // object even though the maximum string size (~2 ** 28 on 32 bit systems and
  // ~2 ** 30 on 64 bit systems) exceeded. The actual output is not limited at
  // exactly 2 ** 27 but a bit higher. This depends on the object shape.
  // This limit also makes sure that huge objects don't block the event loop
  // significantly.
  if (newLength > 2 ** 27) {
    ctx.depth = -1;
  }
  return res;
}

const builtInObjects = new Set(
  Object.getOwnPropertyNames(globalThis).filter((e) =>
    /^[A-Z][a-zA-Z0-9]+$/.test(e)
  ),
);

function addPrototypeProperties(
  ctx,
  main,
  obj,
  recurseTimes,
  output,
) {
  let depth = 0;
  let keys;
  let keySet;
  do {
    if (depth !== 0 || main === obj) {
      obj = Object.getPrototypeOf(obj);
      // Stop as soon as a null prototype is encountered.
      if (obj === null) {
        return;
      }
      // Stop as soon as a built-in object type is detected.
      const descriptor = Object.getOwnPropertyDescriptor(obj, "constructor");
      if (
        descriptor !== undefined &&
        typeof descriptor.value === "function" &&
        builtInObjects.has(descriptor.value.name)
      ) {
        return;
      }
    }

    if (depth === 0) {
      keySet = new Set();
    } else {
      Array.prototype.forEach(keys, (key) => keySet.add(key));
    }
    // Get all own property names and symbols.
    keys = Reflect.ownKeys(obj);
    Array.prototype.push(ctx.seen, main);
    for (const key of keys) {
      // Ignore the `constructor` property and keys that exist on layers above.
      if (
        key === "constructor" ||
        // deno-lint-ignore no-prototype-builtins
        main.hasOwnProperty(key) ||
        (depth !== 0 && keySet.has(key))
      ) {
        continue;
      }
      const desc = Object.getOwnPropertyDescriptor(obj, key);
      if (typeof desc.value === "function") {
        continue;
      }
      const value = formatProperty(
        ctx,
        obj,
        recurseTimes,
        key,
        kObjectType,
        desc,
        main,
      );
      if (ctx.colors) {
        // Faint!
        Array.prototype.push(output, `\u001b[2m${value}\u001b[22m`);
      } else {
        Array.prototype.push(output, value);
      }
    }
    Array.prototype.pop(ctx.seen);
    // Limit the inspection to up to three prototype layers. Using `recurseTimes`
    // is not a good choice here, because it's as if the properties are declared
    // on the current object from the users perspective.
  } while (++depth !== 3);
}

function getConstructorName(
  obj,
  ctx,
  recurseTimes,
  protoProps,
) {
  let firstProto;
  const tmp = obj;
  while (obj || isUndetectableObject(obj)) {
    const descriptor = Object.getOwnPropertyDescriptor(obj, "constructor");
    if (
      descriptor !== undefined &&
      typeof descriptor.value === "function" &&
      descriptor.value.name !== "" &&
      isInstanceof(tmp, descriptor.value)
    ) {
      if (
        protoProps !== undefined &&
        (firstProto !== obj ||
          !builtInObjects.has(descriptor.value.name))
      ) {
        addPrototypeProperties(
          ctx,
          tmp,
          firstProto || tmp,
          recurseTimes,
          protoProps,
        );
      }
      return descriptor.value.name;
    }

    obj = Object.getPrototypeOf(obj);
    if (firstProto === undefined) {
      firstProto = obj;
    }
  }

  if (firstProto === null) {
    return null;
  }

  // TODO(wafuwafu13): Implement
  // const res = internalGetConstructorName(tmp);
  const res = undefined;

  if (recurseTimes > ctx.depth && ctx.depth !== null) {
    return `${res} <Complex prototype>`;
  }

  const protoConstr = getConstructorName(
    firstProto,
    ctx,
    recurseTimes + 1,
    protoProps,
  );

  if (protoConstr === null) {
    return `${res} <${
      inspect(firstProto, {
        ...ctx,
        customInspect: false,
        depth: -1,
      })
    }>`;
  }

  return `${res} <${protoConstr}>`;
}

function formatPrimitive(fn, value, ctx) {
  if (typeof value === "string") {
    let trailer = "";
    if (value.length > ctx.maxStringLength) {
      const remaining = value.length - ctx.maxStringLength;
      value = value.slice(0, ctx.maxStringLength);
      trailer = `... ${remaining} more character${remaining > 1 ? "s" : ""}`;
    }
    if (
      ctx.compact !== true &&
      // TODO(BridgeAR): Add unicode support. Use the readline getStringWidth
      // function.
      value.length > kMinLineLength &&
      value.length > ctx.breakLength - ctx.indentationLvl - 4
    ) {
      return value
        .split(/(?<=\n)/)
        .map((line) => fn(strEscape(line), "string"))
        .join(` +\n${" ".repeat(ctx.indentationLvl + 2)}`) + trailer;
    }
    return fn(strEscape(value), "string") + trailer;
  }
  if (typeof value === "number") {
    return formatNumber(fn, value);
  }
  if (typeof value === "bigint") {
    return formatBigInt(fn, value);
  }
  if (typeof value === "boolean") {
    return fn(`${value}`, "boolean");
  }
  if (typeof value === "undefined") {
    return fn("undefined", "undefined");
  }
  // es6 symbol primitive
  return fn(value.toString(), "symbol");
}

// Return a new empty array to push in the results of the default formatter.
function getEmptyFormatArray() {
  return [];
}

function isInstanceof(object, proto) {
  try {
    return object instanceof proto;
  } catch {
    return false;
  }
}

function getPrefix(constructor, tag, fallback, size = "") {
  if (constructor === null) {
    if (tag !== "" && fallback !== tag) {
      return `[${fallback}${size}: null prototype] [${tag}] `;
    }
    return `[${fallback}${size}: null prototype] `;
  }

  if (tag !== "" && constructor !== tag) {
    return `${constructor}${size} [${tag}] `;
  }
  return `${constructor}${size} `;
}

function formatArray(ctx, value, recurseTimes) {
  const valLen = value.length;
  const len = Math.min(Math.max(0, ctx.maxArrayLength), valLen);

  const remaining = valLen - len;
  const output = [];
  for (let i = 0; i < len; i++) {
    // Special handle sparse arrays.
    // deno-lint-ignore no-prototype-builtins
    if (!value.hasOwnProperty(i)) {
      return formatSpecialArray(ctx, value, recurseTimes, len, output, i);
    }
    output.push(formatProperty(ctx, value, recurseTimes, i, kArrayType));
  }
  if (remaining > 0) {
    output.push(`... ${remaining} more item${remaining > 1 ? "s" : ""}`);
  }
  return output;
}

function getCtxStyle(_value, constructor, tag) {
  let fallback = "";
  if (constructor === null) {
    // TODO(wafuwafu13): Implement
    // fallback = internalGetConstructorName(value);
    if (fallback === tag) {
      fallback = "Object";
    }
  }
  return getPrefix(constructor, tag, fallback);
}

// Look up the keys of the object.
function getKeys(value, showHidden) {
  let keys;
  const symbols = Object.getOwnPropertySymbols(value);
  if (showHidden) {
    keys = Object.getOwnPropertyNames(value);
    if (symbols.length !== 0) {
      Array.prototype.push.apply(keys, symbols);
    }
  } else {
    // This might throw if `value` is a Module Namespace Object from an
    // unevaluated module, but we don't want to perform the actual type
    // check because it's expensive.
    // TODO(devsnek): track https://github.com/tc39/ecma262/issues/1209
    // and modify this logic as needed.
    try {
      keys = Object.keys(value);
    } catch (_err) {
      // TODO(wafuwafu13): Implement
      // assert(isNativeError(err) && err.name === 'ReferenceError' &&
      //        isModuleNamespaceObject(value));
      keys = Object.getOwnPropertyNames(value);
    }
    if (symbols.length !== 0) {
      // TODO(wafuwafu13): Implement
      // const filter = (key: any) =>
      //
      //   Object.prototype.propertyIsEnumerable(value, key);
      // Array.prototype.push.apply(
      //   keys,
      //   symbols.filter(filter),
      // );
    }
  }
  return keys;
}

function formatSet(value, ctx, _ignored, recurseTimes) {
  const output = [];
  ctx.indentationLvl += 2;
  for (const v of value) {
    Array.prototype.push(output, formatValue(ctx, v, recurseTimes));
  }
  ctx.indentationLvl -= 2;
  return output;
}

function formatMap(value, ctx, _gnored, recurseTimes) {
  const output = [];
  ctx.indentationLvl += 2;
  for (const { 0: k, 1: v } of value) {
    output.push(
      `${formatValue(ctx, k, recurseTimes)} => ${
        formatValue(ctx, v, recurseTimes)
      }`,
    );
  }
  ctx.indentationLvl -= 2;
  return output;
}

function formatTypedArray(
  value,
  length,
  ctx,
  _ignored,
  recurseTimes,
) {
  const maxLength = Math.min(Math.max(0, ctx.maxArrayLength), length);
  const remaining = value.length - maxLength;
  const output = new Array(maxLength);
  const elementFormatter = value.length > 0 && typeof value[0] === "number"
    ? formatNumber
    : formatBigInt;
  for (let i = 0; i < maxLength; ++i) {
    output[i] = elementFormatter(ctx.stylize, value[i]);
  }
  if (remaining > 0) {
    output[maxLength] = `... ${remaining} more item${remaining > 1 ? "s" : ""}`;
  }
  if (ctx.showHidden) {
    // .buffer goes last, it's not a primitive like the others.
    // All besides `BYTES_PER_ELEMENT` are actually getters.
    ctx.indentationLvl += 2;
    for (
      const key of [
        "BYTES_PER_ELEMENT",
        "length",
        "byteLength",
        "byteOffset",
        "buffer",
      ]
    ) {
      const str = formatValue(ctx, value[key], recurseTimes, true);
      Array.prototype.push(output, `[${key}]: ${str}`);
    }
    ctx.indentationLvl -= 2;
  }
  return output;
}

function getIteratorBraces(type, tag) {
  if (tag !== `${type} Iterator`) {
    if (tag !== "") {
      tag += "] [";
    }
    tag += `${type} Iterator`;
  }
  return [`[${tag}] {`, "}"];
}

function formatIterator(braces, ctx, value, recurseTimes) {
  // TODO(wafuwafu13): Implement
  // const { 0: entries, 1: isKeyValue } = previewEntries(value, true);
  const { 0: entries, 1: isKeyValue } = value;
  if (isKeyValue) {
    // Mark entry iterators as such.
    braces[0] = braces[0].replace(/ Iterator] {$/, " Entries] {");
    return formatMapIterInner(ctx, recurseTimes, entries, kMapEntries);
  }

  return formatSetIterInner(ctx, recurseTimes, entries, kIterator);
}

function getFunctionBase(value, constructor, tag) {
  const stringified = Function.prototype.toString(value);
  if (stringified.slice(0, 5) === "class" && stringified.endsWith("}")) {
    const slice = stringified.slice(5, -1);
    const bracketIndex = slice.indexOf("{");
    if (
      bracketIndex !== -1 &&
      (!slice.slice(0, bracketIndex).includes("(") ||
        // Slow path to guarantee that it's indeed a class.
        classRegExp.test(slice.replace(stripCommentsRegExp)))
    ) {
      return getClassBase(value, constructor, tag);
    }
  }
  let type = "Function";
  if (types.isGeneratorFunction(value)) {
    type = `Generator${type}`;
  }
  if (types.isAsyncFunction(value)) {
    type = `Async${type}`;
  }
  let base = `[${type}`;
  if (constructor === null) {
    base += " (null prototype)";
  }
  if (value.name === "") {
    base += " (anonymous)";
  } else {
    base += `: ${value.name}`;
  }
  base += "]";
  if (constructor !== type && constructor !== null) {
    base += ` ${constructor}`;
  }
  if (tag !== "" && constructor !== tag) {
    base += ` [${tag}]`;
  }
  return base;
}

function formatError(
  err,
  constructor,
  tag,
  ctx,
  keys,
) {
  const name = err.name != null ? String(err.name) : "Error";
  let len = name.length;
  let stack = err.stack ? String(err.stack) : err.toString();

  // Do not "duplicate" error properties that are already included in the output
  // otherwise.
  if (!ctx.showHidden && keys.length !== 0) {
    for (const name of ["name", "message", "stack"]) {
      const index = keys.indexOf(name);
      // Only hide the property in case it's part of the original stack
      if (index !== -1 && stack.includes(err[name])) {
        keys.splice(index, 1);
      }
    }
  }

  // A stack trace may contain arbitrary data. Only manipulate the output
  // for "regular errors" (errors that "look normal") for now.
  if (
    constructor === null ||
    (name.endsWith("Error") &&
      stack.startsWith(name) &&
      (stack.length === len || stack[len] === ":" || stack[len] === "\n"))
  ) {
    let fallback = "Error";
    if (constructor === null) {
      const start = stack.match(/^([A-Z][a-z_ A-Z0-9[\]()-]+)(?::|\n {4}at)/) ||
        stack.match(/^([a-z_A-Z0-9-]*Error)$/);
      fallback = (start && start[1]) || "";
      len = fallback.length;
      fallback = fallback || "Error";
    }
    const prefix = getPrefix(constructor, tag, fallback).slice(0, -1);
    if (name !== prefix) {
      if (prefix.includes(name)) {
        if (len === 0) {
          stack = `${prefix}: ${stack}`;
        } else {
          stack = `${prefix}${stack.slice(len)}`;
        }
      } else {
        stack = `${prefix} [${name}]${stack.slice(len)}`;
      }
    }
  }
  // Ignore the error message if it's contained in the stack.
  let pos = (err.message && stack.indexOf(err.message)) || -1;
  if (pos !== -1) {
    pos += err.message.length;
  }
  // Wrap the error in brackets in case it has no stack trace.
  const stackStart = stack.indexOf("\n    at", pos);
  if (stackStart === -1) {
    stack = `[${stack}]`;
  } else if (ctx.colors) {
    // Highlight userland code and node modules.
    let newStack = stack.slice(0, stackStart);
    const lines = stack.slice(stackStart + 1).split("\n");
    for (const line of lines) {
      // const core = line.match(coreModuleRegExp);
      // TODO(wafuwafu13): Implement
      // if (core !== null && NativeModule.exists(core[1])) {
      //   newStack += `\n${ctx.stylize(line, 'undefined')}`;
      // } else {
      // This adds underscores to all node_modules to quickly identify them.
      let nodeModule;
      newStack += "\n";
      let pos = 0;
      // deno-lint-ignore no-cond-assign
      while (nodeModule = nodeModulesRegExp.exec(line)) {
        // '/node_modules/'.length === 14
        newStack += line.slice(pos, nodeModule.index + 14);
        newStack += ctx.stylize(nodeModule[1], "module");
        pos = nodeModule.index + nodeModule[0].length;
      }
      newStack += pos === 0 ? line : line.slice(pos);
      // }
    }
    stack = newStack;
  }
  // The message and the stack have to be indented as well!
  if (ctx.indentationLvl !== 0) {
    const indentation = " ".repeat(ctx.indentationLvl);
    stack = stack.replace(/\n/g, `\n${indentation}`);
  }
  return stack;
}

let hexSlice;

function formatArrayBuffer(ctx, value) {
  let buffer;
  try {
    buffer = new Uint8Array(value);
  } catch {
    return [ctx.stylize("(detached)", "special")];
  }
  // TODO(wafuwafu13): Implement
  // if (hexSlice === undefined)
  //   hexSlice = uncurryThis(require('buffer').Buffer.prototype.hexSlice);
  let str = hexSlice(buffer, 0, Math.min(ctx.maxArrayLength, buffer.length))
    .replace(/(.{2})/g, "$1 ").trim();

  const remaining = buffer.length - ctx.maxArrayLength;
  if (remaining > 0) {
    str += ` ... ${remaining} more byte${remaining > 1 ? "s" : ""}`;
  }
  return [`${ctx.stylize("[Uint8Contents]", "special")}: <${str}>`];
}

function formatNumber(fn, value) {
  // Format -0 as '-0'. Checking `value === -0` won't distinguish 0 from -0.
  return fn(Object.is(value, -0) ? "-0" : `${value}`, "number");
}

function formatPromise(ctx, value, recurseTimes) {
  let output;
  // TODO(wafuwafu13): Implement
  // const { 0: state, 1: result } = getPromiseDetails(value);
  const { 0: state, 1: result } = value;
  if (state === kPending) {
    output = [ctx.stylize("<pending>", "special")];
  } else {
    ctx.indentationLvl += 2;
    const str = formatValue(ctx, result, recurseTimes);
    ctx.indentationLvl -= 2;
    output = [
      state === kRejected
        ? `${ctx.stylize("<rejected>", "special")} ${str}`
        : str,
    ];
  }
  return output;
}

function formatWeakCollection(ctx) {
  return [ctx.stylize("<items unknown>", "special")];
}

function formatWeakSet(ctx, value, recurseTimes) {
  // TODO(wafuwafu13): Implement
  // const entries = previewEntries(value);
  const entries = value;
  return formatSetIterInner(ctx, recurseTimes, entries, kWeak);
}

function formatWeakMap(ctx, value, recurseTimes) {
  // TODO(wafuwafu13): Implement
  // const entries = previewEntries(value);
  const entries = value;
  return formatMapIterInner(ctx, recurseTimes, entries, kWeak);
}

function formatProperty(
  ctx,
  value,
  recurseTimes,
  key,
  type,
  desc,
  original = value,
) {
  let name, str;
  let extra = " ";
  desc = desc || Object.getOwnPropertyDescriptor(value, key) ||
    { value: value[key], enumerable: true };
  if (desc.value !== undefined) {
    const diff = (ctx.compact !== true || type !== kObjectType) ? 2 : 3;
    ctx.indentationLvl += diff;
    str = formatValue(ctx, desc.value, recurseTimes);
    if (diff === 3 && ctx.breakLength < getStringWidth(str, ctx.colors)) {
      extra = `\n${" ".repeat(ctx.indentationLvl)}`;
    }
    ctx.indentationLvl -= diff;
  } else if (desc.get !== undefined) {
    const label = desc.set !== undefined ? "Getter/Setter" : "Getter";
    const s = ctx.stylize;
    const sp = "special";
    if (
      ctx.getters && (ctx.getters === true ||
        (ctx.getters === "get" && desc.set === undefined) ||
        (ctx.getters === "set" && desc.set !== undefined))
    ) {
      try {
        const tmp = desc.get.call(original);
        ctx.indentationLvl += 2;
        if (tmp === null) {
          str = `${s(`[${label}:`, sp)} ${s("null", "null")}${s("]", sp)}`;
        } else if (typeof tmp === "object") {
          str = `${s(`[${label}]`, sp)} ${formatValue(ctx, tmp, recurseTimes)}`;
        } else {
          const primitive = formatPrimitive(s, tmp, ctx);
          str = `${s(`[${label}:`, sp)} ${primitive}${s("]", sp)}`;
        }
        ctx.indentationLvl -= 2;
      } catch (err) {
        const message = `<Inspection threw (${err.message})>`;
        str = `${s(`[${label}:`, sp)} ${message}${s("]", sp)}`;
      }
    } else {
      str = ctx.stylize(`[${label}]`, sp);
    }
  } else if (desc.set !== undefined) {
    str = ctx.stylize("[Setter]", "special");
  } else {
    str = ctx.stylize("undefined", "undefined");
  }
  if (type === kArrayType) {
    return str;
  }
  if (typeof key === "symbol") {
    const tmp = key.toString().replace(strEscapeSequencesReplacer, escapeFn);

    name = `[${ctx.stylize(tmp, "symbol")}]`;
  } else if (key === "__proto__") {
    name = "['__proto__']";
  } else if (desc.enumerable === false) {
    const tmp = key.replace(strEscapeSequencesReplacer, escapeFn);

    name = `[${tmp}]`;
  } else if (keyStrRegExp.test(key)) {
    name = ctx.stylize(key, "name");
  } else {
    name = ctx.stylize(strEscape(key), "string");
  }
  return `${name}:${extra}${str}`;
}

function handleMaxCallStackSize(
  _ctx,
  _err,
  _constructorName,
  _indentationLvl,
) {
  // TODO(wafuwafu13): Implement
  // if (types.isStackOverflowError(err)) {
  //   ctx.seen.pop();
  //   ctx.indentationLvl = indentationLvl;
  //   return ctx.stylize(
  //     `[${constructorName}: Inspection interrupted ` +
  //       'prematurely. Maximum call stack size exceeded.]',
  //     'special'
  //   );
  // }
  // /* c8 ignore next */
  // assert.fail(err.stack);
}

// deno-lint-ignore no-control-regex
const colorRegExp = /\u001b\[\d\d?m/g;
function removeColors(str) {
  return str.replace(colorRegExp, "");
}

function isBelowBreakLength(ctx, output, start, base) {
  // Each entry is separated by at least a comma. Thus, we start with a total
  // length of at least `output.length`. In addition, some cases have a
  // whitespace in-between each other that is added to the total as well.
  // TODO(BridgeAR): Add unicode support. Use the readline getStringWidth
  // function. Check the performance overhead and make it an opt-in in case it's
  // significant.
  let totalLength = output.length + start;
  if (totalLength + output.length > ctx.breakLength) {
    return false;
  }
  for (let i = 0; i < output.length; i++) {
    if (ctx.colors) {
      totalLength += removeColors(output[i]).length;
    } else {
      totalLength += output[i].length;
    }
    if (totalLength > ctx.breakLength) {
      return false;
    }
  }
  // Do not line up properties on the same line if `base` contains line breaks.
  return base === "" || !base.includes("\n");
}

function formatBigInt(fn, value) {
  return fn(`${value}n`, "bigint");
}

function formatNamespaceObject(
  keys,
  ctx,
  value,
  recurseTimes,
) {
  const output = new Array(keys.length);
  for (let i = 0; i < keys.length; i++) {
    try {
      output[i] = formatProperty(
        ctx,
        value,
        recurseTimes,
        keys[i],
        kObjectType,
      );
    } catch (_err) {
      // TODO(wafuwfu13): Implement
      // assert(isNativeError(err) && err.name === 'ReferenceError');
      // Use the existing functionality. This makes sure the indentation and
      // line breaks are always correct. Otherwise it is very difficult to keep
      // this aligned, even though this is a hacky way of dealing with this.
      const tmp = { [keys[i]]: "" };
      output[i] = formatProperty(ctx, tmp, recurseTimes, keys[i], kObjectType);
      const pos = output[i].lastIndexOf(" ");
      // We have to find the last whitespace and have to replace that value as
      // it will be visualized as a regular string.
      output[i] = output[i].slice(0, pos + 1) +
        ctx.stylize("<uninitialized>", "special");
    }
  }
  // Reset the keys to an empty array. This prevents duplicated inspection.
  keys.length = 0;
  return output;
}

// The array is sparse and/or has extra keys
function formatSpecialArray(
  ctx,
  value,
  recurseTimes,
  maxLength,
  output,
  i,
) {
  const keys = Object.keys(value);
  let index = i;
  for (; i < keys.length && output.length < maxLength; i++) {
    const key = keys[i];
    const tmp = +key;
    // Arrays can only have up to 2^32 - 1 entries
    if (tmp > 2 ** 32 - 2) {
      break;
    }
    if (`${index}` !== key) {
      if (!numberRegExp.test(key)) {
        break;
      }
      const emptyItems = tmp - index;
      const ending = emptyItems > 1 ? "s" : "";
      const message = `<${emptyItems} empty item${ending}>`;
      output.push(ctx.stylize(message, "undefined"));
      index = tmp;
      if (output.length === maxLength) {
        break;
      }
    }
    output.push(formatProperty(ctx, value, recurseTimes, key, kArrayType));
    index++;
  }
  const remaining = value.length - index;
  if (output.length !== maxLength) {
    if (remaining > 0) {
      const ending = remaining > 1 ? "s" : "";
      const message = `<${remaining} empty item${ending}>`;
      output.push(ctx.stylize(message, "undefined"));
    }
  } else if (remaining > 0) {
    output.push(`... ${remaining} more item${remaining > 1 ? "s" : ""}`);
  }
  return output;
}

function getBoxedBase(
  value,
  ctx,
  keys,
  constructor,
  tag,
) {
  let type;
  if (types.isNumberObject(value)) {
    type = "Number";
  } else if (types.isStringObject(value)) {
    type = "String";
    // For boxed Strings, we have to remove the 0-n indexed entries,
    // since they just noisy up the output and are redundant
    // Make boxed primitive Strings look like such
    keys.splice(0, value.length);
  } else if (types.isBooleanObject(value)) {
    type = "Boolean";
  } else if (types.isBigIntObject(value)) {
    type = "BigInt";
  } else {
    type = "Symbol";
  }
  let base = `[${type}`;
  if (type !== constructor) {
    if (constructor === null) {
      base += " (null prototype)";
    } else {
      base += ` (${constructor})`;
    }
  }

  base += `: ${formatPrimitive(stylizeNoColor, value.valueOf(), ctx)}]`;
  if (tag !== "" && tag !== constructor) {
    base += ` [${tag}]`;
  }
  if (keys.length !== 0 || ctx.stylize === stylizeNoColor) {
    return base;
  }
  return ctx.stylize(base, type.toLowerCase());
}

function getClassBase(value, constructor, tag) {
  // deno-lint-ignore no-prototype-builtins
  const hasName = value.hasOwnProperty("name");
  const name = (hasName && value.name) || "(anonymous)";
  let base = `class ${name}`;
  if (constructor !== "Function" && constructor !== null) {
    base += ` [${constructor}]`;
  }
  if (tag !== "" && constructor !== tag) {
    base += ` [${tag}]`;
  }
  if (constructor !== null) {
    const superName = Object.getPrototypeOf(value).name;
    if (superName) {
      base += ` extends ${superName}`;
    }
  } else {
    base += " extends [null prototype]";
  }
  return `[${base}]`;
}

function reduceToSingleString(
  ctx,
  output,
  base,
  braces,
  extrasType,
  recurseTimes,
  value,
) {
  if (ctx.compact !== true) {
    if (typeof ctx.compact === "number" && ctx.compact >= 1) {
      // Memorize the original output length. In case the output is grouped,
      // prevent lining up the entries on a single line.
      const entries = output.length;
      // Group array elements together if the array contains at least six
      // separate entries.
      if (extrasType === kArrayExtrasType && entries > 6) {
        output = groupArrayElements(ctx, output, value);
      }
      // `ctx.currentDepth` is set to the most inner depth of the currently
      // inspected object part while `recurseTimes` is the actual current depth
      // that is inspected.
      //
      // Example:
      //
      // const a = { first: [ 1, 2, 3 ], second: { inner: [ 1, 2, 3 ] } }
      //
      // The deepest depth of `a` is 2 (a.second.inner) and `a.first` has a max
      // depth of 1.
      //
      // Consolidate all entries of the local most inner depth up to
      // `ctx.compact`, as long as the properties are smaller than
      // `ctx.breakLength`.
      if (
        ctx.currentDepth - recurseTimes < ctx.compact &&
        entries === output.length
      ) {
        // Line up all entries on a single line in case the entries do not
        // exceed `breakLength`. Add 10 as constant to start next to all other
        // factors that may reduce `breakLength`.
        const start = output.length + ctx.indentationLvl +
          braces[0].length + base.length + 10;
        if (isBelowBreakLength(ctx, output, start, base)) {
          return `${base ? `${base} ` : ""}${braces[0]} ${join(output, ", ")}` +
            ` ${braces[1]}`;
        }
      }
    }
    // Line up each entry on an individual line.
    const indentation = `\n${" ".repeat(ctx.indentationLvl)}`;
    return `${base ? `${base} ` : ""}${braces[0]}${indentation}  ` +
      `${join(output, `,${indentation}  `)}${indentation}${braces[1]}`;
  }
  // Line up all entries on a single line in case the entries do not exceed
  // `breakLength`.
  if (isBelowBreakLength(ctx, output, 0, base)) {
    return `${braces[0]}${base ? ` ${base}` : ""} ${join(output, ", ")} ` +
      braces[1];
  }
  const indentation = " ".repeat(ctx.indentationLvl);
  // If the opening "brace" is too large, like in the case of "Set {",
  // we need to force the first item to be on the next line or the
  // items will not line up correctly.
  const ln = base === "" && braces[0].length === 1
    ? " "
    : `${base ? ` ${base}` : ""}\n${indentation}  `;
  // Line up each entry on an individual line.
  return `${braces[0]}${ln}${join(output, `,\n${indentation}  `)} ${braces[1]}`;
}

// The built-in Array#join is slower in v8 6.0
function join(output, separator) {
  let str = "";
  if (output.length !== 0) {
    const lastIndex = output.length - 1;
    for (let i = 0; i < lastIndex; i++) {
      // It is faster not to use a template string here
      str += output[i];
      str += separator;
    }
    str += output[lastIndex];
  }
  return str;
}

function groupArrayElements(ctx, output, value) {
  let totalLength = 0;
  let maxLength = 0;
  let i = 0;
  let outputLength = output.length;
  if (ctx.maxArrayLength < output.length) {
    // This makes sure the "... n more items" part is not taken into account.
    outputLength--;
  }
  const separatorSpace = 2; // Add 1 for the space and 1 for the separator.
  const dataLen = new Array(outputLength);
  // Calculate the total length of all output entries and the individual max
  // entries length of all output entries. We have to remove colors first,
  // otherwise the length would not be calculated properly.
  for (; i < outputLength; i++) {
    const len = getStringWidth(output[i], ctx.colors);
    dataLen[i] = len;
    totalLength += len + separatorSpace;
    if (maxLength < len) {
      maxLength = len;
    }
  }
  // Add two to `maxLength` as we add a single whitespace character plus a comma
  // in-between two entries.
  const actualMax = maxLength + separatorSpace;
  // Check if at least three entries fit next to each other and prevent grouping
  // of arrays that contains entries of very different length (i.e., if a single
  // entry is longer than 1/5 of all other entries combined). Otherwise the
  // space in-between small entries would be enormous.
  if (
    actualMax * 3 + ctx.indentationLvl < ctx.breakLength &&
    (totalLength / actualMax > 5 || maxLength <= 6)
  ) {
    const approxCharHeights = 2.5;
    const averageBias = Math.sqrt(actualMax - totalLength / output.length);
    const biasedMax = Math.max(actualMax - 3 - averageBias, 1);
    // Dynamically check how many columns seem possible.
    const columns = Math.min(
      // Ideally a square should be drawn. We expect a character to be about 2.5
      // times as high as wide. This is the area formula to calculate a square
      // which contains n rectangles of size `actualMax * approxCharHeights`.
      // Divide that by `actualMax` to receive the correct number of columns.
      // The added bias increases the columns for short entries.
      Math.round(
        Math.sqrt(
          approxCharHeights * biasedMax * outputLength,
        ) / biasedMax,
      ),
      // Do not exceed the breakLength.
      Math.floor((ctx.breakLength - ctx.indentationLvl) / actualMax),
      // Limit array grouping for small `compact` modes as the user requested
      // minimal grouping.
      ctx.compact * 4,
      // Limit the columns to a maximum of fifteen.
      15,
    );
    // Return with the original output if no grouping should happen.
    if (columns <= 1) {
      return output;
    }
    const tmp = [];
    const maxLineLength = [];
    for (let i = 0; i < columns; i++) {
      let lineMaxLength = 0;
      for (let j = i; j < output.length; j += columns) {
        if (dataLen[j] > lineMaxLength) {
          lineMaxLength = dataLen[j];
        }
      }
      lineMaxLength += separatorSpace;
      maxLineLength[i] = lineMaxLength;
    }
    let order = String.prototype.padStart;
    if (value !== undefined) {
      for (let i = 0; i < output.length; i++) {
        if (typeof value[i] !== "number" && typeof value[i] !== "bigint") {
          order = String.prototype.padEnd;
          break;
        }
      }
    }
    // Each iteration creates a single line of grouped entries.
    for (let i = 0; i < outputLength; i += columns) {
      // The last lines may contain less entries than columns.
      const max = Math.min(i + columns, outputLength);
      let str = "";
      let j = i;
      for (; j < max - 1; j++) {
        // Calculate extra color padding in case it's active. This has to be
        // done line by line as some lines might contain more colors than
        // others.
        const padding = maxLineLength[j - i] + output[j].length - dataLen[j];
        str += `${output[j]}, `.padStart(padding, " ");
      }
      if (order === String.prototype.padStart) {
        const padding = maxLineLength[j - i] +
          output[j].length -
          dataLen[j] -
          separatorSpace;
        str += output[j].padStart(padding, " ");
      } else {
        str += output[j];
      }
      Array.prototype.push(tmp, str);
    }
    if (ctx.maxArrayLength < output.length) {
      Array.prototype.push(tmp, output[outputLength]);
    }
    output = tmp;
  }
  return output;
}

function formatMapIterInner(
  ctx,
  recurseTimes,
  entries,
  state,
) {
  const maxArrayLength = Math.max(ctx.maxArrayLength, 0);
  // Entries exist as [key1, val1, key2, val2, ...]
  const len = entries.length / 2;
  const remaining = len - maxArrayLength;
  const maxLength = Math.min(maxArrayLength, len);
  let output = new Array(maxLength);
  let i = 0;
  ctx.indentationLvl += 2;
  if (state === kWeak) {
    for (; i < maxLength; i++) {
      const pos = i * 2;
      output[i] = `${formatValue(ctx, entries[pos], recurseTimes)} => ${
        formatValue(ctx, entries[pos + 1], recurseTimes)
      }`;
    }
    // Sort all entries to have a halfway reliable output (if more entries than
    // retrieved ones exist, we can not reliably return the same output) if the
    // output is not sorted anyway.
    if (!ctx.sorted) {
      output = output.sort();
    }
  } else {
    for (; i < maxLength; i++) {
      const pos = i * 2;
      const res = [
        formatValue(ctx, entries[pos], recurseTimes),
        formatValue(ctx, entries[pos + 1], recurseTimes),
      ];
      output[i] = reduceToSingleString(
        ctx,
        res,
        "",
        ["[", "]"],
        kArrayExtrasType,
        recurseTimes,
      );
    }
  }
  ctx.indentationLvl -= 2;
  if (remaining > 0) {
    output.push(`... ${remaining} more item${remaining > 1 ? "s" : ""}`);
  }
  return output;
}

function formatSetIterInner(
  ctx,
  recurseTimes,
  entries,
  state,
) {
  const maxArrayLength = Math.max(ctx.maxArrayLength, 0);
  const maxLength = Math.min(maxArrayLength, entries.length);
  const output = new Array(maxLength);
  ctx.indentationLvl += 2;
  for (let i = 0; i < maxLength; i++) {
    output[i] = formatValue(ctx, entries[i], recurseTimes);
  }
  ctx.indentationLvl -= 2;
  if (state === kWeak && !ctx.sorted) {
    // Sort all entries to have a halfway reliable output (if more entries than
    // retrieved ones exist, we can not reliably return the same output) if the
    // output is not sorted anyway.
    output.sort();
  }
  const remaining = entries.length - maxLength;
  if (remaining > 0) {
    Array.prototype.push(
      output,
      `... ${remaining} more item${remaining > 1 ? "s" : ""}`,
    );
  }
  return output;
}

// Regex used for ansi escape code splitting
// Adopted from https://github.com/chalk/ansi-regex/blob/HEAD/index.js
// License: MIT, authors: @sindresorhus, Qix-, arjunmehta and LitoMore
// Matches all ansi escape code sequences in a string
const ansiPattern = "[\\u001B\\u009B][[\\]()#;?]*" +
  "(?:(?:(?:(?:;[-a-zA-Z\\d\\/#&.:=?%@~_]+)*" +
  "|[a-zA-Z\\d]+(?:;[-a-zA-Z\\d\\/#&.:=?%@~_]*)*)?\\u0007)" +
  "|(?:(?:\\d{1,4}(?:;\\d{0,4})*)?[\\dA-PR-TZcf-ntqry=><~]))";
const ansi = new RegExp(ansiPattern, "g");

/**
 * Returns the number of columns required to display the given string.
 */
export function getStringWidth(str, removeControlChars = true) {
  let width = 0;

  if (removeControlChars) {
    str = stripVTControlCharacters(str);
  }
  str = str.normalize("NFC");
  for (const char of str[Symbol.iterator]()) {
    const code = char.codePointAt(0);
    if (isFullWidthCodePoint(code)) {
      width += 2;
    } else if (!isZeroWidthCodePoint(code)) {
      width++;
    }
  }

  return width;
}

/**
 * Returns true if the character represented by a given
 * Unicode code point is full-width. Otherwise returns false.
 */
const isFullWidthCodePoint = (code) => {
  // Code points are partially derived from:
  // https://www.unicode.org/Public/UNIDATA/EastAsianWidth.txt
  return code >= 0x1100 && (
    code <= 0x115f || // Hangul Jamo
    code === 0x2329 || // LEFT-POINTING ANGLE BRACKET
    code === 0x232a || // RIGHT-POINTING ANGLE BRACKET
    // CJK Radicals Supplement .. Enclosed CJK Letters and Months
    (code >= 0x2e80 && code <= 0x3247 && code !== 0x303f) ||
    // Enclosed CJK Letters and Months .. CJK Unified Ideographs Extension A
    (code >= 0x3250 && code <= 0x4dbf) ||
    // CJK Unified Ideographs .. Yi Radicals
    (code >= 0x4e00 && code <= 0xa4c6) ||
    // Hangul Jamo Extended-A
    (code >= 0xa960 && code <= 0xa97c) ||
    // Hangul Syllables
    (code >= 0xac00 && code <= 0xd7a3) ||
    // CJK Compatibility Ideographs
    (code >= 0xf900 && code <= 0xfaff) ||
    // Vertical Forms
    (code >= 0xfe10 && code <= 0xfe19) ||
    // CJK Compatibility Forms .. Small Form Variants
    (code >= 0xfe30 && code <= 0xfe6b) ||
    // Halfwidth and Fullwidth Forms
    (code >= 0xff01 && code <= 0xff60) ||
    (code >= 0xffe0 && code <= 0xffe6) ||
    // Kana Supplement
    (code >= 0x1b000 && code <= 0x1b001) ||
    // Enclosed Ideographic Supplement
    (code >= 0x1f200 && code <= 0x1f251) ||
    // Miscellaneous Symbols and Pictographs 0x1f300 - 0x1f5ff
    // Emoticons 0x1f600 - 0x1f64f
    (code >= 0x1f300 && code <= 0x1f64f) ||
    // CJK Unified Ideographs Extension B .. Tertiary Ideographic Plane
    (code >= 0x20000 && code <= 0x3fffd)
  );
};

const isZeroWidthCodePoint = (code) => {
  return code <= 0x1F || // C0 control codes
    (code >= 0x7F && code <= 0x9F) || // C1 control codes
    (code >= 0x300 && code <= 0x36F) || // Combining Diacritical Marks
    (code >= 0x200B && code <= 0x200F) || // Modifying Invisible Characters
    // Combining Diacritical Marks for Symbols
    (code >= 0x20D0 && code <= 0x20FF) ||
    (code >= 0xFE00 && code <= 0xFE0F) || // Variation Selectors
    (code >= 0xFE20 && code <= 0xFE2F) || // Combining Half Marks
    (code >= 0xE0100 && code <= 0xE01EF); // Variation Selectors
};

/**
 * Remove all VT control characters. Use to estimate displayed string width.
 */
export function stripVTControlCharacters(str) {
  validateString(str, "str");

  return str.replace(ansi, "");
}

export default {
  getStringWidth,
  stripVTControlCharacters,
};<|MERGE_RESOLUTION|>--- conflicted
+++ resolved
@@ -19,13 +19,9 @@
 // OTHERWISE, ARISING FROM, OUT OF OR IN CONNECTION WITH THE SOFTWARE OR THE
 // USE OR OTHER DEALINGS IN THE SOFTWARE.
 
-<<<<<<< HEAD
-import { validateString } from "../../_validators.ts";
 import * as types from "./types.ts";
-=======
 import { validateString } from "../validators.js";
-import * as types from "../../_util/_util_types.ts";
->>>>>>> 4304aff0
+
 import {
   ALL_PROPERTIES,
   getOwnNonIndexProperties,
