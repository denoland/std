--- conflicted
+++ resolved
@@ -9,17 +9,12 @@
   inspect,
   stripVTControlCharacters,
 } from "./internal/util/inspect.js";
-<<<<<<< HEAD
 import {
   ERR_INVALID_ARG_TYPE,
   ERR_OUT_OF_RANGE,
   errorMap
 } from "./internal/errors.ts";
-import * as types from "./internal/util/types.ts";
-=======
-import { ERR_INVALID_ARG_TYPE, ERR_OUT_OF_RANGE, errorMap } from "./_errors.ts";
 import types from "./util/types.js";
->>>>>>> f0506f5d
 import { Buffer } from "./buffer.ts";
 import { isDeepStrictEqual } from "./internal/util/comparisons.ts";
 
