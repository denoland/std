// Copyright Joyent, Inc. and other Node contributors.
//
// Permission is hereby granted, free of charge, to any person obtaining a
// copy of this software and associated documentation files (the
// "Software"), to deal in the Software without restriction, including
// without limitation the rights to use, copy, modify, merge, publish,
// distribute, sublicense, and/or sell copies of the Software, and to permit
// persons to whom the Software is furnished to do so, subject to the
// following conditions:
//
// The above copyright notice and this permission notice shall be included
// in all copies or substantial portions of the Software.
//
// THE SOFTWARE IS PROVIDED "AS IS", WITHOUT WARRANTY OF ANY KIND, EXPRESS
// OR IMPLIED, INCLUDING BUT NOT LIMITED TO THE WARRANTIES OF
// MERCHANTABILITY, FITNESS FOR A PARTICULAR PURPOSE AND NONINFRINGEMENT. IN
// NO EVENT SHALL THE AUTHORS OR COPYRIGHT HOLDERS BE LIABLE FOR ANY CLAIM,
// DAMAGES OR OTHER LIABILITY, WHETHER IN AN ACTION OF CONTRACT, TORT OR
// OTHERWISE, ARISING FROM, OUT OF OR IN CONNECTION WITH THE SOFTWARE OR THE
// USE OR OTHER DEALINGS IN THE SOFTWARE.

import {
  ERR_INVALID_ARG_TYPE,
  ERR_INVALID_ARG_VALUE,
  ERR_INVALID_FILE_URL_HOST,
  ERR_INVALID_FILE_URL_PATH,
  ERR_INVALID_URL_SCHEME,
} from "./_errors.ts";
import {
  CHAR_0,
  CHAR_9,
  CHAR_AT,
  CHAR_BACKWARD_SLASH,
  CHAR_CARRIAGE_RETURN,
  CHAR_CIRCUMFLEX_ACCENT,
  CHAR_DOT,
  CHAR_DOUBLE_QUOTE,
  CHAR_FORM_FEED,
  CHAR_FORWARD_SLASH,
  CHAR_GRAVE_ACCENT,
  CHAR_HASH,
  CHAR_HYPHEN_MINUS,
  CHAR_LEFT_ANGLE_BRACKET,
  CHAR_LEFT_CURLY_BRACKET,
  CHAR_LEFT_SQUARE_BRACKET,
  CHAR_LINE_FEED,
  CHAR_LOWERCASE_A,
  CHAR_LOWERCASE_Z,
  CHAR_NO_BREAK_SPACE,
  CHAR_PERCENT,
  CHAR_PLUS,
  CHAR_QUESTION_MARK,
  CHAR_RIGHT_ANGLE_BRACKET,
  CHAR_RIGHT_CURLY_BRACKET,
  CHAR_RIGHT_SQUARE_BRACKET,
  CHAR_SEMICOLON,
  CHAR_SINGLE_QUOTE,
  CHAR_SPACE,
  CHAR_TAB,
  CHAR_UNDERSCORE,
  CHAR_UPPERCASE_A,
  CHAR_UPPERCASE_Z,
  CHAR_VERTICAL_LINE,
  CHAR_ZERO_WIDTH_NOBREAK_SPACE,
} from "../path/_constants.ts";
import * as path from "./path.ts";
import { toASCII } from "./_idna.ts";
import { isWindows, osType } from "../_util/os.ts";
import { encodeStr, hexTable } from "./internal/querystring.ts";

const forwardSlashRegEx = /\//g;
const percentRegEx = /%/g;
const backslashRegEx = /\\/g;
const newlineRegEx = /\n/g;
const carriageReturnRegEx = /\r/g;
const tabRegEx = /\t/g;
// Reference: RFC 3986, RFC 1808, RFC 2396

// define these here so at least they only have to be
// compiled once on the first module load.
const protocolPattern = /^[a-z0-9.+-]+:/i;
const portPattern = /:[0-9]*$/;
const hostPattern = /^\/\/[^@/]+@[^@/]+/;
// Special case for a simple path URL
const simplePathPattern = /^(\/\/?(?!\/)[^?\s]*)(\?[^\s]*)?$/;
// Protocols that can allow "unsafe" and "unwise" chars.
const unsafeProtocol = new Set(["javascript", "javascript:"]);
// Protocols that never have a hostname.
const hostlessProtocol = new Set(["javascript", "javascript:"]);
// Protocols that always contain a // bit.
const slashedProtocol = new Set([
  "http",
  "http:",
  "https",
  "https:",
  "ftp",
  "ftp:",
  "gopher",
  "gopher:",
  "file",
  "file:",
  "ws",
  "ws:",
  "wss",
  "wss:",
]);

const hostnameMaxLen = 255;

// These characters do not need escaping:
// ! - . _ ~
// ' ( ) * :
// digits
// alpha (uppercase)
// alpha (lowercase)
// deno-fmt-ignore
const noEscapeAuth = new Int8Array([
  0, 0, 0, 0, 0, 0, 0, 0, 0, 0, 0, 0, 0, 0, 0, 0, // 0x00 - 0x0F
  0, 0, 0, 0, 0, 0, 0, 0, 0, 0, 0, 0, 0, 0, 0, 0, // 0x10 - 0x1F
  0, 1, 0, 0, 0, 0, 0, 1, 1, 1, 1, 0, 0, 1, 1, 0, // 0x20 - 0x2F
  1, 1, 1, 1, 1, 1, 1, 1, 1, 1, 1, 0, 0, 0, 0, 0, // 0x30 - 0x3F
  0, 1, 1, 1, 1, 1, 1, 1, 1, 1, 1, 1, 1, 1, 1, 1, // 0x40 - 0x4F
  1, 1, 1, 1, 1, 1, 1, 1, 1, 1, 1, 0, 0, 0, 0, 1, // 0x50 - 0x5F
  0, 1, 1, 1, 1, 1, 1, 1, 1, 1, 1, 1, 1, 1, 1, 1, // 0x60 - 0x6F
  1, 1, 1, 1, 1, 1, 1, 1, 1, 1, 1, 0, 0, 0, 1, 0,  // 0x70 - 0x7F
]);

// deno-lint-ignore no-explicit-any
let querystring: any = null;

const _url = URL;
export { _url as URL };

// Legacy URL API
export class Url {
  public protocol: string | null;
  public slashes: boolean | null;
  public auth: string | null;
  public host: string | null;
  public port: string | null;
  public hostname: string | null;
  public hash: string | null;
  public search: string | null;
  public query: string | null;
  public pathname: string | null;
  public path: string | null;
  public href: string | null;
  [key: string]: unknown

  constructor() {
    this.protocol = null;
    this.slashes = null;
    this.auth = null;
    this.host = null;
    this.port = null;
    this.hostname = null;
    this.hash = null;
    this.search = null;
    this.query = null;
    this.pathname = null;
    this.path = null;
    this.href = null;
  }

  private parseHost() {
    let host = this.host || "";
    let port: RegExpExecArray | null | string = portPattern.exec(host);
    if (port) {
      port = port[0];
      if (port !== ":") {
        this.port = port.slice(1);
      }
      host = host.slice(0, host.length - port.length);
    }
    if (host) this.hostname = host;
  }

  public resolve(relative: string) {
    return this.resolveObject(parse(relative, false, true)).format();
  }

  public resolveObject(relative: string | Url) {
    if (typeof relative === "string") {
      const rel = new Url();
      rel.urlParse(relative, false, true);
      relative = rel;
    }

    const result = new Url();
    const tkeys = Object.keys(this);
    for (let tk = 0; tk < tkeys.length; tk++) {
      const tkey = tkeys[tk];
      result[tkey] = this[tkey];
    }

    // Hash is always overridden, no matter what.
    // even href="" will remove it.
    result.hash = relative.hash;

    // If the relative url is empty, then there's nothing left to do here.
    if (relative.href === "") {
      result.href = result.format();
      return result;
    }

    // Hrefs like //foo/bar always cut to the protocol.
    if (relative.slashes && !relative.protocol) {
      // Take everything except the protocol from relative
      const rkeys = Object.keys(relative);
      for (let rk = 0; rk < rkeys.length; rk++) {
        const rkey = rkeys[rk];
        if (rkey !== "protocol") result[rkey] = relative[rkey];
      }

      // urlParse appends trailing / to urls like http://www.example.com
      if (
        result.protocol &&
        slashedProtocol.has(result.protocol) &&
        result.hostname &&
        !result.pathname
      ) {
        result.path = result.pathname = "/";
      }

      result.href = result.format();
      return result;
    }

    if (relative.protocol && relative.protocol !== result.protocol) {
      // If it's a known url protocol, then changing
      // the protocol does weird things
      // first, if it's not file:, then we MUST have a host,
      // and if there was a path
      // to begin with, then we MUST have a path.
      // if it is file:, then the host is dropped,
      // because that's known to be hostless.
      // anything else is assumed to be absolute.
      if (!slashedProtocol.has(relative.protocol)) {
        const keys = Object.keys(relative);
        for (let v = 0; v < keys.length; v++) {
          const k = keys[v];
          result[k] = relative[k];
        }
        result.href = result.format();
        return result;
      }

      result.protocol = relative.protocol;
      if (
        !relative.host &&
        !/^file:?$/.test(relative.protocol) &&
        !hostlessProtocol.has(relative.protocol)
      ) {
        const relPath = (relative.pathname || "").split("/");
        while (relPath.length && !(relative.host = relPath.shift() || null));
        if (!relative.host) relative.host = "";
        if (!relative.hostname) relative.hostname = "";
        if (relPath[0] !== "") relPath.unshift("");
        if (relPath.length < 2) relPath.unshift("");
        result.pathname = relPath.join("/");
      } else {
        result.pathname = relative.pathname;
      }
      result.search = relative.search;
      result.query = relative.query;
      result.host = relative.host || "";
      result.auth = relative.auth;
      result.hostname = relative.hostname || relative.host;
      result.port = relative.port;
      // To support http.request
      if (result.pathname || result.search) {
        const p = result.pathname || "";
        const s = result.search || "";
        result.path = p + s;
      }
      result.slashes = result.slashes || relative.slashes;
      result.href = result.format();
      return result;
    }

    const isSourceAbs = result.pathname && result.pathname.charAt(0) === "/";
    const isRelAbs = relative.host ||
      (relative.pathname && relative.pathname.charAt(0) === "/");
    let mustEndAbs: string | boolean | number | null = isRelAbs ||
      isSourceAbs || (result.host && relative.pathname);
    const removeAllDots = mustEndAbs;
    let srcPath = (result.pathname && result.pathname.split("/")) || [];
    const relPath = (relative.pathname && relative.pathname.split("/")) || [];
    const noLeadingSlashes = result.protocol &&
      !slashedProtocol.has(result.protocol);

    // If the url is a non-slashed url, then relative
    // links like ../.. should be able
    // to crawl up to the hostname, as well.  This is strange.
    // result.protocol has already been set by now.
    // Later on, put the first path part into the host field.
    if (noLeadingSlashes) {
      result.hostname = "";
      result.port = null;
      if (result.host) {
        if (srcPath[0] === "") srcPath[0] = result.host;
        else srcPath.unshift(result.host);
      }
      result.host = "";
      if (relative.protocol) {
        relative.hostname = null;
        relative.port = null;
        result.auth = null;
        if (relative.host) {
          if (relPath[0] === "") relPath[0] = relative.host;
          else relPath.unshift(relative.host);
        }
        relative.host = null;
      }
      mustEndAbs = mustEndAbs && (relPath[0] === "" || srcPath[0] === "");
    }

    if (isRelAbs) {
      // it's absolute.
      if (relative.host || relative.host === "") {
        if (result.host !== relative.host) result.auth = null;
        result.host = relative.host;
        result.port = relative.port;
      }
      if (relative.hostname || relative.hostname === "") {
        if (result.hostname !== relative.hostname) result.auth = null;
        result.hostname = relative.hostname;
      }
      result.search = relative.search;
      result.query = relative.query;
      srcPath = relPath;
      // Fall through to the dot-handling below.
    } else if (relPath.length) {
      // it's relative
      // throw away the existing file, and take the new path instead.
      if (!srcPath) srcPath = [];
      srcPath.pop();
      srcPath = srcPath.concat(relPath);
      result.search = relative.search;
      result.query = relative.query;
    } else if (relative.search !== null && relative.search !== undefined) {
      // Just pull out the search.
      // like href='?foo'.
      // Put this after the other two cases because it simplifies the booleans
      if (noLeadingSlashes) {
        result.hostname = result.host = srcPath.shift() || null;
        // Occasionally the auth can get stuck only in host.
        // This especially happens in cases like
        // url.resolveObject('mailto:local1@domain1', 'local2@domain2')
        const authInHost = result.host && result.host.indexOf("@") > 0 &&
          result.host.split("@");
        if (authInHost) {
          result.auth = authInHost.shift() || null;
          result.host = result.hostname = authInHost.shift() || null;
        }
      }
      result.search = relative.search;
      result.query = relative.query;
      // To support http.request
      if (result.pathname !== null || result.search !== null) {
        result.path = (result.pathname ? result.pathname : "") +
          (result.search ? result.search : "");
      }
      result.href = result.format();
      return result;
    }

    if (!srcPath.length) {
      // No path at all. All other things were already handled above.
      result.pathname = null;
      // To support http.request
      if (result.search) {
        result.path = "/" + result.search;
      } else {
        result.path = null;
      }
      result.href = result.format();
      return result;
    }

    // If a url ENDs in . or .., then it must get a trailing slash.
    // however, if it ends in anything else non-slashy,
    // then it must NOT get a trailing slash.
    let last = srcPath.slice(-1)[0];
    const hasTrailingSlash =
      ((result.host || relative.host || srcPath.length > 1) &&
        (last === "." || last === "..")) ||
      last === "";

    // Strip single dots, resolve double dots to parent dir
    // if the path tries to go above the root, `up` ends up > 0
    let up = 0;
    for (let i = srcPath.length - 1; i >= 0; i--) {
      last = srcPath[i];
      if (last === ".") {
        srcPath.slice(i);
      } else if (last === "..") {
        srcPath.slice(i);
        up++;
      } else if (up) {
        srcPath.splice(i);
        up--;
      }
    }

    // If the path is allowed to go above the root, restore leading ..s
    if (!mustEndAbs && !removeAllDots) {
      while (up--) {
        srcPath.unshift("..");
      }
    }

    if (
      mustEndAbs &&
      srcPath[0] !== "" &&
      (!srcPath[0] || srcPath[0].charAt(0) !== "/")
    ) {
      srcPath.unshift("");
    }

    if (hasTrailingSlash && srcPath.join("/").substr(-1) !== "/") {
      srcPath.push("");
    }

    const isAbsolute = srcPath[0] === "" ||
      (srcPath[0] && srcPath[0].charAt(0) === "/");

    // put the host back
    if (noLeadingSlashes) {
      result.hostname = result.host = isAbsolute
        ? ""
        : srcPath.length
        ? srcPath.shift() || null
        : "";
      // Occasionally the auth can get stuck only in host.
      // This especially happens in cases like
      // url.resolveObject('mailto:local1@domain1', 'local2@domain2')
      const authInHost = result.host && result.host.indexOf("@") > 0
        ? result.host.split("@")
        : false;
      if (authInHost) {
        result.auth = authInHost.shift() || null;
        result.host = result.hostname = authInHost.shift() || null;
      }
    }

    mustEndAbs = mustEndAbs || (result.host && srcPath.length);

    if (mustEndAbs && !isAbsolute) {
      srcPath.unshift("");
    }

    if (!srcPath.length) {
      result.pathname = null;
      result.path = null;
    } else {
      result.pathname = srcPath.join("/");
    }

    // To support request.http
    if (result.pathname !== null || result.search !== null) {
      result.path = (result.pathname ? result.pathname : "") +
        (result.search ? result.search : "");
    }
    result.auth = relative.auth || result.auth;
    result.slashes = result.slashes || relative.slashes;
    result.href = result.format();
    return result;
  }

  private format() {
    let auth = this.auth || "";
    if (auth) {
      auth = encodeStr(auth, noEscapeAuth, hexTable);
      auth += "@";
    }

    let protocol = this.protocol || "";
    let pathname = this.pathname || "";
    let hash = this.hash || "";
    let host = "";
    let query = "";

    if (this.host) {
      host = auth + this.host;
    } else if (this.hostname) {
      host = auth +
        (this.hostname.includes(":") && !isIpv6Hostname(this.hostname)
          ? "[" + this.hostname + "]"
          : this.hostname);
      if (this.port) {
        host += ":" + this.port;
      }
    }

    if (this.query !== null && typeof this.query === "object") {
      if (querystring === undefined) {
        querystring = import("./querystring.ts");
      }
      query = querystring.stringify(this.query);
    }

    let search = this.search || (query && "?" + query) || "";

    if (protocol && protocol.charCodeAt(protocol.length - 1) !== 58 /* : */) {
      protocol += ":";
    }

    let newPathname = "";
    let lastPos = 0;
    for (let i = 0; i < pathname.length; ++i) {
      switch (pathname.charCodeAt(i)) {
        case CHAR_HASH:
          if (i - lastPos > 0) {
            newPathname += pathname.slice(lastPos, i);
          }
          newPathname += "%23";
          lastPos = i + 1;
          break;
        case CHAR_QUESTION_MARK:
          if (i - lastPos > 0) {
            newPathname += pathname.slice(lastPos, i);
          }
          newPathname += "%3F";
          lastPos = i + 1;
          break;
      }
    }
    if (lastPos > 0) {
      if (lastPos !== pathname.length) {
        pathname = newPathname + pathname.slice(lastPos);
      } else pathname = newPathname;
    }

    // Only the slashedProtocols get the //.  Not mailto:, xmpp:, etc.
    // unless they had them to begin with.
    if (this.slashes || slashedProtocol.has(protocol)) {
      if (this.slashes || host) {
        if (pathname && pathname.charCodeAt(0) !== CHAR_FORWARD_SLASH) {
          pathname = "/" + pathname;
        }
        host = "//" + host;
      } else if (
        protocol.length >= 4 &&
        protocol.charCodeAt(0) === 102 /* f */ &&
        protocol.charCodeAt(1) === 105 /* i */ &&
        protocol.charCodeAt(2) === 108 /* l */ &&
        protocol.charCodeAt(3) === 101 /* e */
      ) {
        host = "//";
      }
    }

    search = search.replace(/#/g, "%23");

    if (hash && hash.charCodeAt(0) !== CHAR_HASH) {
      hash = "#" + hash;
    }
    if (search && search.charCodeAt(0) !== CHAR_QUESTION_MARK) {
      search = "?" + search;
    }

    return protocol + host + pathname + search + hash;
  }

  public urlParse(
    url: string,
    parseQueryString: boolean,
    slashesDenoteHost: boolean,
  ) {
    // Copy chrome, IE, opera backslash-handling behavior.
    // Back slashes before the query string get converted to forward slashes
    // See: https://code.google.com/p/chromium/issues/detail?id=25916
    let hasHash = false;
    let start = -1;
    let end = -1;
    let rest = "";
    let lastPos = 0;
    for (let i = 0, inWs = false, split = false; i < url.length; ++i) {
      const code = url.charCodeAt(i);

      // Find first and last non-whitespace characters for trimming
      const isWs = code === CHAR_SPACE ||
        code === CHAR_TAB ||
        code === CHAR_CARRIAGE_RETURN ||
        code === CHAR_LINE_FEED ||
        code === CHAR_FORM_FEED ||
        code === CHAR_NO_BREAK_SPACE ||
        code === CHAR_ZERO_WIDTH_NOBREAK_SPACE;
      if (start === -1) {
        if (isWs) continue;
        lastPos = start = i;
      } else if (inWs) {
        if (!isWs) {
          end = -1;
          inWs = false;
        }
      } else if (isWs) {
        end = i;
        inWs = true;
      }

      // Only convert backslashes while we haven't seen a split character
      if (!split) {
        switch (code) {
          case CHAR_HASH:
            hasHash = true;
          // Fall through
          case CHAR_QUESTION_MARK:
            split = true;
            break;
          case CHAR_BACKWARD_SLASH:
            if (i - lastPos > 0) rest += url.slice(lastPos, i);
            rest += "/";
            lastPos = i + 1;
            break;
        }
      } else if (!hasHash && code === CHAR_HASH) {
        hasHash = true;
      }
    }

    // Check if string was non-empty (including strings with only whitespace)
    if (start !== -1) {
      if (lastPos === start) {
        // We didn't convert any backslashes

        if (end === -1) {
          if (start === 0) rest = url;
          else rest = url.slice(start);
        } else {
          rest = url.slice(start, end);
        }
      } else if (end === -1 && lastPos < url.length) {
        // We converted some backslashes and have only part of the entire string
        rest += url.slice(lastPos);
      } else if (end !== -1 && lastPos < end) {
        // We converted some backslashes and have only part of the entire string
        rest += url.slice(lastPos, end);
      }
    }

    if (!slashesDenoteHost && !hasHash) {
      // Try fast path regexp
      const simplePath = simplePathPattern.exec(rest);
      if (simplePath) {
        this.path = rest;
        this.href = rest;
        this.pathname = simplePath[1];
        if (simplePath[2]) {
          this.search = simplePath[2];
          if (parseQueryString) {
            if (querystring === undefined) {
              querystring = import("./querystring.ts");
            }
            this.query = querystring.parse(this.search.slice(1));
          } else {
            this.query = this.search.slice(1);
          }
        } else if (parseQueryString) {
          this.search = null;
          this.query = Object.create(null);
        }
        return this;
      }
    }

    let proto: RegExpExecArray | null | string = protocolPattern.exec(rest);
    let lowerProto = "";
    if (proto) {
      proto = proto[0];
      lowerProto = proto.toLowerCase();
      this.protocol = lowerProto;
      rest = rest.slice(proto.length);
    }

    // Figure out if it's got a host
    // user@server is *always* interpreted as a hostname, and url
    // resolution will treat //foo/bar as host=foo,path=bar because that's
    // how the browser resolves relative URLs.
    let slashes;
    if (slashesDenoteHost || proto || hostPattern.test(rest)) {
      slashes = rest.charCodeAt(0) === CHAR_FORWARD_SLASH &&
        rest.charCodeAt(1) === CHAR_FORWARD_SLASH;
      if (slashes && !(proto && hostlessProtocol.has(lowerProto))) {
        rest = rest.slice(2);
        this.slashes = true;
      }
    }

    if (
      !hostlessProtocol.has(lowerProto) &&
      (slashes || (proto && !slashedProtocol.has(proto)))
    ) {
      // there's a hostname.
      // the first instance of /, ?, ;, or # ends the host.
      //
      // If there is an @ in the hostname, then non-host chars *are* allowed
      // to the left of the last @ sign, unless some host-ending character
      // comes *before* the @-sign.
      // URLs are obnoxious.
      //
      // ex:
      // http://a@b@c/ => user:a@b host:c
      // http://a@b?@c => user:a host:b path:/?@c

      let hostEnd = -1;
      let atSign = -1;
      let nonHost = -1;
      for (let i = 0; i < rest.length; ++i) {
        switch (rest.charCodeAt(i)) {
          case CHAR_TAB:
          case CHAR_LINE_FEED:
          case CHAR_CARRIAGE_RETURN:
          case CHAR_SPACE:
          case CHAR_DOUBLE_QUOTE:
          case CHAR_PERCENT:
          case CHAR_SINGLE_QUOTE:
          case CHAR_SEMICOLON:
          case CHAR_LEFT_ANGLE_BRACKET:
          case CHAR_RIGHT_ANGLE_BRACKET:
          case CHAR_BACKWARD_SLASH:
          case CHAR_CIRCUMFLEX_ACCENT:
          case CHAR_GRAVE_ACCENT:
          case CHAR_LEFT_CURLY_BRACKET:
          case CHAR_VERTICAL_LINE:
          case CHAR_RIGHT_CURLY_BRACKET:
            // Characters that are never ever allowed in a hostname from RFC 2396
            if (nonHost === -1) nonHost = i;
            break;
          case CHAR_HASH:
          case CHAR_FORWARD_SLASH:
          case CHAR_QUESTION_MARK:
            // Find the first instance of any host-ending characters
            if (nonHost === -1) nonHost = i;
            hostEnd = i;
            break;
          case CHAR_AT:
            // At this point, either we have an explicit point where the
            // auth portion cannot go past, or the last @ char is the decider.
            atSign = i;
            nonHost = -1;
            break;
        }
        if (hostEnd !== -1) break;
      }
      start = 0;
      if (atSign !== -1) {
        this.auth = decodeURIComponent(rest.slice(0, atSign));
        start = atSign + 1;
      }
      if (nonHost === -1) {
        this.host = rest.slice(start);
        rest = "";
      } else {
        this.host = rest.slice(start, nonHost);
        rest = rest.slice(nonHost);
      }

      // pull out port.
      this.parseHost();

      // We've indicated that there is a hostname,
      // so even if it's empty, it has to be present.
      if (typeof this.hostname !== "string") this.hostname = "";

      const hostname = this.hostname;

      // If hostname begins with [ and ends with ]
      // assume that it's an IPv6 address.
      const ipv6Hostname = isIpv6Hostname(hostname);

      // validate a little.
      if (!ipv6Hostname) {
        rest = getHostname(this, rest, hostname);
      }

      if (this.hostname.length > hostnameMaxLen) {
        this.hostname = "";
      } else {
        // Hostnames are always lower case.
        this.hostname = this.hostname.toLowerCase();
      }

      if (!ipv6Hostname) {
        // IDNA Support: Returns a punycoded representation of "domain".
        // It only converts parts of the domain name that
        // have non-ASCII characters, i.e. it doesn't matter if
        // you call it with a domain that already is ASCII-only.

        // Use lenient mode (`true`) to try to support even non-compliant
        // URLs.
        this.hostname = toASCII(this.hostname);
      }

      const p = this.port ? ":" + this.port : "";
      const h = this.hostname || "";
      this.host = h + p;

      // strip [ and ] from the hostname
      // the host field still retains them, though
      if (ipv6Hostname) {
        this.hostname = this.hostname.slice(1, -1);
        if (rest[0] !== "/") {
          rest = "/" + rest;
        }
      }
    }

    // Now rest is set to the post-host stuff.
    // Chop off any delim chars.
    if (!unsafeProtocol.has(lowerProto)) {
      // First, make 100% sure that any "autoEscape" chars get
      // escaped, even if encodeURIComponent doesn't think they
      // need to be.
      rest = autoEscapeStr(rest);
    }

    let questionIdx = -1;
    let hashIdx = -1;
    for (let i = 0; i < rest.length; ++i) {
      const code = rest.charCodeAt(i);
      if (code === CHAR_HASH) {
        this.hash = rest.slice(i);
        hashIdx = i;
        break;
      } else if (code === CHAR_QUESTION_MARK && questionIdx === -1) {
        questionIdx = i;
      }
    }

    if (questionIdx !== -1) {
      if (hashIdx === -1) {
        this.search = rest.slice(questionIdx);
        this.query = rest.slice(questionIdx + 1);
      } else {
        this.search = rest.slice(questionIdx, hashIdx);
        this.query = rest.slice(questionIdx + 1, hashIdx);
      }
      if (parseQueryString) {
        if (querystring === undefined) {
          querystring = import("./querystring.ts");
        }
        this.query = querystring.parse(this.query);
      }
    } else if (parseQueryString) {
      // No query string, but parseQueryString still requested
      this.search = null;
      this.query = Object.create(null);
    }

    const useQuestionIdx = questionIdx !== -1 &&
      (hashIdx === -1 || questionIdx < hashIdx);
    const firstIdx = useQuestionIdx ? questionIdx : hashIdx;
    if (firstIdx === -1) {
      if (rest.length > 0) this.pathname = rest;
    } else if (firstIdx > 0) {
      this.pathname = rest.slice(0, firstIdx);
    }
    if (slashedProtocol.has(lowerProto) && this.hostname && !this.pathname) {
      this.pathname = "/";
    }

    // To support http.request
    if (this.pathname || this.search) {
      const p = this.pathname || "";
      const s = this.search || "";
      this.path = p + s;
    }

    // Finally, reconstruct the href based on what has been validated.
    this.href = this.format();
    return this;
  }
}

/**
 * The URL object has both a `toString()` method and `href` property that return string serializations of the URL.
 * These are not, however, customizable in any way.
 * This method allows for basic customization of the output.
 * @see Tested in `parallel/test-url-format-whatwg.js`.
 * @param urlObject
 * @param options
 * @param options.auth `true` if the serialized URL string should include the username and password, `false` otherwise. **Default**: `true`.
 * @param options.fragment `true` if the serialized URL string should include the fragment, `false` otherwise. **Default**: `true`.
 * @param options.search `true` if the serialized URL string should include the search query, **Default**: `true`.
 * @param options.unicode `true` if Unicode characters appearing in the host component of the URL string should be encoded directly as opposed to being Punycode encoded. **Default**: `false`.
 * @returns a customizable serialization of a URL `String` representation of a `WHATWG URL` object.
 */
export function format(
  urlObject: URL,
  options?: {
    auth: boolean;
    fragment: boolean;
    search: boolean;
    unicode: boolean;
  },
): string {
  if (options) {
    if (typeof options !== "object") {
      throw new ERR_INVALID_ARG_TYPE("options", "object", options);
    }
  }

  options = {
    auth: true,
    fragment: true,
    search: true,
    unicode: false,
    ...options,
  };

  let ret = urlObject.protocol;
  if (urlObject.host !== null) {
    ret += "//";
    const hasUsername = urlObject.username !== "";
    const hasPassword = urlObject.password !== "";
    if (options.auth && (hasUsername || hasPassword)) {
      if (hasUsername) {
        ret += urlObject.username;
      }
      if (hasPassword) {
        ret += `:${urlObject.password}`;
      }
      ret += "@";
    }
    // TODO(wafuwfu13): Support unicode option
    // ret += options.unicode ?
    //   domainToUnicode(urlObject.host) : urlObject.host;
    ret += urlObject.host;
    if (urlObject.port) {
      ret += `:${urlObject.port}`;
    }
  }

  ret += urlObject.pathname;

  if (options.search) {
    ret += urlObject.search;
  }
  if (options.fragment) {
    ret += urlObject.hash;
  }

  return ret;
}

function isIpv6Hostname(hostname: string) {
  return (
    hostname.charCodeAt(0) === CHAR_LEFT_SQUARE_BRACKET &&
    hostname.charCodeAt(hostname.length - 1) === CHAR_RIGHT_SQUARE_BRACKET
  );
}

function getHostname(self: Url, rest: string, hostname: string) {
  for (let i = 0; i < hostname.length; ++i) {
    const code = hostname.charCodeAt(i);
    const isValid = (code >= CHAR_LOWERCASE_A && code <= CHAR_LOWERCASE_Z) ||
      code === CHAR_DOT ||
      (code >= CHAR_UPPERCASE_A && code <= CHAR_UPPERCASE_Z) ||
      (code >= CHAR_0 && code <= CHAR_9) ||
      code === CHAR_HYPHEN_MINUS ||
      code === CHAR_PLUS ||
      code === CHAR_UNDERSCORE ||
      code > 127;

    // Invalid host character
    if (!isValid) {
      self.hostname = hostname.slice(0, i);
      return `/${hostname.slice(i)}${rest}`;
    }
  }
  return rest;
}

// Escaped characters. Use empty strings to fill up unused entries.
// Using Array is faster than Object/Map
// deno-fmt-ignore
const escapedCodes = [
  /* 0 - 9 */ "",
  "",
  "",
  "",
  "",
  "",
  "",
  "",
  "",
  "%09",
  /* 10 - 19 */ "%0A",
  "",
  "",
  "%0D",
  "",
  "",
  "",
  "",
  "",
  "",
  /* 20 - 29 */ "",
  "",
  "",
  "",
  "",
  "",
  "",
  "",
  "",
  "",
  /* 30 - 39 */ "",
  "",
  "%20",
  "",
  "%22",
  "",
  "",
  "",
  "",
  "%27",
  /* 40 - 49 */ "",
  "",
  "",
  "",
  "",
  "",
  "",
  "",
  "",
  "",
  /* 50 - 59 */ "",
  "",
  "",
  "",
  "",
  "",
  "",
  "",
  "",
  "",
  /* 60 - 69 */ "%3C",
  "",
  "%3E",
  "",
  "",
  "",
  "",
  "",
  "",
  "",
  /* 70 - 79 */ "",
  "",
  "",
  "",
  "",
  "",
  "",
  "",
  "",
  "",
  /* 80 - 89 */ "",
  "",
  "",
  "",
  "",
  "",
  "",
  "",
  "",
  "",
  /* 90 - 99 */ "",
  "",
  "%5C",
  "",
  "%5E",
  "",
  "%60",
  "",
  "",
  "",
  /* 100 - 109 */ "",
  "",
  "",
  "",
  "",
  "",
  "",
  "",
  "",
  "",
  /* 110 - 119 */ "",
  "",
  "",
  "",
  "",
  "",
  "",
  "",
  "",
  "",
  /* 120 - 125 */ "",
  "",
  "",
  "%7B",
  "%7C",
  "%7D"
];

// Automatically escape all delimiters and unwise characters from RFC 2396.
// Also escape single quotes in case of an XSS attack.
// Return the escaped string.
function autoEscapeStr(rest: string) {
  let escaped = "";
  let lastEscapedPos = 0;
  for (let i = 0; i < rest.length; ++i) {
    // `escaped` contains substring up to the last escaped character.
    const escapedChar = escapedCodes[rest.charCodeAt(i)];
    if (escapedChar) {
      // Concat if there are ordinary characters in the middle.
      if (i > lastEscapedPos) {
        escaped += rest.slice(lastEscapedPos, i);
      }
      escaped += escapedChar;
      lastEscapedPos = i + 1;
    }
  }
  if (lastEscapedPos === 0) {
    // Nothing has been escaped.
    return rest;
  }

  // There are ordinary characters at the end.
  if (lastEscapedPos < rest.length) {
    escaped += rest.slice(lastEscapedPos);
  }

  return escaped;
}

/**
 * The url.urlParse() method takes a URL string, parses it, and returns a URL object.
 *
 * @see Tested in `parallel/test-url-parse-format.js`.
 * @param url The URL string to parse.
 * @param parseQueryString If `true`, the query property will always be set to an object returned by the querystring module's parse() method. If false,
 * the query property on the returned URL object will be an unparsed, undecoded string. Default: false.
 * @param slashesDenoteHost If `true`, the first token after the literal string // and preceding the next / will be interpreted as the host
 */
export function parse(
  url: string | Url,
  parseQueryString: boolean,
  slashesDenoteHost: boolean,
) {
  if (url instanceof Url) return url;

  const urlObject = new Url();
  urlObject.urlParse(url, parseQueryString, slashesDenoteHost);
  return urlObject;
}

<<<<<<< HEAD
export function resolve(relative: string) {
  return parse(relative, false, true).resolve(relative);
=======
export function resolveObject(source: string | Url, relative: string) {
  if (!source) return relative;
  return parse(source, false, true).resolveObject(relative);
>>>>>>> 21e0b739
}

/**
 * This function ensures the correct decodings of percent-encoded characters as well as ensuring a cross-platform valid absolute path string.
 * @see Tested in `parallel/test-fileurltopath.js`.
 * @param path The file URL string or URL object to convert to a path.
 * @returns The fully-resolved platform-specific Node.js file path.
 */
export function fileURLToPath(path: string | URL): string {
  if (typeof path === "string") path = new URL(path);
  else if (!(path instanceof URL)) {
    throw new ERR_INVALID_ARG_TYPE("path", ["string", "URL"], path);
  }
  if (path.protocol !== "file:") {
    throw new ERR_INVALID_URL_SCHEME("file");
  }
  return isWindows ? getPathFromURLWin(path) : getPathFromURLPosix(path);
}

function getPathFromURLWin(url: URL): string {
  const hostname = url.hostname;
  let pathname = url.pathname;
  for (let n = 0; n < pathname.length; n++) {
    if (pathname[n] === "%") {
      const third = pathname.codePointAt(n + 2)! | 0x20;
      if (
        (pathname[n + 1] === "2" && third === 102) || // 2f 2F /
        (pathname[n + 1] === "5" && third === 99) // 5c 5C \
      ) {
        throw new ERR_INVALID_FILE_URL_PATH(
          "must not include encoded \\ or / characters",
        );
      }
    }
  }

  pathname = pathname.replace(forwardSlashRegEx, "\\");
  pathname = decodeURIComponent(pathname);
  if (hostname !== "") {
    // TODO(bartlomieju): add support for punycode encodings
    return `\\\\${hostname}${pathname}`;
  } else {
    // Otherwise, it's a local path that requires a drive letter
    const letter = pathname.codePointAt(1)! | 0x20;
    const sep = pathname[2];
    if (
      letter < CHAR_LOWERCASE_A ||
      letter > CHAR_LOWERCASE_Z || // a..z A..Z
      sep !== ":"
    ) {
      throw new ERR_INVALID_FILE_URL_PATH("must be absolute");
    }
    return pathname.slice(1);
  }
}

function getPathFromURLPosix(url: URL): string {
  if (url.hostname !== "") {
    throw new ERR_INVALID_FILE_URL_HOST(osType);
  }
  const pathname = url.pathname;
  for (let n = 0; n < pathname.length; n++) {
    if (pathname[n] === "%") {
      const third = pathname.codePointAt(n + 2)! | 0x20;
      if (pathname[n + 1] === "2" && third === 102) {
        throw new ERR_INVALID_FILE_URL_PATH(
          "must not include encoded / characters",
        );
      }
    }
  }
  return decodeURIComponent(pathname);
}

/**
 *  The following characters are percent-encoded when converting from file path
 *  to URL:
 *  - %: The percent character is the only character not encoded by the
 *       `pathname` setter.
 *  - \: Backslash is encoded on non-windows platforms since it's a valid
 *       character but the `pathname` setters replaces it by a forward slash.
 *  - LF: The newline character is stripped out by the `pathname` setter.
 *        (See whatwg/url#419)
 *  - CR: The carriage return character is also stripped out by the `pathname`
 *        setter.
 *  - TAB: The tab character is also stripped out by the `pathname` setter.
 */
function encodePathChars(filepath: string): string {
  if (filepath.includes("%")) {
    filepath = filepath.replace(percentRegEx, "%25");
  }
  // In posix, backslash is a valid character in paths:
  if (!isWindows && filepath.includes("\\")) {
    filepath = filepath.replace(backslashRegEx, "%5C");
  }
  if (filepath.includes("\n")) {
    filepath = filepath.replace(newlineRegEx, "%0A");
  }
  if (filepath.includes("\r")) {
    filepath = filepath.replace(carriageReturnRegEx, "%0D");
  }
  if (filepath.includes("\t")) {
    filepath = filepath.replace(tabRegEx, "%09");
  }
  return filepath;
}

/**
 * This function ensures that `filepath` is resolved absolutely, and that the URL control characters are correctly encoded when converting into a File URL.
 * @see Tested in `parallel/test-url-pathtofileurl.js`.
 * @param filepath The file path string to convert to a file URL.
 * @returns The file URL object.
 */
export function pathToFileURL(filepath: string): URL {
  const outURL = new URL("file://");
  if (isWindows && filepath.startsWith("\\\\")) {
    // UNC path format: \\server\share\resource
    const paths = filepath.split("\\");
    if (paths.length <= 3) {
      throw new ERR_INVALID_ARG_VALUE(
        "filepath",
        filepath,
        "Missing UNC resource path",
      );
    }
    const hostname = paths[2];
    if (hostname.length === 0) {
      throw new ERR_INVALID_ARG_VALUE(
        "filepath",
        filepath,
        "Empty UNC servername",
      );
    }

    // TODO(wafuwafu13): To be `outURL.hostname = domainToASCII(hostname)` once `domainToASCII` are implemented
    outURL.hostname = hostname;
    outURL.pathname = encodePathChars(paths.slice(3).join("/"));
  } else {
    let resolved = path.resolve(filepath);
    // path.resolve strips trailing slashes so we must add them back
    const filePathLast = filepath.charCodeAt(filepath.length - 1);
    if (
      (filePathLast === CHAR_FORWARD_SLASH ||
        (isWindows && filePathLast === CHAR_BACKWARD_SLASH)) &&
      resolved[resolved.length - 1] !== path.sep
    ) {
      resolved += "/";
    }

    outURL.pathname = encodePathChars(resolved);
  }
  return outURL;
}

interface HttpOptions {
  protocol: string;
  hostname: string;
  hash: string;
  search: string;
  pathname: string;
  path: string;
  href: string;
  port?: number;
  auth?: string;
}

/**
 * This utility function converts a URL object into an ordinary options object as expected by the `http.request()` and `https.request()` APIs.
 * @see Tested in `parallel/test-url-urltooptions.js`.
 * @param url The `WHATWG URL` object to convert to an options object.
 * @returns HttpOptions
 * @returns HttpOptions.protocol Protocol to use.
 * @returns HttpOptions.hostname A domain name or IP address of the server to issue the request to.
 * @returns HttpOptions.hash The fragment portion of the URL.
 * @returns HttpOptions.search The serialized query portion of the URL.
 * @returns HttpOptions.pathname The path portion of the URL.
 * @returns HttpOptions.path Request path. Should include query string if any. E.G. `'/index.html?page=12'`. An exception is thrown when the request path contains illegal characters. Currently, only spaces are rejected but that may change in the future.
 * @returns HttpOptions.href The serialized URL.
 * @returns HttpOptions.port Port of remote server.
 * @returns HttpOptions.auth Basic authentication i.e. `'user:password'` to compute an Authorization header.
 */
function urlToHttpOptions(url: URL): HttpOptions {
  const options: HttpOptions = {
    protocol: url.protocol,
    hostname: typeof url.hostname === "string" && url.hostname.startsWith("[")
      ? url.hostname.slice(1, -1)
      : url.hostname,
    hash: url.hash,
    search: url.search,
    pathname: url.pathname,
    path: `${url.pathname || ""}${url.search || ""}`,
    href: url.href,
  };
  if (url.port !== "") {
    options.port = Number(url.port);
  }
  if (url.username || url.password) {
    options.auth = `${decodeURIComponent(url.username)}:${
      decodeURIComponent(
        url.password,
      )
    }`;
  }
  return options;
}

export default {
  parse,
  format,
<<<<<<< HEAD
  resolve,
=======
  resolveObject,
>>>>>>> 21e0b739
  fileURLToPath,
  pathToFileURL,
  urlToHttpOptions,
  Url,
  URL,
};<|MERGE_RESOLUTION|>--- conflicted
+++ resolved
@@ -1157,14 +1157,13 @@
   return urlObject;
 }
 
-<<<<<<< HEAD
 export function resolve(relative: string) {
   return parse(relative, false, true).resolve(relative);
-=======
+}
+
 export function resolveObject(source: string | Url, relative: string) {
   if (!source) return relative;
   return parse(source, false, true).resolveObject(relative);
->>>>>>> 21e0b739
 }
 
 /**
@@ -1374,11 +1373,8 @@
 export default {
   parse,
   format,
-<<<<<<< HEAD
   resolve,
-=======
   resolveObject,
->>>>>>> 21e0b739
   fileURLToPath,
   pathToFileURL,
   urlToHttpOptions,
