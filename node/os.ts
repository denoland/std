--- conflicted
+++ resolved
@@ -115,21 +115,6 @@
 // deno-lint-ignore no-explicit-any
 (uptime as any)[Symbol.toPrimitive] = (): number => uptime();
 
-<<<<<<< HEAD
-/** Returns the operating system CPU architecture for which the Deno binary was compiled */
-export function arch(): string {
-  if (Deno.build.arch == "x86_64") {
-    return "x64";
-  } else if (Deno.build.arch == "aarch64") {
-    return "arm64";
-  } else {
-    throw Error("unreachable");
-  }
-}
-
-=======
-/** Not yet implemented */
->>>>>>> e074cc93
 export function cpus(): CPUCoreInfo[] {
   return Array.from(Array(navigator.hardwareConcurrency)).map(() => {
     return {
