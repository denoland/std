--- conflicted
+++ resolved
@@ -23,20 +23,16 @@
 
 const decoder = new TextDecoder();
 
-<<<<<<< HEAD
 for await (const path of testPaths) {
-  const ignore = Deno.build.os === "windows" && windowsIgnorePaths.has(path);
-=======
-for await (const file of dir) {
   // If filter patterns are given and any pattern doesn't match
   // to the file path, then skip the case
   if (
     filters.length > 0 &&
-    filters.every((pattern) => !file.path.includes(pattern))
+    filters.every((pattern) => !path.includes(pattern))
   ) {
     continue;
   }
->>>>>>> faff740b
+  const ignore = Deno.build.os === "windows" && windowsIgnorePaths.has(path);
   Deno.test({
     name: `Node.js compatibility "${path}"`,
     ignore,
