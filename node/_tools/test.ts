// Copyright 2018-2022 the Deno authors. All rights reserved. MIT license.
import { magenta } from "../../fmt/colors.ts";
import { dirname, fromFileUrl, join } from "../../path/mod.ts";
import { fail } from "../../testing/asserts.ts";
import { config, getPathsFromTestSuites } from "./common.ts";

// If the test case is invoked like
// deno test -A node/_tools/test.ts -- <test-names>
// Use the test-names as filters
const filters = Deno.args;

/**
 * This script will run the test files specified in the configuration file
 *
 * Each test file will be run independently and wait until completion, if an abnormal
 * code for the test is reported, the test suite will fail immediately
 */

const toolsPath = dirname(fromFileUrl(import.meta.url));
const stdRootUrl = new URL("../../", import.meta.url).href;
const testPaths = getPathsFromTestSuites(config.tests);
const cwd = fromFileUrl(new URL("./", import.meta.url));
<<<<<<< HEAD
=======
const requireTs = "require.ts";
const importMap = "import_map.json";
>>>>>>> 13ba681e
const windowsIgnorePaths = new Set(
  getPathsFromTestSuites(config.windowsIgnore),
);
const darwinIgnorePaths = new Set(
  getPathsFromTestSuites(config.darwinIgnore),
);

const decoder = new TextDecoder();

for await (const path of testPaths) {
  // If filter patterns are given and any pattern doesn't match
  // to the file path, then skip the case
  if (
    filters.length > 0 &&
    filters.every((pattern) => !path.includes(pattern))
  ) {
    continue;
  }
  const ignore =
    (Deno.build.os === "windows" && windowsIgnorePaths.has(path)) ||
    (Deno.build.os === "darwin" && darwinIgnorePaths.has(path));
  Deno.test({
    name: `Node.js compatibility "${path}"`,
    ignore,
    fn: async () => {
      const targetTestPath = join(toolsPath, config.suitesFolder, path);

      const v8Flags = ["--stack-size=4000"];
      const testSourceCode = await Deno.readTextFile(targetTestPath);
      // TODO(kt3k): Parse `Flags` directive correctly
      if (testSourceCode.includes("Flags: --expose_externalize_string")) {
        v8Flags.push("--expose-externalize-string");
      }

      const args = [
        "run",
        "-A",
        "--quiet",
        "--unstable",
        "--unsafely-ignore-certificate-errors",
        "--v8-flags=" + v8Flags.join(),
<<<<<<< HEAD
        "--compat",
=======
        targetTestPath.endsWith(".mjs")
          ? "--import-map=" + importMap
          : requireTs,
>>>>>>> 13ba681e
        targetTestPath,
      ];

      // Pipe stdout in order to output each test result as Deno.test output
      // That way the tests will respect the `--quiet` option when provided
      const command = new Deno.Command(Deno.execPath(), {
        args,
        env: {
          DENO_NODE_COMPAT_URL: stdRootUrl,
        },
        cwd,
      });
      const { code, stdout, stderr } = await command.output();

      const decodedStderr = decoder.decode(stderr);
      if (stderr.length) console.error(decodedStderr);
      if (stdout.length) console.log(decoder.decode(stdout));

      if (code !== 0) {
        console.log(`Error: "${path}" failed`);
        console.log(
          "You can repeat only this test with the command:",
          magenta(`deno test -A node/_tools/test.ts -- ${path}`),
        );
        fail(decodedStderr);
      }
    },
  });
}

function checkConfigTestFilesOrder(testFileLists: Array<string[]>) {
  for (const testFileList of testFileLists) {
    const sortedTestList = JSON.parse(JSON.stringify(testFileList));
    sortedTestList.sort();
    if (JSON.stringify(testFileList) !== JSON.stringify(sortedTestList)) {
      throw new Error(
        `File names in \`config.json\` are not correct order.`,
      );
    }
  }
}

Deno.test("checkConfigTestFilesOrder", function () {
  checkConfigTestFilesOrder([
    ...Object.keys(config.ignore).map((suite) => config.ignore[suite]),
    ...Object.keys(config.tests).map((suite) => config.tests[suite]),
  ]);
});<|MERGE_RESOLUTION|>--- conflicted
+++ resolved
@@ -20,11 +20,8 @@
 const stdRootUrl = new URL("../../", import.meta.url).href;
 const testPaths = getPathsFromTestSuites(config.tests);
 const cwd = fromFileUrl(new URL("./", import.meta.url));
-<<<<<<< HEAD
-=======
 const requireTs = "require.ts";
 const importMap = "import_map.json";
->>>>>>> 13ba681e
 const windowsIgnorePaths = new Set(
   getPathsFromTestSuites(config.windowsIgnore),
 );
@@ -66,13 +63,9 @@
         "--unstable",
         "--unsafely-ignore-certificate-errors",
         "--v8-flags=" + v8Flags.join(),
-<<<<<<< HEAD
-        "--compat",
-=======
         targetTestPath.endsWith(".mjs")
           ? "--import-map=" + importMap
           : requireTs,
->>>>>>> 13ba681e
         targetTestPath,
       ];
 
