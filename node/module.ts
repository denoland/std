// Copyright Joyent, Inc. and other Node contributors.
//
// Permission is hereby granted, free of charge, to any person obtaining a
// copy of this software and associated documentation files (the
// "Software"), to deal in the Software without restriction, including
// without limitation the rights to use, copy, modify, merge, publish,
// distribute, sublicense, and/or sell copies of the Software, and to permit
// persons to whom the Software is furnished to do so, subject to the
// following conditions:
//
// The above copyright notice and this permission notice shall be included
// in all copies or substantial portions of the Software.
//
// THE SOFTWARE IS PROVIDED "AS IS", WITHOUT WARRANTY OF ANY KIND, EXPRESS
// OR IMPLIED, INCLUDING BUT NOT LIMITED TO THE WARRANTIES OF
// MERCHANTABILITY, FITNESS FOR A PARTICULAR PURPOSE AND NONINFRINGEMENT. IN
// NO EVENT SHALL THE AUTHORS OR COPYRIGHT HOLDERS BE LIABLE FOR ANY CLAIM,
// DAMAGES OR OTHER LIABILITY, WHETHER IN AN ACTION OF CONTRACT, TORT OR
// OTHERWISE, ARISING FROM, OUT OF OR IN CONNECTION WITH THE SOFTWARE OR THE
// USE OR OTHER DEALINGS IN THE SOFTWARE.

import "./global.ts";

import nodeMods from "./module_all.ts";

import * as path from "../path/mod.ts";
import { assert } from "../_util/assert.ts";
import { fileURLToPath, pathToFileURL } from "./url.ts";
import { isWindows } from "../_util/os.ts";
import {
  ERR_INVALID_MODULE_SPECIFIER,
  ERR_MODULE_NOT_FOUND,
  NodeError,
} from "./_errors.ts";
import type { PackageConfig } from "./module_esm.ts";
import {
  encodedSepRegEx,
  packageExportsResolve,
  packageImportsResolve,
} from "./module_esm.ts";

const { hasOwn } = Object;
const CHAR_FORWARD_SLASH = "/".charCodeAt(0);
const CHAR_BACKWARD_SLASH = "\\".charCodeAt(0);
const CHAR_COLON = ":".charCodeAt(0);

const relativeResolveCache = Object.create(null);

let requireDepth = 0;
let statCache: Map<string, StatResult> | null = null;

type StatResult = -1 | 0 | 1;
// Returns 0 if the path refers to
// a file, 1 when it's a directory or < 0 on error.
function stat(filename: string): StatResult {
  filename = path.toNamespacedPath(filename);
  if (statCache !== null) {
    const result = statCache.get(filename);
    if (result !== undefined) return result;
  }
  try {
    const info = Deno.statSync(filename);
    const result = info.isFile ? 0 : 1;
    if (statCache !== null) statCache.set(filename, result);
    return result;
  } catch (e) {
    if (e instanceof Deno.errors.PermissionDenied) {
      throw new Error("CJS loader requires --allow-read.");
    }
    return -1;
  }
}

function updateChildren(
  parent: Module | null,
  child: Module,
  scan: boolean,
): void {
  const children = parent && parent.children;
  if (children && !(scan && children.includes(child))) {
    children.push(child);
  }
}

function finalizeEsmResolution(
  resolved: string,
  parentPath: string,
  pkgPath: string,
) {
  if (encodedSepRegEx.test(resolved)) {
    throw new ERR_INVALID_MODULE_SPECIFIER(
      resolved,
      'must not include encoded "/" or "\\" characters',
      parentPath,
    );
  }
  const filename = fileURLToPath(resolved);
  const actual = tryFile(filename, false);
  if (actual) {
    return actual;
  }
  throw new ERR_MODULE_NOT_FOUND(
    filename,
    path.resolve(pkgPath, "package.json"),
  );
}

function createEsmNotFoundErr(request: string, path?: string) {
  const err = new Error(`Cannot find module '${request}'`) as Error & {
    code: string;
    path?: string;
  };
  err.code = "MODULE_NOT_FOUND";
  if (path) {
    err.path = path;
  }
  return err;
}

function trySelfParentPath(parent: Module | undefined): string | undefined {
  if (!parent) return undefined;

  if (parent.filename) {
    return parent.filename;
  } else if (parent.id === "<repl>" || parent.id === "internal/preload") {
    try {
      return process.cwd() + path.sep;
    } catch {
      return undefined;
    }
  }

  return undefined;
}

function trySelf(parentPath: string | undefined, request: string) {
  if (!parentPath) return false;

  const { data: pkg, path: pkgPath } = readPackageScope(parentPath) ||
    { data: {}, path: "" };
  if (!pkg || pkg.exports === undefined) return false;
  if (typeof pkg.name !== "string") return false;

  let expansion;
  if (request === pkg.name) {
    expansion = ".";
  } else if (request.startsWith(`${pkg.name}/`)) {
    expansion = "." + request.slice(pkg.name.length);
  } else {
    return false;
  }

  try {
    return finalizeEsmResolution(
      packageExportsResolve(
        pathToFileURL(pkgPath + "/package.json").toString(),
        expansion,
        pkg as PackageConfig,
        pathToFileURL(parentPath).toString(),
        cjsConditions,
      ).toString(),
      parentPath,
      pkgPath,
    );
  } catch (e) {
    if (e instanceof NodeError && e.code === "ERR_MODULE_NOT_FOUND") {
      throw createEsmNotFoundErr(request, pkgPath + "/package.json");
    }
    throw e;
  }
}
class Module {
  id: string;
  // deno-lint-ignore no-explicit-any
  exports: any;
  parent: Module | null;
  filename: string | null;
  loaded: boolean;
  children: Module[];
  paths: string[];
  path: string;
  constructor(id = "", parent?: Module | null) {
    this.id = id;
    this.exports = {};
    this.parent = parent || null;
    updateChildren(parent || null, this, false);
    this.filename = null;
    this.loaded = false;
    this.children = [];
    this.paths = [];
    this.path = path.dirname(id);
  }
  static builtinModules: string[] = [];
  static _extensions: {
    // deno-lint-ignore no-explicit-any
    [key: string]: (module: Module, filename: string) => any;
  } = Object.create(null);
  static _cache: { [key: string]: Module } = Object.create(null);
  static _pathCache = Object.create(null);
  static globalPaths: string[] = [];
  // Proxy related code removed.
  static wrapper = [
    "(function (exports, require, module, __filename, __dirname) { ",
    "\n});",
  ];

  // Loads a module at the given file path. Returns that module's
  // `exports` property.
  // deno-lint-ignore no-explicit-any
  require(id: string): any {
    if (id === "") {
      throw new Error(`id '${id}' must be a non-empty string`);
    }
    requireDepth++;
    try {
      return Module._load(id, this, /* isMain */ false);
    } finally {
      requireDepth--;
    }
  }

  // Given a file name, pass it to the proper extension handler.
  load(filename: string): void {
    assert(!this.loaded);
    this.filename = filename;
    this.paths = Module._nodeModulePaths(path.dirname(filename));

    const extension = findLongestRegisteredExtension(filename);
    // Removed ESM code
    Module._extensions[extension](this, filename);
    this.loaded = true;
    // Removed ESM code
  }

  // Run the file contents in the correct scope or sandbox. Expose
  // the correct helper variables (require, module, exports) to
  // the file.
  // Returns exception, if any.
  // deno-lint-ignore no-explicit-any
  _compile(content: string, filename: string): any {
    // manifest code removed
    const compiledWrapper = wrapSafe(filename, content, this);
    // inspector code remove
    const dirname = path.dirname(filename);
    const require = makeRequireFunction(this);
    const exports = this.exports;
    const thisValue = exports;
    if (requireDepth === 0) {
      statCache = new Map();
    }
    const result = compiledWrapper.call(
      thisValue,
      exports,
      require,
      this,
      filename,
      dirname,
    );
    if (requireDepth === 0) {
      statCache = null;
    }
    return result;
  }

  /*
   * Check for node modules paths.
   * */
  static _resolveLookupPaths(
    request: string,
    parent: Module | null,
  ): string[] | null {
    if (
      request.charAt(0) !== "." ||
      (request.length > 1 &&
        request.charAt(1) !== "." &&
        request.charAt(1) !== "/" &&
        (!isWindows || request.charAt(1) !== "\\"))
    ) {
      let paths = modulePaths;
      if (parent !== null && parent.paths && parent.paths.length) {
        paths = parent.paths.concat(paths);
      }

      return paths.length > 0 ? paths : null;
    }

    // With --eval, parent.id is not set and parent.filename is null.
    if (!parent || !parent.id || !parent.filename) {
      // Make require('./path/to/foo') work - normally the path is taken
      // from realpath(__filename) but with eval there is no filename
      return ["."].concat(Module._nodeModulePaths("."), modulePaths);
    }
    // Returns the parent path of the file
    return [path.dirname(parent.filename)];
  }

  static _resolveFilename(
    request: string,
    parent: Module,
    isMain: boolean,
    options?: { paths: string[] },
  ): string {
    // Polyfills.
    if (
      request.startsWith("node:") || nativeModuleCanBeRequiredByUsers(request)
    ) {
      return request;
    }

    let paths: string[];

    if (typeof options === "object" && options !== null) {
      if (Array.isArray(options.paths)) {
        const isRelative = request.startsWith("./") ||
          request.startsWith("../") ||
          (isWindows && request.startsWith(".\\")) ||
          request.startsWith("..\\");

        if (isRelative) {
          paths = options.paths;
        } else {
          const fakeParent = new Module("", null);

          paths = [];

          for (let i = 0; i < options.paths.length; i++) {
            const path = options.paths[i];
            fakeParent.paths = Module._nodeModulePaths(path);
            const lookupPaths = Module._resolveLookupPaths(request, fakeParent);

            for (let j = 0; j < lookupPaths!.length; j++) {
              if (!paths.includes(lookupPaths![j])) {
                paths.push(lookupPaths![j]);
              }
            }
          }
        }
      } else if (options.paths === undefined) {
        paths = Module._resolveLookupPaths(request, parent)!;
      } else {
        throw new Error("options.paths is invalid");
      }
    } else {
      paths = Module._resolveLookupPaths(request, parent)!;
    }

    if (parent?.filename) {
      if (request[0] === "#") {
        const pkg = readPackageScope(parent.filename) ||
          { path: "", data: {} as PackageInfo };
        if (pkg.data?.imports != null) {
          try {
            return finalizeEsmResolution(
              packageImportsResolve(
                request,
                pathToFileURL(parent.filename).toString(),
                cjsConditions,
              ).toString(),
              parent.filename,
              pkg.path,
            );
          } catch (e) {
            if (e instanceof NodeError && e.code === "ERR_MODULE_NOT_FOUND") {
              throw createEsmNotFoundErr(request);
            }
            throw e;
          }
        }
      }
    }

    // Try module self resolution first
    const parentPath = trySelfParentPath(parent);
    const selfResolved = trySelf(parentPath, request);
    if (selfResolved) {
      const cacheKey = request + "\x00" +
        (paths.length === 1 ? paths[0] : paths.join("\x00"));
      Module._pathCache[cacheKey] = selfResolved;
      return selfResolved;
    }

    // Look up the filename first, since that's the cache key.
    const filename = Module._findPath(request, paths, isMain);
    if (!filename) {
      const requireStack = [];
      for (let cursor: Module | null = parent; cursor; cursor = cursor.parent) {
        requireStack.push(cursor.filename || cursor.id);
      }
      let message = `Cannot find module '${request}'`;
      if (requireStack.length > 0) {
        message = message + "\nRequire stack:\n- " + requireStack.join("\n- ");
      }
      const err = new Error(message) as Error & {
        code: string;
        requireStack: string[];
      };
      err.code = "MODULE_NOT_FOUND";
      err.requireStack = requireStack;
      throw err;
    }
    return filename as string;
  }

  static _findPath(
    request: string,
    paths: string[],
    isMain: boolean,
  ): string | boolean {
    const absoluteRequest = path.isAbsolute(request);
    if (absoluteRequest) {
      paths = [""];
    } else if (!paths || paths.length === 0) {
      return false;
    }

    const cacheKey = request + "\x00" +
      (paths.length === 1 ? paths[0] : paths.join("\x00"));
    const entry = Module._pathCache[cacheKey];
    if (entry) {
      return entry;
    }

    let exts;
    let trailingSlash = request.length > 0 &&
      request.charCodeAt(request.length - 1) === CHAR_FORWARD_SLASH;
    if (!trailingSlash) {
      trailingSlash = /(?:^|\/)\.?\.$/.test(request);
    }

    // For each path
    for (let i = 0; i < paths.length; i++) {
      // Don't search further if path doesn't exist
      const curPath = paths[i];

      if (curPath && stat(curPath) < 1) continue;
      const basePath = resolveExports(curPath, request, absoluteRequest);
      let filename;

      const rc = stat(basePath);
      if (!trailingSlash) {
        if (rc === 0) {
          // File.
          // preserveSymlinks removed
          filename = toRealPath(basePath);
        }

        if (!filename) {
          // Try it with each of the extensions
          if (exts === undefined) exts = Object.keys(Module._extensions);
          filename = tryExtensions(basePath, exts, isMain);
        }
      }

      if (!filename && rc === 1) {
        // Directory.
        // try it with each of the extensions at "index"
        if (exts === undefined) exts = Object.keys(Module._extensions);
        filename = tryPackage(basePath, exts, isMain, request);
      }

      if (filename) {
        Module._pathCache[cacheKey] = filename;
        return filename;
      }
    }
    // trySelf removed.

    return false;
  }

  // Check the cache for the requested file.
  // 1. If a module already exists in the cache: return its exports object.
  // 2. If the module is native: call
  //    `NativeModule.prototype.compileForPublicLoader()` and return the exports.
  // 3. Otherwise, create a new module for the file and save it to the cache.
  //    Then have it load  the file contents before returning its exports
  //    object.
  // deno-lint-ignore no-explicit-any
  static _load(request: string, parent: Module, isMain: boolean): any {
    let relResolveCacheIdentifier: string | undefined;
    if (parent) {
      // Fast path for (lazy loaded) modules in the same directory. The indirect
      // caching is required to allow cache invalidation without changing the old
      // cache key names.
      relResolveCacheIdentifier = `${parent.path}\x00${request}`;
      const filename = relativeResolveCache[relResolveCacheIdentifier];
      if (filename !== undefined) {
        const cachedModule = Module._cache[filename];
        if (cachedModule !== undefined) {
          updateChildren(parent, cachedModule, true);
          if (!cachedModule.loaded) {
            return getExportsForCircularRequire(cachedModule);
          }
          return cachedModule.exports;
        }
        delete relativeResolveCache[relResolveCacheIdentifier];
      }
    }

    const filename = Module._resolveFilename(request, parent, isMain);
    if (filename.startsWith("node:")) {
      // Slice 'node:' prefix
      const id = filename.slice(5);
      const module = loadNativeModule(id, id);
      // NOTE: Skip checking if can be required by user,
      // because we don't support internal modules anyway.
      return module?.exports;
    }

    const cachedModule = Module._cache[filename];
    if (cachedModule !== undefined) {
      updateChildren(parent, cachedModule, true);
      if (!cachedModule.loaded) {
        return getExportsForCircularRequire(cachedModule);
      }
      return cachedModule.exports;
    }

    // Native module polyfills
    const mod = loadNativeModule(filename, request);
    if (mod) return mod.exports;

    // Don't call updateChildren(), Module constructor already does.
    const module = new Module(filename, parent);

    if (isMain) {
      process.mainModule = module;
      module.id = ".";
    }

    Module._cache[filename] = module;
    if (parent !== undefined) {
      relativeResolveCache[relResolveCacheIdentifier!] = filename;
    }

    let threw = true;
    try {
      // Source map code removed
      module.load(filename);
      threw = false;
    } finally {
      if (threw) {
        delete Module._cache[filename];
        if (parent !== undefined) {
          delete relativeResolveCache[relResolveCacheIdentifier!];
        }
      } else if (
        module.exports &&
        Object.getPrototypeOf(module.exports) ===
          CircularRequirePrototypeWarningProxy
      ) {
        Object.setPrototypeOf(module.exports, PublicObjectPrototype);
      }
    }

    return module.exports;
  }

  static wrap(script: string): string {
    script = script.replace(/^#!.*?\n/, "");
    return `${Module.wrapper[0]}${script}${Module.wrapper[1]}`;
  }

  static _nodeModulePaths(from: string): string[] {
    if (isWindows) {
      // Guarantee that 'from' is absolute.
      from = path.resolve(from);

      // note: this approach *only* works when the path is guaranteed
      // to be absolute.  Doing a fully-edge-case-correct path.split
      // that works on both Windows and Posix is non-trivial.

      // return root node_modules when path is 'D:\\'.
      // path.resolve will make sure from.length >=3 in Windows.
      if (
        from.charCodeAt(from.length - 1) === CHAR_BACKWARD_SLASH &&
        from.charCodeAt(from.length - 2) === CHAR_COLON
      ) {
        return [from + "node_modules"];
      }

      const paths = [];
      for (let i = from.length - 1, p = 0, last = from.length; i >= 0; --i) {
        const code = from.charCodeAt(i);
        // The path segment separator check ('\' and '/') was used to get
        // node_modules path for every path segment.
        // Use colon as an extra condition since we can get node_modules
        // path for drive root like 'C:\node_modules' and don't need to
        // parse drive name.
        if (
          code === CHAR_BACKWARD_SLASH ||
          code === CHAR_FORWARD_SLASH ||
          code === CHAR_COLON
        ) {
          if (p !== nmLen) paths.push(from.slice(0, last) + "\\node_modules");
          last = i;
          p = 0;
        } else if (p !== -1) {
          if (nmChars[p] === code) {
            ++p;
          } else {
            p = -1;
          }
        }
      }

      return paths;
    } else {
      // posix
      // Guarantee that 'from' is absolute.
      from = path.resolve(from);
      // Return early not only to avoid unnecessary work, but to *avoid* returning
      // an array of two items for a root: [ '//node_modules', '/node_modules' ]
      if (from === "/") return ["/node_modules"];

      // note: this approach *only* works when the path is guaranteed
      // to be absolute.  Doing a fully-edge-case-correct path.split
      // that works on both Windows and Posix is non-trivial.
      const paths = [];
      for (let i = from.length - 1, p = 0, last = from.length; i >= 0; --i) {
        const code = from.charCodeAt(i);
        if (code === CHAR_FORWARD_SLASH) {
          if (p !== nmLen) paths.push(from.slice(0, last) + "/node_modules");
          last = i;
          p = 0;
        } else if (p !== -1) {
          if (nmChars[p] === code) {
            ++p;
          } else {
            p = -1;
          }
        }
      }

      // Append /node_modules to handle root paths.
      paths.push("/node_modules");

      return paths;
    }
  }

  /**
   * Create a `require` function that can be used to import CJS modules.
   * Follows CommonJS resolution similar to that of Node.js,
   * with `node_modules` lookup and `index.js` lookup support.
   * Also injects available Node.js builtin module polyfills.
   *
   * ```ts
   *     import { createRequire } from "./module.ts";
   *     const require = createRequire(import.meta.url);
   *     const fs = require("fs");
   *     const leftPad = require("left-pad");
   *     const cjsModule = require("./cjs_mod");
   * ```
   *
   * @param filename path or URL to current module
   * @return Require function to import CJS modules
   */
  static createRequire(filename: string | URL): RequireFunction {
    let filepath: string;
    if (
      filename instanceof URL ||
      (typeof filename === "string" && !path.isAbsolute(filename))
    ) {
      try {
        filepath = fileURLToPath(filename);
      } catch (err) {
        if (
          err instanceof Deno.errors.InvalidData &&
          err.message.includes("invalid url scheme")
        ) {
          // Provide a descriptive error when url scheme is invalid.
          throw new Error(
            `${createRequire.name} only supports 'file://' URLs for the 'filename' parameter`,
          );
        } else {
          throw err;
        }
      }
    } else if (typeof filename !== "string") {
      throw new Error("filename should be a string");
    } else {
      filepath = filename;
    }
    return createRequireFromPath(filepath);
  }

  static _initPaths(): void {
    const homeDir = Deno.env.get("HOME");
    const nodePath = Deno.env.get("NODE_PATH");

    // Removed $PREFIX/bin/node case

    let paths = [];

    if (homeDir) {
      paths.unshift(path.resolve(homeDir, ".node_libraries"));
      paths.unshift(path.resolve(homeDir, ".node_modules"));
    }

    if (nodePath) {
      paths = nodePath
        .split(path.delimiter)
        .filter(function pathsFilterCB(path) {
          return !!path;
        })
        .concat(paths);
    }

    modulePaths = paths;

    // Clone as a shallow copy, for introspection.
    Module.globalPaths = modulePaths.slice(0);
  }

  static _preloadModules(requests: string[]): void {
    if (!Array.isArray(requests)) {
      return;
    }

    // Preloaded modules have a dummy parent module which is deemed to exist
    // in the current working directory. This seeds the search path for
    // preloaded modules.
    const parent = new Module("internal/preload", null);
    try {
      parent.paths = Module._nodeModulePaths(Deno.cwd());
    } catch (e) {
      if (
        !(e instanceof Error) ||
        (e as Error & { code?: string }).code !== "ENOENT"
      ) {
        throw e;
      }
    }
    for (let n = 0; n < requests.length; n++) {
      parent.require(requests[n]);
    }
  }
}

// Polyfills.
const nativeModulePolyfill = new Map<string, Module>();
// deno-lint-ignore no-explicit-any
function createNativeModule(id: string, exports: any): Module {
  const mod = new Module(id);
  mod.exports = exports;
  mod.loaded = true;
  return mod;
}
// Set polyfills defined in ./module_all.ts
for (const key of Object.keys(nodeMods)) {
  nativeModulePolyfill.set(key, createNativeModule(key, nodeMods[key]));
}
nativeModulePolyfill.set(
  "module",
  createNativeModule("module", {
    default: Module,
    builtinModules: Module.builtinModules,
    createRequire: Module.createRequire,
  }),
);

function loadNativeModule(
  _filename: string,
  request: string,
): Module | undefined {
  return nativeModulePolyfill.get(request);
}
function nativeModuleCanBeRequiredByUsers(request: string): boolean {
  return nativeModulePolyfill.has(request);
}
// Populate with polyfill names
for (const id of nativeModulePolyfill.keys()) {
  Module.builtinModules.push(id);
}

let modulePaths: string[] = [];

// Given a module name, and a list of paths to test, returns the first
// matching file in the following precedence.
//
// require("a.<ext>")
//   -> a.<ext>
//
// require("a")
//   -> a
//   -> a.<ext>
//   -> a/index.<ext>

const packageJsonCache = new Map<string, PackageInfo | null>();

interface PackageInfo {
  name?: string;
  main?: string;
  // deno-lint-ignore no-explicit-any
  exports?: any;
  // deno-lint-ignore no-explicit-any
  imports?: any;
  // deno-lint-ignore no-explicit-any
  type?: any;
}

function readPackage(requestPath: string): PackageInfo | null {
  const jsonPath = path.resolve(requestPath, "package.json");

  const existing = packageJsonCache.get(jsonPath);
  if (existing !== undefined) {
    return existing;
  }

  let json: string | undefined;
  try {
    json = new TextDecoder().decode(
      Deno.readFileSync(path.toNamespacedPath(jsonPath)),
    );
  } catch {
    // pass
  }

  if (json === undefined) {
    packageJsonCache.set(jsonPath, null);
    return null;
  }

  try {
    const parsed = JSON.parse(json);
    const filtered = {
      name: parsed.name,
      main: parsed.main,
      path: jsonPath,
      exports: parsed.exports,
      imports: parsed.imports,
      type: parsed.type,
    };
    packageJsonCache.set(jsonPath, filtered);
    return filtered;
  } catch (e) {
    const err = (e instanceof Error ? e : new Error("[non-error thrown]")) as
      & Error
      & { path?: string };
    err.path = jsonPath;
    err.message = "Error parsing " + jsonPath + ": " + err.message;
    throw e;
  }
}

function readPackageScope(
  checkPath: string,
): { path: string; data: PackageInfo } | false {
  const rootSeparatorIndex = checkPath.indexOf(path.sep);
  let separatorIndex;
  while (
    (separatorIndex = checkPath.lastIndexOf(path.sep)) > rootSeparatorIndex
  ) {
    checkPath = checkPath.slice(0, separatorIndex);
    if (checkPath.endsWith(path.sep + "node_modules")) return false;
    const pjson = readPackage(checkPath);
    if (pjson) {
      return {
        path: checkPath,
        data: pjson,
      };
    }
  }
  return false;
}

function readPackageMain(requestPath: string): string | undefined {
  const pkg = readPackage(requestPath);
  return pkg ? pkg.main : undefined;
}

// deno-lint-ignore no-explicit-any
function readPackageExports(requestPath: string): any | undefined {
  const pkg = readPackage(requestPath);
  return pkg ? pkg.exports : undefined;
}

function tryPackage(
  requestPath: string,
  exts: string[],
  isMain: boolean,
  _originalPath: string,
): string | false {
  const pkg = readPackageMain(requestPath);

  if (!pkg) {
    return tryExtensions(path.resolve(requestPath, "index"), exts, isMain);
  }

  const filename = path.resolve(requestPath, pkg);
  let actual = tryFile(filename, isMain) ||
    tryExtensions(filename, exts, isMain) ||
    tryExtensions(path.resolve(filename, "index"), exts, isMain);
  if (actual === false) {
    actual = tryExtensions(path.resolve(requestPath, "index"), exts, isMain);
    if (!actual) {
      const err = new Error(
        `Cannot find module '${filename}'. ` +
          'Please verify that the package.json has a valid "main" entry',
      ) as Error & { code: string };
      err.code = "MODULE_NOT_FOUND";
      throw err;
    }
  }
  return actual;
}

// Check if the file exists and is not a directory
// if using --preserve-symlinks and isMain is false,
// keep symlinks intact, otherwise resolve to the
// absolute realpath.
function tryFile(requestPath: string, _isMain: boolean): string | false {
  const rc = stat(requestPath);
  return rc === 0 && toRealPath(requestPath);
}

function toRealPath(requestPath: string): string {
  return Deno.realPathSync(requestPath);
}

// Given a path, check if the file exists with any of the set extensions
function tryExtensions(
  p: string,
  exts: string[],
  isMain: boolean,
): string | false {
  for (let i = 0; i < exts.length; i++) {
    const filename = tryFile(p + exts[i], isMain);

    if (filename) {
      return filename;
    }
  }
  return false;
}

// Find the longest (possibly multi-dot) extension registered in
// Module._extensions
function findLongestRegisteredExtension(filename: string): string {
  const name = path.basename(filename);
  let currentExtension;
  let index;
  let startIndex = 0;
  while ((index = name.indexOf(".", startIndex)) !== -1) {
    startIndex = index + 1;
    if (index === 0) continue; // Skip dotfiles like .gitignore
    currentExtension = name.slice(index);
    if (Module._extensions[currentExtension]) return currentExtension;
  }
  return ".js";
}

// deno-lint-ignore no-explicit-any
function isConditionalDotExportSugar(exports: any, _basePath: string): boolean {
  if (typeof exports === "string") return true;
  if (Array.isArray(exports)) return true;
  if (typeof exports !== "object") return false;
  let isConditional = false;
  let firstCheck = true;
  for (const key of Object.keys(exports)) {
    const curIsConditional = key[0] !== ".";
    if (firstCheck) {
      firstCheck = false;
      isConditional = curIsConditional;
    } else if (isConditional !== curIsConditional) {
      throw new Error(
        '"exports" cannot ' +
          "contain some keys starting with '.' and some not. The exports " +
          "object must either be an object of package subpath keys or an " +
          "object of main entry condition name keys only.",
      );
    }
  }
  return isConditional;
}

function applyExports(basePath: string, expansion: string): string {
  const mappingKey = `.${expansion}`;

  let pkgExports = readPackageExports(basePath);
  if (pkgExports === undefined || pkgExports === null) {
    return path.resolve(basePath, mappingKey);
  }

  if (isConditionalDotExportSugar(pkgExports, basePath)) {
    pkgExports = { ".": pkgExports };
  }

  if (typeof pkgExports === "object") {
    if (hasOwn(pkgExports, mappingKey)) {
      const mapping = pkgExports[mappingKey];
      return resolveExportsTarget(
        pathToFileURL(basePath + "/"),
        mapping,
        "",
        basePath,
        mappingKey,
      );
    }

    // Fallback to CJS main lookup when no main export is defined
    if (mappingKey === ".") return basePath;

    let dirMatch = "";
    for (const candidateKey of Object.keys(pkgExports)) {
      if (candidateKey[candidateKey.length - 1] !== "/") continue;
      if (
        candidateKey.length > dirMatch.length &&
        mappingKey.startsWith(candidateKey)
      ) {
        dirMatch = candidateKey;
      }
    }

    if (dirMatch !== "") {
      const mapping = pkgExports[dirMatch];
      const subpath = mappingKey.slice(dirMatch.length);
      return resolveExportsTarget(
        pathToFileURL(basePath + "/"),
        mapping,
        subpath,
        basePath,
        mappingKey,
      );
    }
  }
  // Fallback to CJS main lookup when no main export is defined
  if (mappingKey === ".") return basePath;

  const e = new Error(
    `Package exports for '${basePath}' do not define ` +
      `a '${mappingKey}' subpath`,
  ) as Error & { code?: string };
  e.code = "MODULE_NOT_FOUND";
  throw e;
}

// This only applies to requests of a specific form:
// 1. name/.*
// 2. @scope/name/.*
const EXPORTS_PATTERN = /^((?:@[^/\\%]+\/)?[^./\\%][^/\\%]*)(\/.*)?$/;
function resolveExports(
  nmPath: string,
  request: string,
  absoluteRequest: boolean,
): string {
  // The implementation's behavior is meant to mirror resolution in ESM.
  if (!absoluteRequest) {
    const [, name, expansion = ""] = request.match(EXPORTS_PATTERN) || [];
    if (!name) {
      return path.resolve(nmPath, request);
    }

    const basePath = path.resolve(nmPath, name);
    return applyExports(basePath, expansion);
  }

  return path.resolve(nmPath, request);
}

// Node.js uses these keys for resolving conditional exports.
// ref: https://nodejs.org/api/packages.html#packages_conditional_exports
// ref: https://github.com/nodejs/node/blob/2c77fe1/lib/internal/modules/cjs/helpers.js#L33
const cjsConditions = new Set(["deno", "require", "node"]);

function resolveExportsTarget(
  pkgPath: URL,
  // deno-lint-ignore no-explicit-any
  target: any,
  subpath: string,
  basePath: string,
  mappingKey: string,
): string {
  if (typeof target === "string") {
    if (
      target.startsWith("./") &&
      (subpath.length === 0 || target.endsWith("/"))
    ) {
      const resolvedTarget = new URL(target, pkgPath);
      const pkgPathPath = pkgPath.pathname;
      const resolvedTargetPath = resolvedTarget.pathname;
      if (
        resolvedTargetPath.startsWith(pkgPathPath) &&
        resolvedTargetPath.indexOf("/node_modules/", pkgPathPath.length - 1) ===
          -1
      ) {
        const resolved = new URL(subpath, resolvedTarget);
        const resolvedPath = resolved.pathname;
        if (
          resolvedPath.startsWith(resolvedTargetPath) &&
          resolvedPath.indexOf("/node_modules/", pkgPathPath.length - 1) === -1
        ) {
          return fileURLToPath(resolved);
        }
      }
    }
  } else if (Array.isArray(target)) {
    for (const targetValue of target) {
      if (Array.isArray(targetValue)) continue;
      try {
        return resolveExportsTarget(
          pkgPath,
          targetValue,
          subpath,
          basePath,
          mappingKey,
        );
      } catch (e) {
        if (
          !(e instanceof Error) ||
          (e as Error & { code?: string }).code !== "MODULE_NOT_FOUND"
        ) {
          throw e;
        }
      }
    }
  } else if (typeof target === "object" && target !== null) {
    for (const key of Object.keys(target)) {
      if (key !== "default" && !cjsConditions.has(key)) {
        continue;
      }
      if (hasOwn(target, key)) {
        try {
          return resolveExportsTarget(
            pkgPath,
            target[key],
            subpath,
            basePath,
            mappingKey,
          );
        } catch (e) {
          if (
            !(e instanceof Error) ||
            (e as Error & { code?: string }).code !== "MODULE_NOT_FOUND"
          ) {
            throw e;
          }
        }
      }
    }
  }
  let e: Error & { code?: string };
  if (mappingKey !== ".") {
    e = new Error(
      `Package exports for '${basePath}' do not define a ` +
        `valid '${mappingKey}' target${subpath ? " for " + subpath : ""}`,
    );
  } else {
    e = new Error(`No valid exports main found for '${basePath}'`);
  }
  e.code = "MODULE_NOT_FOUND";
  throw e;
}

// 'node_modules' character codes reversed
const nmChars = [115, 101, 108, 117, 100, 111, 109, 95, 101, 100, 111, 110];
const nmLen = nmChars.length;

// deno-lint-ignore no-explicit-any
function emitCircularRequireWarning(prop: any): void {
  console.error(
    `Accessing non-existent property '${
      String(prop)
    }' of module exports inside circular dependency`,
  );
}

// A Proxy that can be used as the prototype of a module.exports object and
// warns when non-existent properties are accessed.
const CircularRequirePrototypeWarningProxy = new Proxy(
  {},
  {
    // deno-lint-ignore no-explicit-any
    get(target: Record<string, any>, prop: string): any {
      if (prop in target) return target[prop];
      emitCircularRequireWarning(prop);
      return undefined;
    },

    getOwnPropertyDescriptor(target, prop): PropertyDescriptor | undefined {
      if (hasOwn(target, prop)) {
        return Object.getOwnPropertyDescriptor(target, prop);
      }
      emitCircularRequireWarning(prop);
      return undefined;
    },
  },
);

// Object.prototype and ObjectPrototype refer to our 'primordials' versions
// and are not identical to the versions on the global object.
const PublicObjectPrototype = globalThis.Object.prototype;

// deno-lint-ignore no-explicit-any
function getExportsForCircularRequire(module: Module): any {
  if (
    module.exports &&
    Object.getPrototypeOf(module.exports) === PublicObjectPrototype &&
    // Exclude transpiled ES6 modules / TypeScript code because those may
    // employ unusual patterns for accessing 'module.exports'. That should be
    // okay because ES6 modules have a different approach to circular
    // dependencies anyway.
    !module.exports.__esModule
  ) {
    // This is later unset once the module is done loading.
    Object.setPrototypeOf(module.exports, CircularRequirePrototypeWarningProxy);
  }

  return module.exports;
}

type RequireWrapper = (
  // deno-lint-ignore no-explicit-any
  exports: any,
  // deno-lint-ignore no-explicit-any
  require: any,
  module: Module,
  __filename: string,
  __dirname: string,
) => void;

function enrichCJSError(error: Error) {
  if (error instanceof SyntaxError) {
    if (
      error.message.includes("Cannot use import statement outside a module") ||
      error.message.includes("Unexpected token 'export'")
    ) {
      console.error(
        'To load an ES module, set "type": "module" in the package.json or use ' +
          "the .mjs extension.",
      );
    }
  }
}

function wrapSafe(
  filename: string,
  content: string,
<<<<<<< HEAD
  cjsModuleInstance,
=======
  cjsModuleInstance: Module,
>>>>>>> 5a14cafb
): RequireWrapper {
  // TODO(bartlomieju): fix this
  const wrapper = Module.wrap(content);
  // deno-lint-ignore no-explicit-any
  const [f, err] = (Deno as any).core.evalContext(wrapper, filename);
  if (err) {
    if (process.mainModule === cjsModuleInstance) {
<<<<<<< HEAD
      enrichCJSError(err.thrown, content);
=======
      enrichCJSError(err.thrown);
>>>>>>> 5a14cafb
    }
    throw err.thrown;
  }
  return f;
}

// Native extension for .js
Module._extensions[".js"] = (module: Module, filename: string): void => {
  if (filename.endsWith(".js")) {
    const pkg = readPackageScope(filename);
    if (pkg !== false && pkg.data && pkg.data.type === "module") {
      throw new Error("Importing ESM module");
    }
  }
  const content = new TextDecoder().decode(Deno.readFileSync(filename));
  module._compile(content, filename);
};

// Native extension for .mjs
Module._extensions[".mjs"] = (): void => {
  throw new Error("Importing ESM module");
};

// Native extension for .json
Module._extensions[".json"] = (module: Module, filename: string): void => {
  const content = new TextDecoder().decode(Deno.readFileSync(filename));
  // manifest code removed
  try {
    module.exports = JSON.parse(stripBOM(content));
  } catch (err) {
    const e = err instanceof Error ? err : new Error("[non-error thrown]");
    e.message = `${filename}: ${e.message}`;
    throw e;
  }
};

// .node extension is not supported

function createRequireFromPath(filename: string): RequireFunction {
  // Allow a directory to be passed as the filename
  const trailingSlash = filename.endsWith("/") ||
    (isWindows && filename.endsWith("\\"));

  const proxyPath = trailingSlash ? path.join(filename, "noop.js") : filename;

  const m = new Module(proxyPath);
  m.filename = proxyPath;

  m.paths = Module._nodeModulePaths(m.path);
  return makeRequireFunction(m);
}

// deno-lint-ignore no-explicit-any
type Require = (id: string) => any;
// deno-lint-ignore no-explicit-any
type RequireResolve = (request: string, options: any) => string;
interface RequireResolveFunction extends RequireResolve {
  paths: (request: string) => string[] | null;
}

interface RequireFunction extends Require {
  resolve: RequireResolveFunction;
  // deno-lint-ignore no-explicit-any
  extensions: { [key: string]: (module: Module, filename: string) => any };
  cache: { [key: string]: Module };
}

function makeRequireFunction(mod: Module): RequireFunction {
  // deno-lint-ignore no-explicit-any
  const require = function require(path: string): any {
    return mod.require(path);
  };

  function resolve(request: string, options?: { paths: string[] }): string {
    return Module._resolveFilename(request, mod, false, options);
  }

  require.resolve = resolve;

  function paths(request: string): string[] | null {
    return Module._resolveLookupPaths(request, mod);
  }

  resolve.paths = paths;

  require.main = process.mainModule;

  // Enable support to add extra extension types.
  require.extensions = Module._extensions;

  require.cache = Module._cache;

  return require;
}

/**
 * Remove byte order marker. This catches EF BB BF (the UTF-8 BOM)
 * because the buffer-to-string conversion in `fs.readFileSync()`
 * translates it to FEFF, the UTF-16 BOM.
 */
function stripBOM(content: string): string {
  if (content.charCodeAt(0) === 0xfeff) {
    content = content.slice(1);
  }
  return content;
}

// These two functions are not exported in Node, but it's very
// helpful to have them available for compat mode in CLI
export function resolveMainPath(main: string): undefined | string {
  // Note extension resolution for the main entry point can be deprecated in a
  // future major.
  // Module._findPath is monkey-patchable here.
  let mainPath = Module._findPath(path.resolve(main), [], true);
  if (!mainPath) {
    return;
  }

  // NOTE(bartlomieju): checking for `--preserve-symlinks-main` flag
  // is skipped as this flag is not supported by Deno CLI.
  // const preserveSymlinksMain = getOptionValue('--preserve-symlinks-main');
  // if (!preserveSymlinksMain)
  //   mainPath = toRealPath(mainPath);

  return mainPath as string;
}

export function shouldUseESMLoader(mainPath: string): boolean {
  // NOTE(bartlomieju): these two are skipped, because Deno CLI
  // doesn't suport these flags
  // const userLoader = getOptionValue('--experimental-loader');
  // if (userLoader)
  //   return true;
  // const esModuleSpecifierResolution =
  //   getOptionValue('--experimental-specifier-resolution');
  // if (esModuleSpecifierResolution === 'node')
  //   return true;

  // Determine the module format of the main
  if (mainPath && mainPath.endsWith(".mjs")) {
    return true;
  }
  if (!mainPath || mainPath.endsWith(".cjs")) {
    return false;
  }
  const pkg = readPackageScope(mainPath);
  return pkg && pkg.data.type === "module";
}

export const builtinModules = Module.builtinModules;
export const createRequire = Module.createRequire;
export default Module;<|MERGE_RESOLUTION|>--- conflicted
+++ resolved
@@ -1237,11 +1237,7 @@
 function wrapSafe(
   filename: string,
   content: string,
-<<<<<<< HEAD
-  cjsModuleInstance,
-=======
   cjsModuleInstance: Module,
->>>>>>> 5a14cafb
 ): RequireWrapper {
   // TODO(bartlomieju): fix this
   const wrapper = Module.wrap(content);
@@ -1249,11 +1245,7 @@
   const [f, err] = (Deno as any).core.evalContext(wrapper, filename);
   if (err) {
     if (process.mainModule === cjsModuleInstance) {
-<<<<<<< HEAD
-      enrichCJSError(err.thrown, content);
-=======
       enrichCJSError(err.thrown);
->>>>>>> 5a14cafb
     }
     throw err.thrown;
   }
