--- conflicted
+++ resolved
@@ -151,11 +151,8 @@
   return digestAlgorithms;
 }
 
-<<<<<<< HEAD
-=======
 const randomUUID = () => crypto.randomUUID();
 
->>>>>>> 0e73212c
 export default {
   Hash,
   createHash,
@@ -163,12 +160,7 @@
   pbkdf2,
   pbkdf2Sync,
   randomBytes,
-<<<<<<< HEAD
+  randomUUID,
   timingSafeEqual,
 };
-export { pbkdf2, pbkdf2Sync, randomBytes, timingSafeEqual };
-=======
-  randomUUID,
-};
-export { pbkdf2, pbkdf2Sync, randomBytes, randomUUID };
->>>>>>> 0e73212c
+export { pbkdf2, pbkdf2Sync, randomBytes, randomUUID, timingSafeEqual };