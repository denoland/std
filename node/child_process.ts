// Copyright 2018-2021 the Deno authors. All rights reserved. MIT license.

// This module implements 'child_process' module of Node.JS API.
// ref: https://nodejs.org/api/child_process.html
import { assert } from "../_util/assert.ts";
import { EventEmitter } from "./events.ts";
import { notImplemented } from "./_utils.ts";
import { Readable, Stream, Writable } from "./stream.ts";
import { deferred } from "../async/deferred.ts";
import { iterateReader, writeAll } from "../streams/conversion.ts";
import { isWindows } from "../_util/os.ts";
import { Buffer } from "./buffer.ts";

export class ChildProcess extends EventEmitter {
  /**
   * The exit code of the child process. This property will be `null` until the child process exits.
   */
  exitCode: number | null = null;

  /**
   * This property is set to `true` after `kill()` is called.
   */
  killed = false;

  /**
   * The PID of this child process.
   */
  pid!: number;

  /**
   * Command line arguments given to this child process.
   */
  spawnargs: string[];

  /**
   * The executable file name of this child process.
   */
  spawnfile: string;

  /**
   * This property represents the child process's stdin.
   */
  stdin: Writable | null = null;

  /**
   * This property represents the child process's stdout.
   */
  stdout: Readable | null = null;

  /**
   * This property represents the child process's stderr.
   */
  stderr: Readable | null = null;

  /**
   * Pipes to this child process.
   */
  stdio: [Writable | null, Readable | null, Readable | null] = [
    null,
    null,
    null,
  ];

  #process!: Deno.Process;
  #spawned = deferred<void>();

  constructor(
    command: string,
    args?: string[],
    options?: ChildProcessOptions,
  ) {
    super();

    const {
      env = {},
      stdio = ["pipe", "pipe", "pipe"],
      shell = false,
    } = options || {};

    const [
      stdin = "pipe",
      stdout = "pipe",
      stderr = "pipe",
    ] = normalizeStdioOption(stdio);
    const cmd = buildCommand(
      command,
      args || [],
      shell,
    );
    this.spawnfile = cmd[0];
    this.spawnargs = cmd;

    try {
      this.#process = Deno.run({
        cmd,
        env,
        stdin: toDenoStdio(stdin as NodeStdio | number),
        stdout: toDenoStdio(stdout as NodeStdio | number),
        stderr: toDenoStdio(stderr as NodeStdio | number),
      });
      this.pid = this.#process.pid;

      if (stdin === "pipe") {
        assert(this.#process.stdin);
        this.stdin = createWritableFromStdin(this.#process.stdin);
      }

      if (stdout === "pipe") {
        assert(this.#process.stdout);
        this.stdout = createReadableFromReader(this.#process.stdout);
      }

      if (stderr === "pipe") {
        assert(this.#process.stderr);
        this.stderr = createReadableFromReader(this.#process.stderr);
      }

      this.stdio[0] = this.stdin;
      this.stdio[1] = this.stdout;
      this.stdio[2] = this.stderr;

      queueMicrotask(() => {
        this.emit("spawn");
        this.#spawned.resolve();
      });

      (async () => {
        const status = await this.#process.status();
        this.exitCode = status.code;
        this.#spawned.then(async () => {
          // The 'exit' and 'close' events must be emitted after the 'spawn' event.
          this.emit("exit", this.exitCode, status.signal ?? null);
          await this._waitForChildStreamsToClose();
          this.kill();
          this.emit("close", this.exitCode, status.signal ?? null);
        });
      })();
    } catch (err) {
      this._handleError(err);
    }
  }

  /**
   * @param signal NOTE: this parameter is not yet implemented.
   */
  kill(signal?: number): boolean {
    if (signal != null) {
      notImplemented("`ChildProcess.kill()` with the `signal` parameter");
    }

    if (this.killed) {
      return this.killed;
    }

    if (this.#process.stdin) {
      assert(this.stdin);
      ensureClosed(this.#process.stdin);
    }
    if (this.#process.stdout) {
      ensureClosed(this.#process.stdout);
    }
    if (this.#process.stderr) {
      ensureClosed(this.#process.stderr);
    }
    ensureClosed(this.#process); // TODO Use `Deno.Process.kill` instead when it becomes stable.
    this.killed = true;
    return this.killed;
  }

  ref(): void {
    // notImplemented("ChildProcess.ref()");
  }

  unref(): void {
    // notImplemented("ChildProcess.unref()");
  }

  private async _waitForChildStreamsToClose(): Promise<void> {
    const promises = [] as Array<Promise<void>>;
    if (this.stdin && !this.stdin.destroyed) {
      assert(this.stdin);
      this.stdin.destroy();
      promises.push(waitForStreamToClose(this.stdin));
    }
    if (this.stdout && !this.stdout.destroyed) {
      promises.push(waitForReadableToClose(this.stdout));
    }
    if (this.stderr && !this.stderr.destroyed) {
      promises.push(waitForReadableToClose(this.stderr));
    }
    await Promise.all(promises);
  }

  private _handleError(err: unknown): void {
    queueMicrotask(() => {
      this.emit("error", err); // TODO(uki00a) Convert `err` into nodejs's `SystemError` class.
    });
  }
}

const supportedNodeStdioTypes: NodeStdio[] = ["pipe", "ignore", "inherit"];
function toDenoStdio(
  pipe: NodeStdio | number | Stream | null | undefined,
): DenoStdio {
  if (
    !supportedNodeStdioTypes.includes(pipe as NodeStdio) ||
    typeof pipe === "number" || pipe instanceof Stream
  ) {
    notImplemented();
  }
  switch (pipe) {
    case "pipe":
    case undefined:
    case null:
      return "piped";
    case "ignore":
      return "null";
    case "inherit":
      return "inherit";
    default:
      notImplemented();
  }
}

type NodeStdio = "pipe" | "overlapped" | "ignore" | "inherit";
type DenoStdio = "inherit" | "piped" | "null";

interface ChildProcessOptions {
  /**
   * Current working directory of the child process.
   */
  cwd?: string;

  /**
   * Environment variables passed to the child process.
   */
  env?: Record<string, string>;

  /**
   * This option defines child process's stdio configuration.
   * @see https://nodejs.org/api/child_process.html#child_process_options_stdio
   */
  stdio?: Array<NodeStdio | number | Stream | null | undefined> | NodeStdio;

  /**
   * NOTE: This option is not yet implemented.
   */
  detached?: boolean;

  /**
   * NOTE: This option is not yet implemented.
   */
  uid?: number;

  /**
   * NOTE: This option is not yet implemented.
   */
  gid?: number;

  /**
   * NOTE: This option is not yet implemented.
   */
  argv0?: string;

  /**
   * * If this option is `true`, run the command in the shell.
   * * If this option is a string, run the command in the specified shell.
   */
  shell?: string | boolean;

  /**
   * NOTE: This option is not yet implemented.
   */
  signal?: AbortSignal;

  /**
   * NOTE: This option is not yet implemented.
   */
  serialization?: "json" | "advanced";

  /**
   * NOTE: This option is not yet implemented.
   *
   * @see https://github.com/rust-lang/rust/issues/29494
   * @see https://github.com/denoland/deno/issues/8852
   */
  windowsVerbatimArguments?: boolean;

  /**
   * NOTE: This option is not yet implemented.
   */
  windowsHide?: boolean;
}

// deno-lint-ignore no-empty-interface
interface SpawnOptions extends ChildProcessOptions {}

export function spawn(command: string): ChildProcess;
export function spawn(command: string, options: SpawnOptions): ChildProcess;
export function spawn(command: string, args: string[]): ChildProcess;
export function spawn(
  command: string,
  args: string[],
  options: SpawnOptions,
): ChildProcess;
/**
 * Spawns a child process using `command`.
 */
export function spawn(
  command: string,
  argsOrOptions?: string[] | SpawnOptions,
  maybeOptions?: SpawnOptions,
): ChildProcess {
  const args = Array.isArray(argsOrOptions) ? argsOrOptions : [];
  const options = !Array.isArray(argsOrOptions) && argsOrOptions != null
    ? argsOrOptions
    : maybeOptions;
  return new ChildProcess(command, args, options);
}

export default { spawn };

function ensureClosed(closer: Deno.Closer): void {
  try {
    closer.close();
  } catch (err) {
    if (isAlreadyClosed(err)) {
      return;
    }
    throw err;
  }
}

function isAlreadyClosed(err: unknown): boolean {
  return err instanceof Deno.errors.BadResource ||
    err instanceof Deno.errors.Interrupted;
}

function createReadableFromReader(
  reader: Deno.Reader,
): Readable {
  // TODO(uki00a): This could probably be more efficient.
  return Readable.from(cloneIterator(iterateReader(reader)), {
    objectMode: false,
  });
}

async function* cloneIterator(iterator: AsyncIterableIterator<Uint8Array>) {
<<<<<<< HEAD
  for await (const chunk of iterator) {
    yield new Buffer(chunk);
=======
  try {
    for await (const chunk of iterator) {
      yield new Buffer(chunk);
    }
  } catch (e) {
    if (isAlreadyClosed(e)) {
      return;
    }
    throw e;
>>>>>>> e5db7a86
  }
}

function createWritableFromStdin(stdin: Deno.Closer & Deno.Writer): Writable {
  const encoder = new TextEncoder();
  return new Writable({
    async write(chunk, encoding, callback) {
      try {
        if (encoding !== "buffer") {
          chunk = encoder.encode(chunk);
        }
        if (!(chunk instanceof Uint8Array)) {
          throw new TypeError(
            `Expected chunk to be of type Uint8Array, got ${typeof chunk}`,
          );
        }
        await writeAll(stdin, chunk);
        callback();
      } catch (err) {
        callback(err instanceof Error ? err : new Error("[non-error thrown]"));
      }
    },
    final(callback) {
      try {
        ensureClosed(stdin);
      } catch (err) {
        callback(err instanceof Error ? err : new Error("[non-error thrown]"));
      }
    },
  });
}

function normalizeStdioOption(
  stdio: Array<NodeStdio | number | null | undefined | Stream> | NodeStdio = [
    "pipe",
    "pipe",
    "pipe",
  ],
) {
  if (Array.isArray(stdio)) {
    if (stdio.length > 3) {
      notImplemented();
    } else {
      return stdio;
    }
  } else {
    switch (stdio) {
      case "overlapped":
        if (isWindows) {
          notImplemented();
        }
        // 'overlapped' is same as 'piped' on non Windows system.
        return ["pipe", "pipe", "pipe"];
      case "pipe":
        return ["pipe", "pipe", "pipe"];
      case "inherit":
        return ["inherit", "inherit", "inherit"];
      case "ignore":
        return ["ignore", "ignore", "ignore"];
      default:
        notImplemented();
    }
  }
}

function waitForReadableToClose(readable: Readable): Promise<void> {
  readable.resume(); // Ensure buffered data will be consumed.
  return waitForStreamToClose(readable);
}

function waitForStreamToClose(stream: Stream): Promise<void> {
  const promise = deferred<void>();
  const cleanup = () => {
    stream.removeListener("close", onClose);
    stream.removeListener("error", onError);
  };
  const onClose = () => {
    cleanup();
    promise.resolve();
  };
  const onError = (err: Error) => {
    cleanup();
    promise.reject(err);
  };
  stream.once("close", onClose);
  stream.once("error", onError);
  return promise;
}

/**
 * This function is based on https://github.com/nodejs/node/blob/fc6426ccc4b4cb73076356fb6dbf46a28953af01/lib/child_process.js#L504-L528.
 * Copyright Joyent, Inc. and other Node contributors. All rights reserved. MIT license.
 */
function buildCommand(
  file: string,
  args: string[],
  shell: string | boolean,
): string[] {
  const command = [file, ...args].join(" ");
  if (shell) {
    // Set the shell, switches, and commands.
    if (isWindows) {
      // TODO(uki00a): Currently, due to escaping issues, it is difficult to reproduce the same behavior as Node.js's `child_process` module.
      // For more details, see the following issues:
      // * https://github.com/rust-lang/rust/issues/29494
      // * https://github.com/denoland/deno/issues/8852
      if (typeof shell === "string") {
        file = shell;
      } else {
        file = Deno.env.get("comspec") || "cmd.exe";
      }
      // '/d /s /c' is used only for cmd.exe.
      if (/^(?:.*\\)?cmd(?:\.exe)?$/i.test(file)) {
        args = ["/d", "/s", "/c", `"${command}"`];
      } else {
        args = ["-c", command];
      }
    } else {
      if (typeof shell === "string") {
        file = shell;
      } else {
        file = "/bin/sh";
      }
      args = ["-c", command];
    }
  }
  return [file, ...args];
}<|MERGE_RESOLUTION|>--- conflicted
+++ resolved
@@ -346,10 +346,6 @@
 }
 
 async function* cloneIterator(iterator: AsyncIterableIterator<Uint8Array>) {
-<<<<<<< HEAD
-  for await (const chunk of iterator) {
-    yield new Buffer(chunk);
-=======
   try {
     for await (const chunk of iterator) {
       yield new Buffer(chunk);
@@ -359,7 +355,6 @@
       return;
     }
     throw e;
->>>>>>> e5db7a86
   }
 }
 
