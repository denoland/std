--- conflicted
+++ resolved
@@ -61,21 +61,11 @@
       throw new ERR_INVALID_ARG_VALUE(`arguments[${pos}]`, arguments[pos]);
     }
 
-<<<<<<< HEAD
-  ref(): void {
-    // notImplemented("ChildProcess.ref()");
-  }
-
-  unref(): void {
-    // notImplemented("ChildProcess.unref()");
-  }
-=======
     options = { ...arguments[pos++] };
   }
 
   // Prepare arguments for fork:
   execArgv = options.execArgv || process.execArgv;
->>>>>>> 463dca3d
 
   if (execArgv === process.execArgv && process._eval != null) {
     const index = execArgv.lastIndexOf(process._eval);
@@ -132,23 +122,6 @@
   return new ChildProcess(command, args, options);
 }
 
-<<<<<<< HEAD
-export function fork(
-  modulePath: string,
-  argsOrOptions?: string[] | SpawnOptions,
-  maybeOptions?: SpawnOptions,
-): ChildProcess {
-  const args = Array.isArray(argsOrOptions) ? argsOrOptions : [];
-  const options = !Array.isArray(argsOrOptions) && argsOrOptions != null
-    ? argsOrOptions
-    : maybeOptions;
-  args.push(modulePath);
-  console.log("fork", Deno.execPath, args, options);
-  return new ChildProcess(Deno.execPath(), args, options);
-}
-
-export default { spawn, fork };
-=======
 interface ExecFileOptions extends ChildProcessOptions {
   encoding?: string;
   timeout?: number;
@@ -163,7 +136,6 @@
 }
 class ExecFileError extends Error implements ChildProcessError {
   code?: string | number;
->>>>>>> 463dca3d
 
   constructor(message: string) {
     super(message);
