// Copyright 2018-2022 the Deno authors. All rights reserved. MIT license.

import EventEmitter from "./events.ts";
import http, { type RequestOptions } from "./http.ts";
import { ERR_SERVER_NOT_RUNNING } from "./internal/errors.ts";
import { assert, assertEquals } from "../testing/asserts.ts";
import { deferred } from "../async/deferred.ts";
<<<<<<< HEAD
import { serve } from "../http/server.ts";
=======
import { gzip } from "./zlib.ts";
import { Buffer } from "./buffer.ts";
>>>>>>> 3832a1f3

Deno.test("[node/http listen]", async () => {
  {
    const server = http.createServer();
    assertEquals(0, EventEmitter.listenerCount(server, "request"));
  }

  {
    const server = http.createServer(() => {});
    assertEquals(1, EventEmitter.listenerCount(server, "request"));
  }

  {
    const promise = deferred<void>();
    const server = http.createServer();

    server.listen(() => {
      server.close();
    });
    server.on("close", () => {
      promise.resolve();
    });

    await promise;
  }

  {
    const promise = deferred<void>();
    const server = http.createServer();

    server.listen().on("listening", () => {
      server.close();
    });
    server.on("close", () => {
      promise.resolve();
    });

    await promise;
  }

  for (const port of [0, -0, 0.0, "0", null, undefined]) {
    const promise = deferred<void>();
    const server = http.createServer();

    server.listen(port, () => {
      server.close();
    });
    server.on("close", () => {
      promise.resolve();
    });

    await promise;
  }
});

Deno.test("[node/http close]", async () => {
  {
    const promise1 = deferred<void>();
    const promise2 = deferred<void>();
    // Node quirk: callback gets exception object, event listener does not.
    const server = http.createServer().close((err) => {
      assert(err instanceof ERR_SERVER_NOT_RUNNING);
      promise1.resolve();
    });
    server.on("close", (err) => {
      assertEquals(err, undefined);
      promise2.resolve();
    });
    server.on("listening", () => {
      throw Error("unreachable");
    });
    await promise1;
    await promise2;
  }

  {
    const promise1 = deferred<void>();
    const promise2 = deferred<void>();
    const server = http.createServer().listen().close((err) => {
      assertEquals(err, undefined);
      promise1.resolve();
    });
    server.on("close", (err) => {
      assertEquals(err, undefined);
      promise2.resolve();
    });
    server.on("listening", () => {
      throw Error("unreachable");
    });
    await promise1;
    await promise2;
  }
});

Deno.test("[node/http] chunked response", async () => {
  for (
    const body of [undefined, "", "ok"]
  ) {
    const expected = body ?? "";
    const promise = deferred<void>();

    const server = http.createServer((_req, res) => {
      res.writeHead(200, { "transfer-encoding": "chunked" });
      res.end(body);
    });

    server.listen(async () => {
      const res = await fetch(`http://127.0.0.1:${server.address().port}/`);
      assert(res.ok);

      const actual = await res.text();
      assertEquals(actual, expected);

      server.close(() => promise.resolve());
    });

    await promise;
  }
});

Deno.test("[node/http] request default protocol", async () => {
  const promise = deferred<void>();
  const server = http.createServer((_, res) => {
    res.end("ok");
  });
  server.listen(() => {
    const req = http.request(
      { host: "localhost", port: server.address().port },
      (res) => {
        res.on("data", () => {});
        res.on("end", () => {
          server.close();
        });
        assertEquals(res.statusCode, 200);
      },
    );
    req.end();
  });
  server.on("close", () => {
    promise.resolve();
  });
  await promise;
});

<<<<<<< HEAD
Deno.test("[node/http] send request with non-chunked body", async () => {
  let requestHeaders: Headers;
  let requestBody = "";

  const hostname = "localhost";
  const port = 4505;

  // NOTE: Instead of node/http.createServer(), serve() in std/http/server.ts is used.
  // https://github.com/denoland/deno_std/pull/2755#discussion_r1005592634
  const handler = async (req: Request) => {
    requestHeaders = req.headers;
    requestBody = await req.text();
    return new Response("ok");
  };
  const abortController = new AbortController();
  const servePromise = serve(handler, {
    hostname,
    port,
    signal: abortController.signal,
    onListen: undefined,
  });

  const opts: RequestOptions = {
    host: hostname,
    port,
    method: "POST",
    headers: {
      "Content-Type": "text/plain; charset=utf-8",
      "Content-Length": "11",
    },
  };
  const req = http.request(opts, (res) => {
    res.on("data", () => {});
    res.on("end", () => {
      abortController.abort();
    });
    assertEquals(res.statusCode, 200);
    assertEquals(requestHeaders.get("content-length"), "11");
    assertEquals(requestHeaders.has("transfer-encoding"), false);
    assertEquals(requestBody, "hello world");
  });
  req.write("hello ");
  req.write("world");
  req.end();

  await servePromise;
});

Deno.test("[node/http] send request with chunked body", async () => {
  let requestHeaders: Headers;
  let requestBody = "";

  const hostname = "localhost";
  const port = 4505;

  // NOTE: Instead of node/http.createServer(), serve() in std/http/server.ts is used.
  // https://github.com/denoland/deno_std/pull/2755#discussion_r1005592634
  const handler = async (req: Request) => {
    requestHeaders = req.headers;
    requestBody = await req.text();
    return new Response("ok");
  };
  const abortController = new AbortController();
  const servePromise = serve(handler, {
    hostname,
    port,
    signal: abortController.signal,
    onListen: undefined,
  });

  const opts: RequestOptions = {
    host: hostname,
    port,
    method: "POST",
    headers: {
      "Content-Type": "text/plain; charset=utf-8",
      "Content-Length": "11",
      "Transfer-Encoding": "chunked",
    },
  };
  const req = http.request(opts, (res) => {
    res.on("data", () => {});
    res.on("end", () => {
      abortController.abort();
    });
    assertEquals(res.statusCode, 200);
    assertEquals(requestHeaders.has("content-length"), false);
    assertEquals(requestHeaders.get("transfer-encoding"), "chunked");
    assertEquals(requestBody, "hello world");
  });
  req.write("hello ");
  req.write("world");
  req.end();

  await servePromise;
});

Deno.test("[node/http] send request with chunked body as default", async () => {
  let requestHeaders: Headers;
  let requestBody = "";

  const hostname = "localhost";
  const port = 4505;

  // NOTE: Instead of node/http.createServer(), serve() in std/http/server.ts is used.
  // https://github.com/denoland/deno_std/pull/2755#discussion_r1005592634
  const handler = async (req: Request) => {
    requestHeaders = req.headers;
    requestBody = await req.text();
    return new Response("ok");
  };
  const abortController = new AbortController();
  const servePromise = serve(handler, {
    hostname,
    port,
    signal: abortController.signal,
    onListen: undefined,
  });

  const opts: RequestOptions = {
    host: hostname,
    port,
    method: "POST",
    headers: {
      "Content-Type": "text/plain; charset=utf-8",
    },
  };
  const req = http.request(opts, (res) => {
    res.on("data", () => {});
    res.on("end", () => {
      abortController.abort();
    });
    assertEquals(res.statusCode, 200);
    assertEquals(requestHeaders.has("content-length"), false);
    assertEquals(requestHeaders.get("transfer-encoding"), "chunked");
    assertEquals(requestBody, "hello world");
  });
  req.write("hello ");
  req.write("world");
  req.end();

  await servePromise;
=======
Deno.test("[node/http] request with headers", async () => {
  const promise = deferred<void>();
  const server = http.createServer((req, res) => {
    assertEquals(req.headers["x-foo"], "bar");
    res.end("ok");
  });
  server.listen(() => {
    const req = http.request(
      {
        host: "localhost",
        port: server.address().port,
        headers: { "x-foo": "bar" },
      },
      (res) => {
        res.on("data", () => {});
        res.on("end", () => {
          server.close();
        });
        assertEquals(res.statusCode, 200);
      },
    );
    req.end();
  });
  server.on("close", () => {
    promise.resolve();
  });
  await promise;
});

Deno.test("[node/http] non-string buffer response", async () => {
  const promise = deferred<void>();
  const server = http.createServer((_, res) => {
    gzip(
      Buffer.from("a".repeat(100), "utf8"),
      {},
      (_err: Error, data: Buffer) => {
        res.setHeader("Content-Encoding", "gzip");
        res.end(data);
      },
    );
  });
  server.listen(async () => {
    const res = await fetch(`http://localhost:${server.address().port}`);
    try {
      const text = await res.text();
      assertEquals(text, "a".repeat(100));
    } catch (e) {
      server.emit("error", e);
    } finally {
      server.close();
    }
  });
  server.on("close", () => {
    promise.resolve();
  });
  await promise;
});

Deno.test("[node/http] http.IncomingMessage can be created without url", () => {
  const message = new http.IncomingMessage(
    // adapted from https://github.com/dougmoscrop/serverless-http/blob/80bfb3e940057d694874a8b0bc12ad96d2abe7ab/lib/request.js#L7
    {
      // @ts-expect-error - non-request properties will also be passed in, e.g. by serverless-http
      encrypted: true,
      readable: false,
      remoteAddress: "foo",
      address: () => ({ port: 443 }),
      end: Function.prototype,
      destroy: Function.prototype,
    },
  );
  message.url = "https://example.com";
});

Deno.test("[node/http] set http.IncomingMessage.statusMessage", () => {
  const message = new http.IncomingMessageForClient(
    new Response(null, { status: 404, statusText: "Not Found" }),
    {
      encrypted: true,
      readable: false,
      remoteAddress: "foo",
      // @ts-expect-error - good enough for this test
      address() {
        return { port: 443, family: "IPv4" };
      },
      end(_cb) {
        return this;
      },
      destroy(_e) {
        return;
      },
    },
  );
  assertEquals(message.statusMessage, "Not Found");
  message.statusMessage = "boom";
  assertEquals(message.statusMessage, "boom");
>>>>>>> 3832a1f3
});<|MERGE_RESOLUTION|>--- conflicted
+++ resolved
@@ -5,12 +5,9 @@
 import { ERR_SERVER_NOT_RUNNING } from "./internal/errors.ts";
 import { assert, assertEquals } from "../testing/asserts.ts";
 import { deferred } from "../async/deferred.ts";
-<<<<<<< HEAD
-import { serve } from "../http/server.ts";
-=======
 import { gzip } from "./zlib.ts";
 import { Buffer } from "./buffer.ts";
->>>>>>> 3832a1f3
+import { serve } from "../http/server.ts";
 
 Deno.test("[node/http listen]", async () => {
   {
@@ -155,150 +152,6 @@
   await promise;
 });
 
-<<<<<<< HEAD
-Deno.test("[node/http] send request with non-chunked body", async () => {
-  let requestHeaders: Headers;
-  let requestBody = "";
-
-  const hostname = "localhost";
-  const port = 4505;
-
-  // NOTE: Instead of node/http.createServer(), serve() in std/http/server.ts is used.
-  // https://github.com/denoland/deno_std/pull/2755#discussion_r1005592634
-  const handler = async (req: Request) => {
-    requestHeaders = req.headers;
-    requestBody = await req.text();
-    return new Response("ok");
-  };
-  const abortController = new AbortController();
-  const servePromise = serve(handler, {
-    hostname,
-    port,
-    signal: abortController.signal,
-    onListen: undefined,
-  });
-
-  const opts: RequestOptions = {
-    host: hostname,
-    port,
-    method: "POST",
-    headers: {
-      "Content-Type": "text/plain; charset=utf-8",
-      "Content-Length": "11",
-    },
-  };
-  const req = http.request(opts, (res) => {
-    res.on("data", () => {});
-    res.on("end", () => {
-      abortController.abort();
-    });
-    assertEquals(res.statusCode, 200);
-    assertEquals(requestHeaders.get("content-length"), "11");
-    assertEquals(requestHeaders.has("transfer-encoding"), false);
-    assertEquals(requestBody, "hello world");
-  });
-  req.write("hello ");
-  req.write("world");
-  req.end();
-
-  await servePromise;
-});
-
-Deno.test("[node/http] send request with chunked body", async () => {
-  let requestHeaders: Headers;
-  let requestBody = "";
-
-  const hostname = "localhost";
-  const port = 4505;
-
-  // NOTE: Instead of node/http.createServer(), serve() in std/http/server.ts is used.
-  // https://github.com/denoland/deno_std/pull/2755#discussion_r1005592634
-  const handler = async (req: Request) => {
-    requestHeaders = req.headers;
-    requestBody = await req.text();
-    return new Response("ok");
-  };
-  const abortController = new AbortController();
-  const servePromise = serve(handler, {
-    hostname,
-    port,
-    signal: abortController.signal,
-    onListen: undefined,
-  });
-
-  const opts: RequestOptions = {
-    host: hostname,
-    port,
-    method: "POST",
-    headers: {
-      "Content-Type": "text/plain; charset=utf-8",
-      "Content-Length": "11",
-      "Transfer-Encoding": "chunked",
-    },
-  };
-  const req = http.request(opts, (res) => {
-    res.on("data", () => {});
-    res.on("end", () => {
-      abortController.abort();
-    });
-    assertEquals(res.statusCode, 200);
-    assertEquals(requestHeaders.has("content-length"), false);
-    assertEquals(requestHeaders.get("transfer-encoding"), "chunked");
-    assertEquals(requestBody, "hello world");
-  });
-  req.write("hello ");
-  req.write("world");
-  req.end();
-
-  await servePromise;
-});
-
-Deno.test("[node/http] send request with chunked body as default", async () => {
-  let requestHeaders: Headers;
-  let requestBody = "";
-
-  const hostname = "localhost";
-  const port = 4505;
-
-  // NOTE: Instead of node/http.createServer(), serve() in std/http/server.ts is used.
-  // https://github.com/denoland/deno_std/pull/2755#discussion_r1005592634
-  const handler = async (req: Request) => {
-    requestHeaders = req.headers;
-    requestBody = await req.text();
-    return new Response("ok");
-  };
-  const abortController = new AbortController();
-  const servePromise = serve(handler, {
-    hostname,
-    port,
-    signal: abortController.signal,
-    onListen: undefined,
-  });
-
-  const opts: RequestOptions = {
-    host: hostname,
-    port,
-    method: "POST",
-    headers: {
-      "Content-Type": "text/plain; charset=utf-8",
-    },
-  };
-  const req = http.request(opts, (res) => {
-    res.on("data", () => {});
-    res.on("end", () => {
-      abortController.abort();
-    });
-    assertEquals(res.statusCode, 200);
-    assertEquals(requestHeaders.has("content-length"), false);
-    assertEquals(requestHeaders.get("transfer-encoding"), "chunked");
-    assertEquals(requestBody, "hello world");
-  });
-  req.write("hello ");
-  req.write("world");
-  req.end();
-
-  await servePromise;
-=======
 Deno.test("[node/http] request with headers", async () => {
   const promise = deferred<void>();
   const server = http.createServer((req, res) => {
@@ -395,5 +248,148 @@
   assertEquals(message.statusMessage, "Not Found");
   message.statusMessage = "boom";
   assertEquals(message.statusMessage, "boom");
->>>>>>> 3832a1f3
+});
+
+Deno.test("[node/http] send request with non-chunked body", async () => {
+  let requestHeaders: Headers;
+  let requestBody = "";
+
+  const hostname = "localhost";
+  const port = 4505;
+
+  // NOTE: Instead of node/http.createServer(), serve() in std/http/server.ts is used.
+  // https://github.com/denoland/deno_std/pull/2755#discussion_r1005592634
+  const handler = async (req: Request) => {
+    requestHeaders = req.headers;
+    requestBody = await req.text();
+    return new Response("ok");
+  };
+  const abortController = new AbortController();
+  const servePromise = serve(handler, {
+    hostname,
+    port,
+    signal: abortController.signal,
+    onListen: undefined,
+  });
+
+  const opts: RequestOptions = {
+    host: hostname,
+    port,
+    method: "POST",
+    headers: {
+      "Content-Type": "text/plain; charset=utf-8",
+      "Content-Length": "11",
+    },
+  };
+  const req = http.request(opts, (res) => {
+    res.on("data", () => {});
+    res.on("end", () => {
+      abortController.abort();
+    });
+    assertEquals(res.statusCode, 200);
+    assertEquals(requestHeaders.get("content-length"), "11");
+    assertEquals(requestHeaders.has("transfer-encoding"), false);
+    assertEquals(requestBody, "hello world");
+  });
+  req.write("hello ");
+  req.write("world");
+  req.end();
+
+  await servePromise;
+});
+
+Deno.test("[node/http] send request with chunked body", async () => {
+  let requestHeaders: Headers;
+  let requestBody = "";
+
+  const hostname = "localhost";
+  const port = 4505;
+
+  // NOTE: Instead of node/http.createServer(), serve() in std/http/server.ts is used.
+  // https://github.com/denoland/deno_std/pull/2755#discussion_r1005592634
+  const handler = async (req: Request) => {
+    requestHeaders = req.headers;
+    requestBody = await req.text();
+    return new Response("ok");
+  };
+  const abortController = new AbortController();
+  const servePromise = serve(handler, {
+    hostname,
+    port,
+    signal: abortController.signal,
+    onListen: undefined,
+  });
+
+  const opts: RequestOptions = {
+    host: hostname,
+    port,
+    method: "POST",
+    headers: {
+      "Content-Type": "text/plain; charset=utf-8",
+      "Content-Length": "11",
+      "Transfer-Encoding": "chunked",
+    },
+  };
+  const req = http.request(opts, (res) => {
+    res.on("data", () => {});
+    res.on("end", () => {
+      abortController.abort();
+    });
+    assertEquals(res.statusCode, 200);
+    assertEquals(requestHeaders.has("content-length"), false);
+    assertEquals(requestHeaders.get("transfer-encoding"), "chunked");
+    assertEquals(requestBody, "hello world");
+  });
+  req.write("hello ");
+  req.write("world");
+  req.end();
+
+  await servePromise;
+});
+
+Deno.test("[node/http] send request with chunked body as default", async () => {
+  let requestHeaders: Headers;
+  let requestBody = "";
+
+  const hostname = "localhost";
+  const port = 4505;
+
+  // NOTE: Instead of node/http.createServer(), serve() in std/http/server.ts is used.
+  // https://github.com/denoland/deno_std/pull/2755#discussion_r1005592634
+  const handler = async (req: Request) => {
+    requestHeaders = req.headers;
+    requestBody = await req.text();
+    return new Response("ok");
+  };
+  const abortController = new AbortController();
+  const servePromise = serve(handler, {
+    hostname,
+    port,
+    signal: abortController.signal,
+    onListen: undefined,
+  });
+
+  const opts: RequestOptions = {
+    host: hostname,
+    port,
+    method: "POST",
+    headers: {
+      "Content-Type": "text/plain; charset=utf-8",
+    },
+  };
+  const req = http.request(opts, (res) => {
+    res.on("data", () => {});
+    res.on("end", () => {
+      abortController.abort();
+    });
+    assertEquals(res.statusCode, 200);
+    assertEquals(requestHeaders.has("content-length"), false);
+    assertEquals(requestHeaders.get("transfer-encoding"), "chunked");
+    assertEquals(requestBody, "hello world");
+  });
+  req.write("hello ");
+  req.write("world");
+  req.end();
+
+  await servePromise;
 });