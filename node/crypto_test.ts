// Copyright 2018-2021 the Deno authors. All rights reserved. MIT license.
import { assert, assertEquals } from "../testing/asserts.ts";
import { Buffer } from "./buffer.ts";
<<<<<<< HEAD
import { createHash, createHmac, getHashes } from "./crypto.ts";
=======
import { createHash, getHashes, randomUUID } from "./crypto.ts";
>>>>>>> 11eb5afe
import { Readable } from "./stream.ts";

Deno.test("[node/crypto.Hash] basic usage - buffer output", () => {
  const d = createHash("sha1").update("abc").update("def").digest();
  assertEquals(
    d,
    Buffer.from([
      0x1f,
      0x8a,
      0xc1,
      0xf,
      0x23,
      0xc5,
      0xb5,
      0xbc,
      0x11,
      0x67,
      0xbd,
      0xa8,
      0x4b,
      0x83,
      0x3e,
      0x5c,
      0x5,
      0x7a,
      0x77,
      0xd2,
    ]),
  );
});

Deno.test("[node/crypto.Hash] basic usage - hex output", () => {
  const d = createHash("sha1").update("abc").update("def").digest("hex");
  assertEquals(d, "1f8ac10f23c5b5bc1167bda84b833e5c057a77d2");
});

Deno.test("[node/crypto.Hash] streaming usage", async () => {
  const source = Readable.from(["abc", "def"]);
  const hash = createHash("sha1");
  const dest = source.pipe(hash);
  const result = await new Promise((resolve, _) => {
    let buffer = Buffer.from([]);
    dest.on("data", (data) => {
      buffer = Buffer.concat([buffer, data]);
    });
    dest.on("end", () => {
      resolve(buffer);
    });
  });
  assertEquals(
    result,
    Buffer.from([
      0x1f,
      0x8a,
      0xc1,
      0xf,
      0x23,
      0xc5,
      0xb5,
      0xbc,
      0x11,
      0x67,
      0xbd,
      0xa8,
      0x4b,
      0x83,
      0x3e,
      0x5c,
      0x5,
      0x7a,
      0x77,
      0xd2,
    ]),
  );
});

Deno.test("[node/crypto.getHashes]", () => {
  for (const algorithm of getHashes()) {
    const d = createHash(algorithm).update("abc").digest();
    assert(d instanceof Buffer);
    assert(d.length > 0);
  }
});

<<<<<<< HEAD
Deno.test("[node/crypto.createHmac] basic usage - hex output", () => {
  const d = createHmac("sha1", "abc").update("def").digest("hex");
  assertEquals(d, "589c22335a381f122d129225f5c0ba3056ed5811");
=======
Deno.test("[node/crypto.getRandomUUID] works the same way as Web Crypto API", () => {
  assertEquals(randomUUID().length, crypto.randomUUID().length);
  assertEquals(typeof randomUUID(), typeof crypto.randomUUID());
>>>>>>> 11eb5afe
});<|MERGE_RESOLUTION|>--- conflicted
+++ resolved
@@ -1,11 +1,7 @@
 // Copyright 2018-2021 the Deno authors. All rights reserved. MIT license.
 import { assert, assertEquals } from "../testing/asserts.ts";
 import { Buffer } from "./buffer.ts";
-<<<<<<< HEAD
-import { createHash, createHmac, getHashes } from "./crypto.ts";
-=======
-import { createHash, getHashes, randomUUID } from "./crypto.ts";
->>>>>>> 11eb5afe
+import { createHash, createHmac, getHashes,randomUUID  } from "./crypto.ts";
 import { Readable } from "./stream.ts";
 
 Deno.test("[node/crypto.Hash] basic usage - buffer output", () => {
@@ -90,13 +86,12 @@
   }
 });
 
-<<<<<<< HEAD
 Deno.test("[node/crypto.createHmac] basic usage - hex output", () => {
   const d = createHmac("sha1", "abc").update("def").digest("hex");
   assertEquals(d, "589c22335a381f122d129225f5c0ba3056ed5811");
-=======
+});
+
 Deno.test("[node/crypto.getRandomUUID] works the same way as Web Crypto API", () => {
   assertEquals(randomUUID().length, crypto.randomUUID().length);
   assertEquals(typeof randomUUID(), typeof crypto.randomUUID());
->>>>>>> 11eb5afe
 });