// Copyright 2018-2022 the Deno authors. All rights reserved. MIT license.

import { type Deferred, deferred } from "../async/deferred.ts";
import { core } from "./_core.ts";
import { _normalizeArgs, ListenOptions, Socket } from "./net.ts";
import { Buffer } from "./buffer.ts";
import { ERR_SERVER_NOT_RUNNING } from "./internal/errors.ts";
import { EventEmitter } from "./events.ts";
import { nextTick } from "./_next_tick.ts";
import { Status as STATUS_CODES } from "../http/http_status.ts";
import { validatePort } from "./internal/validators.mjs";
import {
  Readable as NodeReadable,
  Writable as NodeWritable,
} from "./stream.ts";
import { OutgoingMessage } from "./_http_outgoing.ts";
import { Agent } from "./_http_agent.mjs";
import { chunkExpression as RE_TE_CHUNKED } from "./_http_common.ts";
import { urlToHttpOptions } from "./internal/url.ts";
import { constants, TCP } from "./internal_binding/tcp_wrap.ts";

const METHODS = [
  "ACL",
  "BIND",
  "CHECKOUT",
  "CONNECT",
  "COPY",
  "DELETE",
  "GET",
  "HEAD",
  "LINK",
  "LOCK",
  "M-SEARCH",
  "MERGE",
  "MKACTIVITY",
  "MKCALENDAR",
  "MKCOL",
  "MOVE",
  "NOTIFY",
  "OPTIONS",
  "PATCH",
  "POST",
  "PROPFIND",
  "PROPPATCH",
  "PURGE",
  "PUT",
  "REBIND",
  "REPORT",
  "SEARCH",
  "SOURCE",
  "SUBSCRIBE",
  "TRACE",
  "UNBIND",
  "UNLINK",
  "UNLOCK",
  "UNSUBSCRIBE",
];

type Chunk = string | Buffer | Uint8Array;

// @ts-ignore Deno[Deno.internal] is used on purpose here
const DenoServe = Deno[Deno.internal]?.nodeUnstable?.serve || Deno.serve;
// @ts-ignore Deno[Deno.internal] is used on purpose here
const DenoUpgradeHttpRaw = Deno[Deno.internal]?.nodeUnstable?.upgradeHttpRaw ||
  Deno.upgradeHttpRaw;

function chunkToU8(chunk: Chunk): Uint8Array {
  if (typeof chunk === "string") {
    return core.encode(chunk);
  }
  return chunk;
}

export interface RequestOptions {
  agent?: Agent;
  auth?: string;
  createConnection?: () => unknown;
  defaultPort?: number;
  family?: number;
  headers?: Record<string, string>;
  hints?: number;
  host?: string;
  hostname?: string;
  insecureHTTPParser?: boolean;
  localAddress?: string;
  localPort?: number;
  lookup?: () => void;
  maxHeaderSize?: number;
  method?: string;
  path?: string;
  port?: number;
  protocol?: string;
  setHost?: boolean;
  socketPath?: string;
  timeout?: number;
  signal?: AbortSignal;
  href?: string;
}

// TODO: Implement ClientRequest methods (e.g. setHeader())
/** ClientRequest represents the http(s) request from the client */
class ClientRequest extends NodeWritable {
  defaultProtocol = "http:";
  body: null | ReadableStream = null;
  controller: ReadableStreamDefaultController | null = null;
  constructor(
    public opts: RequestOptions,
    public cb?: (res: IncomingMessageForClient) => void,
  ) {
    super();
  }

  // deno-lint-ignore no-explicit-any
  override _write(chunk: any, _enc: string, cb: () => void) {
    if (this.controller) {
      this.controller.enqueue(chunk);
      cb();
      return;
    }

    this.body = new ReadableStream({
      start: (controller) => {
        this.controller = controller;
        controller.enqueue(chunk);
        cb();
      },
    });
  }

  override async _final() {
    if (this.controller) {
      this.controller.close();
    }

    const body = await this._createBody(this.body, this.opts);
    const client = await this._createCustomClient();
<<<<<<< HEAD
    const opts = { body, method: this.opts.method, client };
=======
    const opts = {
      body: this.body,
      method: this.opts.method,
      client,
      headers: this.opts.headers,
    };
>>>>>>> 3832a1f3
    const mayResponse = fetch(this._createUrlStrFromOptions(this.opts), opts)
      .catch((e) => {
        if (e.message.includes("connection closed before message completed")) {
          // Node.js seems ignoring this error
        } else {
          this.emit("error", e);
        }
        return undefined;
      });
    const res = new IncomingMessageForClient(
      await mayResponse,
      this._createSocket(),
    );
    this.emit("response", res);
    if (client) {
      res.on("end", () => {
        client.close();
      });
    }
    this.cb?.(res);
  }

  abort() {
    this.destroy();
  }

  async _createBody(
    body: ReadableStream | null,
    opts: RequestOptions,
  ): Promise<Buffer | ReadableStream | null> {
    if (!body) return null;
    if (!opts.headers) return body;

    const headers = Object.fromEntries(
      Object.entries(opts.headers).map(([k, v]) => [k.toLowerCase(), v]),
    );

    if (
      !RE_TE_CHUNKED.test(headers["transfer-encoding"]) &&
      !Number.isNaN(Number.parseInt(headers["content-length"], 10))
    ) {
      const bufferList: Buffer[] = [];
      for await (const chunk of body) {
        bufferList.push(chunk);
      }
      return Buffer.concat(bufferList);
    }

    return body;
  }

  _createCustomClient(): Promise<Deno.HttpClient | undefined> {
    return Promise.resolve(undefined);
  }

  _createSocket(): Socket {
    // Note: Creates a dummy socket for the compatibility
    // Sometimes the libraries check some properties of socket
    // e.g. if (!response.socket.authorized) { ... }
    return new Socket({});
  }

  _createUrlStrFromOptions(opts: RequestOptions): string {
    if (opts.href) {
      return opts.href;
    }
    const protocol = opts.protocol ?? this.defaultProtocol;
    const auth = opts.auth;
    const host = opts.host ?? opts.hostname ?? "localhost";
    const defaultPort = opts.agent?.defaultPort;
    const port = opts.port ?? defaultPort ?? 80;
    let path = opts.path ?? "/";
    if (!path.startsWith("/")) {
      path = "/" + path;
    }
    return `${protocol}//${auth ? `${auth}@` : ""}${host}${
      port === 80 ? "" : `:${port}`
    }${path}`;
  }

  setTimeout() {
    console.log("not implemented: ClientRequest.setTimeout");
  }
}

/** IncomingMessage for http(s) client */
export class IncomingMessageForClient extends NodeReadable {
  reader: ReadableStreamDefaultReader | undefined;
  #statusMessage = "";
  constructor(public response: Response | undefined, public socket: Socket) {
    super();
    this.reader = response?.body?.getReader();
  }

  override async _read(_size: number) {
    if (this.reader === undefined) {
      this.push(null);
      return;
    }
    try {
      const res = await this.reader.read();
      if (res.done) {
        this.push(null);
        return;
      }
      this.push(res.value);
    } catch (e) {
      // deno-lint-ignore no-explicit-any
      this.destroy(e as any);
    }
  }

  get headers() {
    if (this.response) {
      return Object.fromEntries(this.response.headers.entries());
    }
    return {};
  }

  get trailers() {
    return {};
  }

  get statusCode() {
    return this.response?.status || 0;
  }

  get statusMessage() {
    return this.#statusMessage || this.response?.statusText || "";
  }

  set statusMessage(v: string) {
    this.#statusMessage = v;
  }
}

export class ServerResponse extends NodeWritable {
  statusCode?: number = undefined;
  statusMessage?: string = undefined;
  #headers = new Headers({});
  #readable: ReadableStream;
  override writable = true;
  // used by `npm:on-finished`
  finished = false;
  headersSent = false;
  #firstChunk: Chunk | null = null;
  // Used if --unstable flag IS NOT present
  #reqEvent?: Deno.RequestEvent;
  // Used if --unstable flag IS present
  #resolve?: (value: Response | PromiseLike<Response>) => void;
  #isFlashRequest: boolean;

  constructor(
    reqEvent: undefined | Deno.RequestEvent,
    resolve: undefined | ((value: Response | PromiseLike<Response>) => void),
  ) {
    let controller: ReadableByteStreamController;
    const readable = new ReadableStream({
      start(c) {
        controller = c as ReadableByteStreamController;
      },
    });
    super({
      autoDestroy: true,
      defaultEncoding: "utf-8",
      emitClose: true,
      write: (chunk, _encoding, cb) => {
        if (!this.headersSent) {
          if (this.#firstChunk === null) {
            this.#firstChunk = chunk;
            return cb();
          } else {
            controller.enqueue(chunkToU8(this.#firstChunk));
            this.#firstChunk = null;
            this.respond(false);
          }
        }
        controller.enqueue(chunkToU8(chunk));
        return cb();
      },
      final: (cb) => {
        if (this.#firstChunk) {
          this.respond(true, this.#firstChunk);
        } else if (!this.headersSent) {
          this.respond(true);
        }
        controller.close();
        return cb();
      },
      destroy: (err, cb) => {
        if (err) {
          controller.error(err);
        }
        return cb(null);
      },
    });
    this.#readable = readable;
    this.#resolve = resolve;
    this.#reqEvent = reqEvent;
    this.#isFlashRequest = typeof resolve !== "undefined";
  }

  setHeader(name: string, value: string) {
    this.#headers.set(name, value);
    return this;
  }

  getHeader(name: string) {
    return this.#headers.get(name);
  }
  removeHeader(name: string) {
    return this.#headers.delete(name);
  }
  getHeaderNames() {
    return Array.from(this.#headers.keys());
  }
  hasHeader(name: string) {
    return this.#headers.has(name);
  }

  writeHead(status: number, headers: Record<string, string>) {
    this.statusCode = status;
    for (const k in headers) {
      this.#headers.set(k, headers[k]);
    }
    return this;
  }

  #ensureHeaders(singleChunk?: Chunk) {
    if (this.statusCode === undefined) {
      this.statusCode = 200;
      this.statusMessage = "OK";
    }
    // Only taken if --unstable IS NOT present
    if (
      !this.#isFlashRequest && typeof singleChunk === "string" &&
      !this.hasHeader("content-type")
    ) {
      this.setHeader("content-type", "text/plain;charset=UTF-8");
    }
  }

  respond(final: boolean, singleChunk?: Chunk) {
    this.headersSent = true;
    this.#ensureHeaders(singleChunk);
    const body = singleChunk ?? (final ? null : this.#readable);
    if (this.#isFlashRequest) {
      this.#resolve!(
        new Response(body, {
          headers: this.#headers,
          status: this.statusCode,
          statusText: this.statusMessage,
        }),
      );
    } else {
      this.#reqEvent!.respondWith(
        new Response(body, {
          headers: this.#headers,
          status: this.statusCode,
          statusText: this.statusMessage,
        }),
      ).catch(() => {
        // ignore this error
      });
    }
  }

  // deno-lint-ignore no-explicit-any
  override end(chunk?: any, encoding?: any, cb?: any): this {
    this.finished = true;
    if (this.#isFlashRequest) {
      // Flash sets both of these headers.
      this.#headers.delete("transfer-encoding");
      this.#headers.delete("content-length");
    } else if (!chunk && this.#headers.has("transfer-encoding")) {
      // FIXME(bnoordhuis) Node sends a zero length chunked body instead, i.e.,
      // the trailing "0\r\n", but respondWith() just hangs when I try that.
      this.#headers.set("content-length", "0");
      this.#headers.delete("transfer-encoding");
    }

    // @ts-expect-error The signature for cb is stricter than the one implemented here
    return super.end(chunk, encoding, cb);
  }
}

// TODO(@AaronO): optimize
export class IncomingMessageForServer extends NodeReadable {
  #req: Request;
  url: string;
  method: string;

  constructor(req: Request) {
    // Check if no body (GET/HEAD/OPTIONS/...)
    const reader = req.body?.getReader();
    super({
      autoDestroy: true,
      emitClose: true,
      objectMode: false,
      read: async function (_size) {
        if (!reader) {
          return this.push(null);
        }

        try {
          const { value } = await reader!.read();
          this.push(value !== undefined ? Buffer.from(value) : null);
        } catch (err) {
          this.destroy(err as Error);
        }
      },
      destroy: (err, cb) => {
        reader?.cancel().finally(() => cb(err));
      },
    });
    // TODO: consider more robust path extraction, e.g:
    // url: (new URL(request.url).pathname),
    this.url = req.url?.slice(req.url.indexOf("/", 8));
    this.method = req.method;
    this.#req = req;
  }

  get aborted() {
    return false;
  }

  get httpVersion() {
    return "1.1";
  }

  get headers() {
    return Object.fromEntries(this.#req.headers.entries());
  }

  get upgrade(): boolean {
    return Boolean(
      this.#req.headers.get("connection")?.toLowerCase().includes("upgrade") &&
        this.#req.headers.get("upgrade"),
    );
  }
}

type ServerHandler = (
  req: IncomingMessageForServer,
  res: ServerResponse,
) => void;

export function Server(handler?: ServerHandler): ServerImpl {
  return new ServerImpl(handler);
}

class ServerImpl extends EventEmitter {
  #isFlashServer: boolean;

  #httpConnections: Set<Deno.HttpConn> = new Set();
  #listener?: Deno.Listener;

  #addr?: Deno.NetAddr;
  #hasClosed = false;
  #ac?: AbortController;
  #servePromise?: Deferred<void>;
  listening = false;

  constructor(handler?: ServerHandler) {
    super();
    // @ts-ignore Might be undefined without `--unstable` flag
    this.#isFlashServer = typeof DenoServe == "function";
    if (this.#isFlashServer) {
      this.#servePromise = deferred();
      this.#servePromise.then(() => this.emit("close"));
    }
    if (handler !== undefined) {
      this.on("request", handler);
    }
  }

  listen(...args: unknown[]): this {
    // TODO(bnoordhuis) Delegate to net.Server#listen().
    const normalized = _normalizeArgs(args);
    const options = normalized[0] as Partial<ListenOptions>;
    const cb = normalized[1];

    if (cb !== null) {
      // @ts-ignore change EventEmitter's sig to use CallableFunction
      this.once("listening", cb);
    }

    let port = 0;
    if (typeof options.port === "number" || typeof options.port === "string") {
      validatePort(options.port, "options.port");
      port = options.port | 0;
    }

    // TODO(bnoordhuis) Node prefers [::] when host is omitted,
    // we on the other hand default to 0.0.0.0.
    if (this.#isFlashServer) {
      const hostname = options.host ?? "0.0.0.0";
      this.#addr = {
        hostname,
        port,
      } as Deno.NetAddr;
      this.listening = true;
      nextTick(() => this.#serve());
    } else {
      this.listening = true;
      const hostname = options.host ?? "";
      this.#listener = Deno.listen({ port, hostname });
      nextTick(() => this.#listenLoop());
    }

    return this;
  }

  async #listenLoop() {
    const go = async (httpConn: Deno.HttpConn) => {
      try {
        for (;;) {
          let reqEvent = null;
          try {
            // Note: httpConn.nextRequest() calls httpConn.close() on error.
            reqEvent = await httpConn.nextRequest();
          } catch {
            // Connection closed.
            // TODO(bnoordhuis) Emit "clientError" event on the http.Server
            // instance? Node emits it when request parsing fails and expects
            // the listener to send a raw 4xx HTTP response on the underlying
            // net.Socket but we don't have one to pass to the listener.
          }
          if (reqEvent === null) {
            break;
          }
          const req = new IncomingMessageForServer(reqEvent.request);
          const res = new ServerResponse(reqEvent, undefined);
          this.emit("request", req, res);
        }
      } finally {
        this.#httpConnections.delete(httpConn);
      }
    };

    const listener = this.#listener;

    if (listener !== undefined) {
      this.emit("listening");

      for await (const conn of listener) {
        let httpConn: Deno.HttpConn;
        try {
          httpConn = Deno.serveHttp(conn);
        } catch {
          continue; /// Connection closed.
        }

        this.#httpConnections.add(httpConn);
        go(httpConn);
      }
    }
  }

  #serve() {
    const ac = new AbortController();
    const handler = (request: Request) => {
      const req = new IncomingMessageForServer(request);
      if (req.upgrade && this.listenerCount("upgrade") > 0) {
        const [conn, head] = DenoUpgradeHttpRaw(request) as [
          Deno.Conn,
          Uint8Array,
        ];
        const socket = new Socket({
          handle: new TCP(constants.SERVER, conn),
        });
        this.emit("upgrade", req, socket, Buffer.from(head));
      } else {
        return new Promise<Response>((resolve): void => {
          const res = new ServerResponse(undefined, resolve);
          this.emit("request", req, res);
        });
      }
    };

    if (this.#hasClosed) {
      return;
    }
    this.#ac = ac;
    DenoServe(
      {
        handler: handler as Deno.ServeHandler,
        ...this.#addr,
        signal: ac.signal,
        // @ts-ignore Might be any without `--unstable` flag
        onListen: ({ port }) => {
          this.#addr!.port = port;
          this.emit("listening");
        },
      },
    ).then(() => this.#servePromise!.resolve());
  }

  setTimeout() {
    console.error("Not implemented: Server.setTimeout()");
  }

  close(cb?: (err?: Error) => void): this {
    const listening = this.listening;
    this.listening = false;

    this.#hasClosed = true;
    if (typeof cb === "function") {
      if (listening) {
        this.once("close", cb);
      } else {
        this.once("close", function close() {
          cb(new ERR_SERVER_NOT_RUNNING());
        });
      }
    }

    if (this.#isFlashServer) {
      if (listening && this.#ac) {
        this.#ac.abort();
        this.#ac = undefined;
      } else {
        this.#servePromise!.resolve();
      }
    } else {
      nextTick(() => this.emit("close"));

      if (listening) {
        this.#listener!.close();
        this.#listener = undefined;

        for (const httpConn of this.#httpConnections) {
          try {
            httpConn.close();
          } catch {
            // Already closed.
          }
        }

        this.#httpConnections.clear();
      }
    }

    return this;
  }

  address() {
    let addr;
    if (this.#isFlashServer) {
      addr = this.#addr!;
    } else {
      addr = this.#listener!.addr as Deno.NetAddr;
    }
    return {
      port: addr.port,
      address: addr.hostname,
    };
  }
}

Server.prototype = ServerImpl.prototype;

export function createServer(handler?: ServerHandler) {
  return Server(handler);
}

/** Makes an HTTP request. */
export function request(
  url: string | URL,
  cb?: (res: IncomingMessageForClient) => void,
): ClientRequest;
export function request(
  opts: RequestOptions,
  cb?: (res: IncomingMessageForClient) => void,
): ClientRequest;
export function request(
  url: string | URL,
  opts: RequestOptions,
  cb?: (res: IncomingMessageForClient) => void,
): ClientRequest;
// deno-lint-ignore no-explicit-any
export function request(...args: any[]) {
  let options = {};
  if (typeof args[0] === "string") {
    options = urlToHttpOptions(new URL(args.shift()));
  } else if (args[0] instanceof URL) {
    options = urlToHttpOptions(args.shift());
  }
  if (args[0] && typeof args[0] !== "function") {
    Object.assign(options, args.shift());
  }
  args.unshift(options);
  return new ClientRequest(args[0], args[1]);
}

/** Makes a `GET` HTTP request. */
export function get(
  url: string | URL,
  cb?: (res: IncomingMessageForClient) => void,
): ClientRequest;
export function get(
  opts: RequestOptions,
  cb?: (res: IncomingMessageForClient) => void,
): ClientRequest;
export function get(
  url: string | URL,
  opts: RequestOptions,
  cb?: (res: IncomingMessageForClient) => void,
): ClientRequest;
// deno-lint-ignore no-explicit-any
export function get(...args: any[]) {
  const req = request(args[0], args[1], args[2]);
  req.end();
  return req;
}

export {
  Agent,
  ClientRequest,
  IncomingMessageForServer as IncomingMessage,
  METHODS,
  OutgoingMessage,
  STATUS_CODES,
};
export default {
  Agent,
  ClientRequest,
  STATUS_CODES,
  METHODS,
  createServer,
  Server,
  IncomingMessage: IncomingMessageForServer,
  IncomingMessageForClient,
  IncomingMessageForServer,
  OutgoingMessage,
  ServerResponse,
  request,
  get,
};<|MERGE_RESOLUTION|>--- conflicted
+++ resolved
@@ -134,16 +134,12 @@
 
     const body = await this._createBody(this.body, this.opts);
     const client = await this._createCustomClient();
-<<<<<<< HEAD
-    const opts = { body, method: this.opts.method, client };
-=======
     const opts = {
-      body: this.body,
+      body,
       method: this.opts.method,
       client,
       headers: this.opts.headers,
     };
->>>>>>> 3832a1f3
     const mayResponse = fetch(this._createUrlStrFromOptions(this.opts), opts)
       .catch((e) => {
         if (e.message.includes("connection closed before message completed")) {
