--- conflicted
+++ resolved
@@ -300,11 +300,6 @@
    * null value means parsing or writing to file was failed in some reason.
    * @param maxMemory maximum memory size to store file in memory. bytes. @default 10485760 (10MB)
    *  */
-<<<<<<< HEAD
-  async readForm(maxMemory = 10 << 20): Promise<MultipartFormData> {
-    const fileMap = new Map<string, FormFile[]>();
-    const valueMap = new Map<string, string[]>();
-=======
   async readForm(maxMemory?: number): Promise<MultipartFormData>;
   /** Read all form data from stream.
    * If total size of stored data in memory exceed options.maxMemory,
@@ -322,9 +317,8 @@
       ? { maxMemory: maxMemoryOrOptions }
       : maxMemoryOrOptions;
     let maxMemory = options?.maxMemory ?? 10 << 20;
-    const fileMap = new Map<string, FormFile | FormFile[]>();
-    const valueMap = new Map<string, string>();
->>>>>>> ee8965fd
+    const fileMap = new Map<string, FormFile[]>();
+    const valueMap = new Map<string, string[]>();
     let maxValueBytes = maxMemory + (10 << 20);
     const buf = new Buffer(new Uint8Array(maxValueBytes));
     for (;;) {
