--- conflicted
+++ resolved
@@ -78,9 +78,6 @@
 
 ## Stability
 
-<<<<<<< HEAD
-| Package         | Status     |
-=======
 For a package to reach v1 (aka stable) status, it must meet the following
 requirements:
 
@@ -93,8 +90,7 @@
    example, issues that suggest new non-breaking features are fine to exist at
    stabilization.
 
-| Sub-module      | Status     |
->>>>>>> 879c81f9
+| Package         | Status     |
 | --------------- | ---------- |
 | archive         | Unstable   |
 | assert          | Stable     |
