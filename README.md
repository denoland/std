# Deno Standard Library

[![codecov](https://codecov.io/gh/denoland/deno_std/branch/main/graph/badge.svg?token=w6s3ODtULz)](https://codecov.io/gh/denoland/deno_std)
[![ci](https://github.com/denoland/deno_std/actions/workflows/ci.yml/badge.svg)](https://github.com/denoland/deno_std/actions/workflows/ci.yml)

High-quality APIs for [Deno](https://deno.com/) and the web. Use fearlessly.

## Get Started

```ts
import { copy } from "https://deno.land/std@$STD_VERSION/fs/copy.ts";

await copy("./foo", "./bar");
```

See [here](#recommended-usage) for recommended usage patterns.

## Documentation

Check out the documentation [here](https://deno.land/std?doc).

## Recommended Usage

1. Include the version of the library in the import specifier.

   Good:
   ```ts
   import { copy } from "https://deno.land/std@$STD_VERSION/fs/copy.ts";
   ```

1. Only import modules that you require.

   Bad (when using only one function):
   ```ts
   import * as fs from "https://deno.land/std@$STD_VERSION/fs/mod.ts";
   ```

   Good (when using only one function):
   ```ts
   import { copy } from "https://deno.land/std@$STD_VERSION/fs/copy.ts";
   ```

   Good (when using multiple functions):
   ```ts
   import * as fs from "https://deno.land/std@$STD_VERSION/fs/mod.ts";
   ```

1. Do not import symbols with an underscore in the name.

   Bad:
   ```ts
   import { _format } from "https://deno.land/std@$STD_VERSION/path/_common/format.ts";
   ```

1. Do not import modules with an underscore in the path.

   Bad:
   ```ts
   import { filterInPlace } from "https://deno.land/std@$STD_VERSION/collections/_utils.ts";
   ```

1. Do not import test modules or test data.

   Bad:
   ```ts
   import { test } from "https://deno.land/std@$STD_VERSION/front_matter/test.ts";
   ```

## Stability

| Sub-module      | Status     |
| --------------- | ---------- |
| archive         | Unstable   |
| assert          | Stable     |
| async           | Stable     |
| bytes           | Stable     |
| cli             | Unstable   |
| collections     | Stable     |
| console         | Unstable   |
| crypto          | Stable     |
| csv             | Stable     |
| data_structures | Unstable   |
| datetime        | Unstable   |
| dotenv          | Unstable   |
| encoding        | Stable     |
| expect          | Unstable   |
| flags           | Unstable   |
| fmt             | Stable     |
| front_matter    | Stable     |
| fs              | Stable     |
| html            | Unstable   |
| http            | Unstable   |
| ini             | Unstable   |
| io              | Unstable   |
| json            | Stable     |
| jsonc           | Stable     |
| log             | Unstable   |
| media_types     | Stable     |
| msgpack         | Unstable   |
| net             | Unstable   |
<<<<<<< HEAD
| path            | Unstable   |
| permissions     | Unstable   |
=======
| path            | Stable     |
| permissions     | Deprecated |
>>>>>>> 8706b2c7
| regexp          | Unstable   |
| semver          | Unstable   |
| streams         | Stable     |
| testing         | Stable     |
| text            | Unstable   |
| toml            | Stable     |
| ulid            | Unstable   |
| url             | Unstable   |
| uuid            | Stable     |
| webgpu          | Unstable   |
| yaml            | Stable     |

> For background and discussions regarding the stability of the following
> sub-modules, see [#3489](https://github.com/denoland/deno_std/issues/3489).

## Design

## Minimal Exports

Files are structured to minimize the number of dependencies they incur and the
amount of effort required to manage them, both for the maintainer and the user.
In most cases, only a single function or class, alongside its related types, are
exported. In other cases, functions that incur negligible dependency overhead
will be grouped together in the same file.

## Deprecation Policy

We deprecate the APIs in the Standard Library when they get covered by new
JavaScript language APIs or new Web Standard APIs. These APIs are usually
removed after 3 minor versions.

If you still need to use such APIs after the removal for some reason (for
example, the usage in Fresh island), please use the URL pinned to the version
where they are still available.

For example, if you want to keep using `readableStreamFromIterable`, which was
deprecated and removed in favor of `ReadableStream.from` in `v0.195.0`, please
use the import URL pinned to `v0.194.0`:

```ts
import { readableStreamFromIterable } from "https://deno.land/std@0.194.0/streams/readable_stream_from_iterable.ts";
```

## Contributing

Check out the contributing guidelines [here](.github/CONTRIBUTING.md).

## Releases

The Standard Library is versioned independently of the Deno CLI. This will
change once the Standard Library is stabilized. See
[here](https://deno.com/versions.json) for the compatibility of different
versions of the Deno Standard Library and the Deno CLI.

A new minor version of the Standard Library is published at the same time as
every new version of the Deno CLI (including patch versions).

## Badge

[![Built with the Deno Standard Library](./badge.svg)](https://deno.land/std)

```html
<a href="https://deno.land/std">
  <img
    width="135"
    height="20"
    src="https://raw.githubusercontent.com/denoland/deno_std/main/badge.svg"
    alt="Built with the Deno Standard Library"
  />
</a>
```

```md
[![Built with the Deno Standard Library](https://raw.githubusercontent.com/denoland/deno_std/main/badge.svg)](https://deno.land/std)
```<|MERGE_RESOLUTION|>--- conflicted
+++ resolved
@@ -98,13 +98,8 @@
 | media_types     | Stable     |
 | msgpack         | Unstable   |
 | net             | Unstable   |
-<<<<<<< HEAD
-| path            | Unstable   |
+| path            | Stable     |
 | permissions     | Unstable   |
-=======
-| path            | Stable     |
-| permissions     | Deprecated |
->>>>>>> 8706b2c7
 | regexp          | Unstable   |
 | semver          | Unstable   |
 | streams         | Stable     |
